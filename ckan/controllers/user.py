import logging
from pylons import session

import genshi
from urllib import quote

import ckan.misc
import ckan.lib.i18n
from ckan.lib.base import *
from ckan.lib import mailer
from ckan.authz import Authorizer
from ckan.lib.navl.dictization_functions import DataError, unflatten
from ckan.logic import NotFound, NotAuthorized, ValidationError
from ckan.logic import check_access, get_action
from ckan.logic import tuplize_dict, clean_dict, parse_params
from ckan.logic.schema import user_new_form_schema, user_edit_form_schema
from ckan.lib.captcha import check_recaptcha, CaptchaError

log = logging.getLogger(__name__)


class UserController(BaseController):

    def __before__(self, action, **env):
        BaseController.__before__(self, action, **env)
        try:
            context = {'model': model, 'user': c.user or c.author}
            check_access('site_read', context)
        except NotAuthorized:
            if c.action not in ('login', 'request_reset', 'perform_reset',):
                abort(401, _('Not authorized to see this page'))

    ## hooks for subclasses
    new_user_form = 'user/new_user_form.html'
    edit_user_form = 'user/edit_user_form.html'

    def _new_form_to_db_schema(self):
        return user_new_form_schema()

    def _db_to_new_form_schema(self):
        '''This is an interface to manipulate data from the database
        into a format suitable for the form (optional)'''

    def _edit_form_to_db_schema(self):
        return user_edit_form_schema()

    def _db_to_edit_form_schema(self):
        '''This is an interface to manipulate data from the database
        into a format suitable for the form (optional)'''

    def _setup_template_variables(self, context, data_dict):
        c.is_sysadmin = Authorizer().is_sysadmin(c.user)
        try:
            user_dict = get_action('user_show')(context, data_dict)
        except NotFound:
            h.redirect_to(controller='user', action='login', id=None)
        except NotAuthorized:
            abort(401, _('Not authorized to see this page'))
        c.user_dict = user_dict
        c.is_myself = user_dict['name'] == c.user
        c.about_formatted = self._format_about(user_dict['about'])

    ## end hooks

    def _get_repoze_handler(self, handler_name):
        '''Returns the URL that repoze.who will respond to and perform a
        login or logout.'''
        return getattr(request.environ['repoze.who.plugins']['friendlyform'],
                       handler_name)

    def index(self):
        LIMIT = 20

        page = int(request.params.get('page', 1))
        c.q = request.params.get('q', '')
        c.order_by = request.params.get('order_by', 'name')

        context = {'model': model,
                   'user': c.user or c.author,
                   'return_query': True}

        data_dict = {'q': c.q,
                     'order_by': c.order_by}
        try:
            check_access('user_list', context, data_dict)
        except NotAuthorized:
            abort(401, _('Not authorized to see this page'))

        users_list = get_action('user_list')(context, data_dict)

        c.page = h.Page(
            collection=users_list,
            page=page,
            url=h.pager_url,
            item_count=users_list.count(),
            items_per_page=LIMIT
        )
        return render('user/list.html')

    def read(self, id=None):
        context = {'model': model, 'session': model.Session,
                   'user': c.user or c.author, 'for_view': True}
        data_dict = {'id': id,
                     'user_obj': c.userobj}
        try:
            check_access('user_show', context, data_dict)
        except NotAuthorized:
            abort(401, _('Not authorized to see this page'))

        context['with_related'] = True

        self._setup_template_variables(context, data_dict)

        # The legacy templates have the user's activity stream on the user
        # profile page, new templates do not.
        if asbool(config.get('ckan.legacy_templates', False)):
            c.user_activity_stream = get_action('user_activity_list_html')(
                    context, {'id': c.user_dict['id']})

        return render('user/read.html')

    def me(self, locale=None):
        if not c.user:
            h.redirect_to(locale=locale, controller='user', action='login',
                    id=None)
        user_ref = c.userobj.get_reference_preferred_for_uri()
        h.redirect_to(locale=locale, controller='user', action='dashboard',
                id=user_ref)

    def register(self, data=None, errors=None, error_summary=None):
        return self.new(data, errors, error_summary)

    def new(self, data=None, errors=None, error_summary=None):
        '''GET to display a form for registering a new user.
           or POST the form data to actually do the user registration.
        '''
        context = {'model': model, 'session': model.Session,
                   'user': c.user or c.author,
                   'schema': self._new_form_to_db_schema(),
                   'save': 'save' in request.params}

        try:
            check_access('user_create', context)
        except NotAuthorized:
            abort(401, _('Unauthorized to create a user'))

        if context['save'] and not data:
            return self._save_new(context)

        if c.user and not data:
            # #1799 Don't offer the registration form if already logged in
            return render('user/logout_first.html')

        data = data or {}
        errors = errors or {}
        error_summary = error_summary or {}
        vars = {'data': data, 'errors': errors, 'error_summary': error_summary}

        c.is_sysadmin = Authorizer().is_sysadmin(c.user)
        c.form = render(self.new_user_form, extra_vars=vars)
        return render('user/new.html')

    def _save_new(self, context):
        try:
            data_dict = clean_dict(unflatten(
                tuplize_dict(parse_params(request.params))))
            context['message'] = data_dict.get('log_message', '')
            check_recaptcha(request)
            user = get_action('user_create')(context, data_dict)
        except NotAuthorized:
            abort(401, _('Unauthorized to create user %s') % '')
        except NotFound, e:
            abort(404, _('User not found'))
        except DataError:
            abort(400, _(u'Integrity Error'))
        except CaptchaError:
            error_msg = _(u'Bad Captcha. Please try again.')
            h.flash_error(error_msg)
            return self.new(data_dict)
        except ValidationError, e:
            errors = e.error_dict
            error_summary = e.error_summary
            return self.new(data_dict, errors, error_summary)
        if not c.user:
            # Redirect to a URL picked up by repoze.who which performs the
            # login
            login_url = self._get_repoze_handler('login_handler_path')
            h.redirect_to('%s?login=%s&password=%s' % (
                login_url,
                str(data_dict['name']),
                quote(data_dict['password1'].encode('utf-8'))))
        else:
            # #1799 User has managed to register whilst logged in - warn user
            # they are not re-logged in as new user.
            h.flash_success(_('User "%s" is now registered but you are still '
                            'logged in as "%s" from before') %
                            (data_dict['name'], c.user))
            return render('user/logout_first.html')

    def edit(self, id=None, data=None, errors=None, error_summary=None):
        context = {'model': model, 'session': model.Session,
                   'user': c.user or c.author,
                   'save': 'save' in request.params,
                   'schema': self._edit_form_to_db_schema(),
                   }
        if id is None:
            if c.userobj:
                id = c.userobj.id
            else:
                abort(400, _('No user specified'))
        data_dict = {'id': id}

        if (context['save']) and not data:
            return self._save_edit(id, context)

        try:
            old_data = get_action('user_show')(context, data_dict)

            schema = self._db_to_edit_form_schema()
            if schema:
                old_data, errors = validate(old_data, schema)

            c.display_name = old_data.get('display_name')
            c.user_name = old_data.get('name')

            data = data or old_data

        except NotAuthorized:
            abort(401, _('Unauthorized to edit user %s') % '')
        except NotFound, e:
            abort(404, _('User not found'))

        user_obj = context.get('user_obj')

        if not (ckan.authz.Authorizer().is_sysadmin(unicode(c.user))
                or c.user == user_obj.name):
            abort(401, _('User %s not authorized to edit %s') %
                  (str(c.user), id))

        errors = errors or {}
        vars = {'data': data, 'errors': errors, 'error_summary': error_summary}

        self._setup_template_variables({'model': model,
                                        'session': model.Session,
                                        'user': c.user or c.author},
                                       data_dict)

        c.is_myself = True
        c.form = render(self.edit_user_form, extra_vars=vars)

        return render('user/edit.html')

    def _save_edit(self, id, context):
        try:
            data_dict = clean_dict(unflatten(
                tuplize_dict(parse_params(request.params))))
            context['message'] = data_dict.get('log_message', '')
            data_dict['id'] = id
            user = get_action('user_update')(context, data_dict)
            h.flash_success(_('Profile updated'))
            h.redirect_to(controller='user', action='read', id=user['name'])
        except NotAuthorized:
            abort(401, _('Unauthorized to edit user %s') % id)
        except NotFound, e:
            abort(404, _('User not found'))
        except DataError:
            abort(400, _(u'Integrity Error'))
        except ValidationError, e:
            errors = e.error_dict
            error_summary = e.error_summary
            return self.edit(id, data_dict, errors, error_summary)

    def login(self, error=None):
        lang = session.pop('lang', None)
        if lang:
            session.save()
            return h.redirect_to(locale=str(lang), controller='user',
                                 action='login')
        if 'error' in request.params:
            h.flash_error(request.params['error'])

        if request.environ['SCRIPT_NAME'] and g.openid_enabled:
            # #1662 restriction
            log.warn('Cannot mount CKAN at a URL and login with OpenID.')
            g.openid_enabled = False

        if not c.user:
            came_from = request.params.get('came_from', '')
            c.login_handler = h.url_for(
                self._get_repoze_handler('login_handler_path'),
                came_from=came_from)
            if error:
                vars = {'error_summary': {'':error}}
            else:
                vars = {}
            return render('user/login.html', extra_vars=vars)
        else:
            return render('user/logout_first.html')

    def logged_in(self):
        # we need to set the language via a redirect
        lang = session.pop('lang', None)
        session.save()
        came_from = request.params.get('came_from', '')

        # we need to set the language explicitly here or the flash
        # messages will not be translated.
        ckan.lib.i18n.set_lang(lang)

        if c.user:
            context = {'model': model,
                       'user': c.user}

            data_dict = {'id': c.user}

            user_dict = get_action('user_show')(context, data_dict)

            h.flash_success(_("%s is now logged in") %
                            user_dict['display_name'])
            if came_from:
                return h.redirect_to(str(came_from))
            return self.me()
        else:
            err = _('Login failed. Bad username or password.')
            if g.openid_enabled:
                err += _(' (Or if using OpenID, it hasn\'t been associated '
                         'with a user account.)')
            if asbool(config.get('ckan.legacy_templates', 'false')):
                h.flash_error(err)
                h.redirect_to(locale=lang, controller='user',
                              action='login', came_from=came_from)
            else:
                return self.login(error=err)

    def logout(self):
        # save our language in the session so we don't lose it
        session['lang'] = request.environ.get('CKAN_LANG')
        session.save()
        h.redirect_to(self._get_repoze_handler('logout_handler_path'))

    def set_lang(self, lang):
        # this allows us to set the lang in session.  Used for logging
        # in/out to prevent being lost when repoze.who redirects things
        session['lang'] = str(lang)
        session.save()

    def logged_out(self):
        # we need to get our language info back and the show the correct page
        lang = session.get('lang')
        c.user = None
        session.delete()
        h.redirect_to(locale=lang, controller='user', action='logged_out_page')

    def logged_out_page(self):
        return render('user/logout.html')

    def request_reset(self):
        if request.method == 'POST':
            id = request.params.get('user')

            context = {'model': model,
                       'user': c.user}

            data_dict = {'id': id}
            user_obj = None
            try:
                user_dict = get_action('user_show')(context, data_dict)
                user_obj = context['user_obj']
            except NotFound:
                # Try searching the user
                del data_dict['id']
                data_dict['q'] = id

                if id and len(id) > 2:
                    user_list = get_action('user_list')(context, data_dict)
                    if len(user_list) == 1:
                        # This is ugly, but we need the user object for the
                        # mailer,
                        # and user_list does not return them
                        del data_dict['q']
                        data_dict['id'] = user_list[0]['id']
                        user_dict = get_action('user_show')(context, data_dict)
                        user_obj = context['user_obj']
                    elif len(user_list) > 1:
                        h.flash_error(_('"%s" matched several users') % (id))
                    else:
                        h.flash_error(_('No such user: %s') % id)
                else:
                    h.flash_error(_('No such user: %s') % id)

            if user_obj:
                try:
                    mailer.send_reset_link(user_obj)
                    h.flash_success(_('Please check your inbox for '
                                    'a reset code.'))
                    h.redirect_to('/')
                except mailer.MailerException, e:
                    h.flash_error(_('Could not send reset link: %s') %
                                  unicode(e))
        return render('user/request_reset.html')

    def perform_reset(self, id):
        context = {'model': model, 'session': model.Session,
                   'user': c.user,
                   'keep_sensitive_data': True}

        data_dict = {'id': id}

        try:
            user_dict = get_action('user_show')(context, data_dict)

            # Be a little paranoid, and get rid of sensitive data that's
            # not needed.
            user_dict.pop('apikey', None)
            user_dict.pop('reset_key', None)
            user_obj = context['user_obj']
        except NotFound, e:
            abort(404, _('User not found'))

        c.reset_key = request.params.get('key')
        if not mailer.verify_reset_link(user_obj, c.reset_key):
            h.flash_error(_('Invalid reset key. Please try again.'))
            abort(403)

        if request.method == 'POST':
            try:
                context['reset_password'] = True
                new_password = self._get_form_password()
                user_dict['password'] = new_password
                user_dict['reset_key'] = c.reset_key
                user = get_action('user_update')(context, user_dict)

                h.flash_success(_("Your password has been reset."))
                h.redirect_to('/')
            except NotAuthorized:
                h.flash_error(_('Unauthorized to edit user %s') % id)
            except NotFound, e:
                h.flash_error(_('User not found'))
            except DataError:
                h.flash_error(_(u'Integrity Error'))
            except ValidationError, e:
                h.flash_error(u'%r' % e.error_dict)
            except ValueError, ve:
                h.flash_error(unicode(ve))

        c.user_dict = user_dict
        return render('user/perform_reset.html')

    def _format_about(self, about):
        about_formatted = ckan.misc.MarkdownFormat().to_html(about)
        try:
            html = genshi.HTML(about_formatted)
        except genshi.ParseError, e:
            log.error('Could not print "about" field Field: %r Error: %r',
                      about, e)
            html = _('Error: Could not parse About text')
        return html

    def _get_form_password(self):
        password1 = request.params.getone('password1')
        password2 = request.params.getone('password2')
        if (password1 is not None and password1 != ''):
            if not len(password1) >= 4:
                raise ValueError(_('Your password must be 4 '
                                 'characters or longer.'))
            elif not password1 == password2:
                raise ValueError(_('The passwords you entered'
                                 ' do not match.'))
            return password1

    def followers(self, id=None):
        context = {'model': model, 'session': model.Session,
                   'user': c.user or c.author, 'for_view': True}
        data_dict = {'id': id, 'user_obj': c.userobj}
        self._setup_template_variables(context, data_dict)
        f = get_action('user_follower_list')
        c.followers = f(context, {'id': c.user_dict['id']})
        return render('user/followers.html')

    def activity(self, id, offset=0):
        '''Render this user's public activity stream page.'''
        context = {'model': model, 'session': model.Session,
                   'user': c.user or c.author, 'for_view': True}
        data_dict = {'id': id, 'user_obj': c.userobj}
        try:
            check_access('user_show', context, data_dict)
        except NotAuthorized:
            abort(401, _('Not authorized to see this page'))

        self._setup_template_variables(context, data_dict)

        c.user_activity_stream = get_action('user_activity_list_html')(
            context, {'id': c.user_dict['id'], 'offset': offset})

        return render('user/activity_stream.html')

    def dashboard(self, id=None, offset=0):
        context = {'model': model, 'session': model.Session,
                   'user': c.user or c.author, 'for_view': True}
        data_dict = {'id': id, 'user_obj': c.userobj, 'offset': offset}
        self._setup_template_variables(context, data_dict)
<<<<<<< HEAD
        c.dashboard_offset = int(offset)
=======

        c.dashboard_activity_stream = h.dashboard_activity_stream(id)

        # Mark the user's new activities as old whenever they view their
        # dashboard page.
        get_action('dashboard_mark_all_new_activities_as_old')(context, {})

>>>>>>> 18f306c3
        return render('user/dashboard.html')

    def follow(self, id):
        '''Start following this user.'''
        context = {'model': model,
                   'session': model.Session,
                   'user': c.user or c.author}
        data_dict = {'id': id}
        try:
            get_action('follow_user')(context, data_dict)
            h.flash_success(_("You are now following {0}").format(id))
        except ValidationError as e:
            error_message = (e.extra_msg or e.message or e.error_summary
                    or e.error_dict)
            h.flash_error(error_message)
        except NotAuthorized as e:
            h.flash_error(e.extra_msg)
        h.redirect_to(controller='user', action='read', id=id)

    def unfollow(self, id):
        '''Stop following this user.'''
        context = {'model': model,
                   'session': model.Session,
                   'user': c.user or c.author}
        data_dict = {'id': id}
        try:
            get_action('unfollow_user')(context, data_dict)
            h.flash_success(_("You are no longer following {0}").format(id))
        except (NotFound, NotAuthorized) as e:
            error_message = e.extra_msg or e.message
            h.flash_error(error_message)
        except ValidationError as e:
            error_message = (e.error_summary or e.message or e.extra_msg
                    or e.error_dict)
            h.flash_error(error_message)
        h.redirect_to(controller='user', action='read', id=id)<|MERGE_RESOLUTION|>--- conflicted
+++ resolved
@@ -479,6 +479,7 @@
 
     def activity(self, id, offset=0):
         '''Render this user's public activity stream page.'''
+
         context = {'model': model, 'session': model.Session,
                    'user': c.user or c.author, 'for_view': True}
         data_dict = {'id': id, 'user_obj': c.userobj}
@@ -499,17 +500,13 @@
                    'user': c.user or c.author, 'for_view': True}
         data_dict = {'id': id, 'user_obj': c.userobj, 'offset': offset}
         self._setup_template_variables(context, data_dict)
-<<<<<<< HEAD
-        c.dashboard_offset = int(offset)
-=======
-
-        c.dashboard_activity_stream = h.dashboard_activity_stream(id)
+
+        c.dashboard_activity_stream = h.dashboard_activity_stream(id, offset)
 
         # Mark the user's new activities as old whenever they view their
         # dashboard page.
         get_action('dashboard_mark_all_new_activities_as_old')(context, {})
 
->>>>>>> 18f306c3
         return render('user/dashboard.html')
 
     def follow(self, id):
