import re
import logging
import genshi
import datetime
from urllib import urlencode

from ckan.lib.base import BaseController, c, model, request, render, h, g
from ckan.lib.base import ValidationException, abort, gettext
from pylons.i18n import get_lang, _
from ckan.lib.helpers import Page
import ckan.lib.maintain as maintain
from ckan.lib.navl.dictization_functions import DataError, unflatten, validate
from ckan.logic import NotFound, NotAuthorized, ValidationError
from ckan.logic import check_access, get_action
from ckan.logic import tuplize_dict, clean_dict, parse_params
import ckan.logic.action.get
import ckan.lib.search as search
import ckan.new_authz

from ckan.lib.plugins import lookup_group_plugin

log = logging.getLogger(__name__)


class GroupController(BaseController):

    group_type = 'group'

    ## hooks for subclasses

    def _group_form(self, group_type=None):
        return lookup_group_plugin(group_type).group_form()

    def _form_to_db_schema(self, group_type=None):
        return lookup_group_plugin(group_type).form_to_db_schema()

    def _db_to_form_schema(self, group_type=None):
        '''This is an interface to manipulate data from the database
        into a format suitable for the form (optional)'''
        return lookup_group_plugin(group_type).db_to_form_schema()

    def _setup_template_variables(self, context, data_dict, group_type=None):
        return lookup_group_plugin(group_type).\
        setup_template_variables(context, data_dict)

    def _new_template(self, group_type):
        return lookup_group_plugin(group_type).new_template()

    def _index_template(self, group_type):
        return lookup_group_plugin(group_type).index_template()

    def _read_template(self, group_type):
        return lookup_group_plugin(group_type).read_template()

    def _history_template(self, group_type):
        return lookup_group_plugin(group_type).history_template()

    def _edit_template(self, group_type):
        return lookup_group_plugin(group_type).edit_template()

    ## end hooks
    def _replace_group_org(self, string):
        ''' substitute organization for group if this is an org'''
        if self.group_type == 'organization':
            string = re.sub('^group', 'organization', string)
        return string

    def _action(self, action_name):
        ''' select the correct group/org action '''
        return get_action(self._replace_group_org(action_name))

    def _check_access(self, action_name, *args, **kw):
        ''' select the correct group/org check_access '''
        return check_access(self._replace_group_org(action_name), *args, **kw)

    def _render_template(self, template_name):
        ''' render the correct group/org template '''
        return render(self._replace_group_org(template_name))

    def _redirect_to(self, *args, **kw):
        ''' wrapper to ensue the correct controller is used '''
        if self.group_type == 'organization' and 'controller' in kw:
            kw['controller'] = 'organization'
        return h.redirect_to(*args, **kw)

    def _url_for(self, *args, **kw):
        ''' wrapper to ensue the correct controller is used '''
        if self.group_type == 'organization' and 'controller' in kw:
            kw['controller'] = 'organization'
        return h.url_for(*args, **kw)

    def _guess_group_type(self, expecting_name=False):
        """
            Guess the type of group from the URL handling the case
            where there is a prefix on the URL (such as /data/organization)
        """
        parts = [x for x in request.path.split('/') if x]

        idx = -1
        if expecting_name:
            idx = -2

        gt = parts[idx]
        if gt == 'group':
            gt = None

        return gt

    def index(self):
        group_type = self._guess_group_type()

        context = {'model': model, 'session': model.Session,
                   'user': c.user or c.author, 'for_view': True,
                   'with_private': False}

        data_dict = {'all_fields': True}

        try:
            self._check_access('site_read', context)
        except NotAuthorized:
            abort(401, _('Not authorized to see this page'))

        # pass user info to context as needed to view private datasets of
        # orgs correctly
        if c.userobj:
            context['user_id'] = c.userobj.id
            context['user_is_admin'] = c.userobj.sysadmin

        results = self._action('group_list')(context, data_dict)

        c.page = Page(
            collection=results,
            page=request.params.get('page', 1),
            url=h.pager_url,
            items_per_page=20
        )
        return render(self._index_template(group_type))

    def read(self, id):
        from ckan.lib.search import SearchError
        group_type = self._get_group_type(id.split('@')[0])
        context = {'model': model, 'session': model.Session,
                   'user': c.user or c.author,
                   'schema': self._db_to_form_schema(group_type=group_type),
                   'for_view': True, 'extras_as_string': True}
        data_dict = {'id': id}
        # unicode format (decoded from utf8)
        q = c.q = request.params.get('q', '')

        try:
            c.group_dict = self._action('group_show')(context, data_dict)
            c.group = context['group']
        except NotFound:
            abort(404, _('Group not found'))
        except NotAuthorized:
            abort(401, _('Unauthorized to read group %s') % id)

        # Search within group
        q += ' groups: "%s"' % c.group_dict.get('name')

        try:
            description_formatted = ckan.misc.MarkdownFormat().to_html(
            c.group_dict.get('description', ''))
            c.description_formatted = genshi.HTML(description_formatted)
        except Exception, e:
            error_msg = "<span class='inline-warning'>%s</span>" %\
                        _("Cannot render description")
            c.description_formatted = genshi.HTML(error_msg)

<<<<<<< HEAD
        c.group_admins = ckan.new_authz.get_group_or_org_admin_ids(c.group.id)

=======
>>>>>>> 200c2436
        context['return_query'] = True

        # c.group_admins is used by CKAN's legacy (Genshi) templates only,
        # if we drop support for those then we can delete this line.
        c.group_admins = self.authorizer.get_admins(c.group)

        limit = 20
        try:
            page = int(request.params.get('page', 1))
        except ValueError, e:
            abort(400, ('"page" parameter must be an integer'))

        # most search operations should reset the page counter:
        params_nopage = [(k, v) for k, v in request.params.items()
                         if k != 'page']
        #sort_by = request.params.get('sort', 'name asc')
        sort_by = request.params.get('sort', None)

        def search_url(params):
            url = self._url_for(controller='group', action='read',
                            id=c.group_dict.get('name'))
            params = [(k, v.encode('utf-8') if isinstance(v, basestring)
                       else str(v)) for k, v in params]
            return url + u'?' + urlencode(params)

        def drill_down_url(**by):
            return h.add_url_param(alternative_url=None,
                                   controller='group', action='read',
                                   extras=dict(id=c.group_dict.get('name')),
                                   new_params=by)

        c.drill_down_url = drill_down_url

        def remove_field(key, value=None, replace=None):
            return h.remove_url_param(key, value=value, replace=replace,
                                  controller='group', action='read',
                                  extras=dict(id=c.group_dict.get('name')))

        c.remove_field = remove_field

        def pager_url(q=None, page=None):
            params = list(params_nopage)
            params.append(('page', page))
            return search_url(params)

        try:
            c.fields = []
            search_extras = {}
            for (param, value) in request.params.items():
                if not param in ['q', 'page', 'sort'] \
                        and len(value) and not param.startswith('_'):
                    if not param.startswith('ext_'):
                        c.fields.append((param, value))
                        q += ' %s: "%s"' % (param, value)
                    else:
                        search_extras[param] = value

            fq = 'capacity:"public"'
            if (c.userobj and c.group and c.userobj.is_in_group(c.group)):
                fq = ''
                context['ignore_capacity_check'] = True

            data_dict = {
                'q': q,
                'fq': fq,
                'facet.field': g.facets,
                'rows': limit,
                'sort': sort_by,
                'start': (page - 1) * limit,
                'extras': search_extras
            }

            query = get_action('package_search')(context, data_dict)

            c.page = h.Page(
                collection=query['results'],
                page=page,
                url=pager_url,
                item_count=query['count'],
                items_per_page=limit
            )

            c.facets = query['facets']
            maintain.deprecate_context_item(
              'facets',
              'Use `c.search_facets` instead.')

            c.search_facets = query['search_facets']
            c.facet_titles = {'groups': _('Groups'),
                              'tags': _('Tags'),
                              'res_format': _('Formats'),
                              'license': _('Licence'), }
            c.search_facets_limits = {}
            for facet in c.facets.keys():
                limit = int(request.params.get('_%s_limit' % facet, 10))
                c.search_facets_limits[facet] = limit
            c.page.items = query['results']

            c.sort_by_selected = sort_by

        except SearchError, se:
            log.error('Group search error: %r', se.args)
            c.query_error = True
            c.facets = {}
            c.page = h.Page(collection=[])

        return render(self._read_template(c.group_dict['type']))

    def new(self, data=None, errors=None, error_summary=None):
        group_type = self._guess_group_type(True)
        if data:
            data['type'] = group_type

        context = {'model': model, 'session': model.Session,
                   'user': c.user or c.author, 'extras_as_string': True,
                   'save': 'save' in request.params,
                   'parent': request.params.get('parent', None)}
        try:
            self._check_access('group_create', context)
        except NotAuthorized:
            abort(401, _('Unauthorized to create a group'))

        if context['save'] and not data:
            return self._save_new(context, group_type)

        data = data or {}
        errors = errors or {}
        error_summary = error_summary or {}
        vars = {'data': data, 'errors': errors,
                'error_summary': error_summary, 'action': 'new'}

        self._setup_template_variables(context, data, group_type=group_type)
        c.form = render(self._group_form(group_type=group_type),
                        extra_vars=vars)
        return render(self._new_template(group_type))

    def edit(self, id, data=None, errors=None, error_summary=None):
        group_type = self._get_group_type(id.split('@')[0])
        context = {'model': model, 'session': model.Session,
                   'user': c.user or c.author, 'extras_as_string': True,
                   'save': 'save' in request.params,
                   'for_edit': True,
                   'parent': request.params.get('parent', None)
                   }
        data_dict = {'id': id}

        if context['save'] and not data:
            return self._save_edit(id, context)

        try:
            old_data = self._action('group_show')(context, data_dict)
            c.grouptitle = old_data.get('title')
            c.groupname = old_data.get('name')
            data = data or old_data
        except NotFound:
            abort(404, _('Group not found'))
        except NotAuthorized:
            abort(401, _('Unauthorized to read group %s') % '')

        group = context.get("group")
        c.group = group

        try:
            self._check_access('group_update', context)
        except NotAuthorized, e:
            abort(401, _('User %r not authorized to edit %s') % (c.user, id))

        errors = errors or {}
        vars = {'data': data, 'errors': errors,
                'error_summary': error_summary, 'action': 'edit'}

        self._setup_template_variables(context, data, group_type=group_type)
        c.form = render(self._group_form(group_type), extra_vars=vars)
        return render(self._edit_template(c.group.type))

    def _get_group_type(self, id):
        """
        Given the id of a group it determines the type of a group given
        a valid id/name for the group.
        """
        group = model.Group.get(id)
        if not group:
            return None
        return group.type

    def _save_new(self, context, group_type=None):
        try:
            data_dict = clean_dict(unflatten(
                tuplize_dict(parse_params(request.params))))
            data_dict['type'] = group_type or 'group'
            context['message'] = data_dict.get('log_message', '')
            data_dict['users'] = [{'name': c.user, 'capacity': 'admin'}]
            group = self._action('group_create')(context, data_dict)

            # Redirect to the appropriate _read route for the type of group
            h.redirect_to(group['type'] + '_read', id=group['name'])
        except NotAuthorized:
            abort(401, _('Unauthorized to read group %s') % '')
        except NotFound, e:
            abort(404, _('Group not found'))
        except DataError:
            abort(400, _(u'Integrity Error'))
        except ValidationError, e:
            errors = e.error_dict
            error_summary = e.error_summary
            return self.new(data_dict, errors, error_summary)

    def _force_reindex(self, grp):
        ''' When the group name has changed, we need to force a reindex
        of the datasets within the group, otherwise they will stop
        appearing on the read page for the group (as they're connected via
        the group name)'''
        group = model.Group.get(grp['name'])
        for dataset in group.active_packages().all():
            search.rebuild(dataset.name)

    def _save_edit(self, id, context):
        try:
            data_dict = clean_dict(unflatten(
                tuplize_dict(parse_params(request.params))))
            context['message'] = data_dict.get('log_message', '')
            data_dict['id'] = id
            context['allow_partial_update'] = True
            group = self._action('group_update')(context, data_dict)

            if id != group['name']:
                self._force_reindex(group)

            h.redirect_to('%s_read' % str(group['type']), id=group['name'])
        except NotAuthorized:
            abort(401, _('Unauthorized to read group %s') % id)
        except NotFound, e:
            abort(404, _('Group not found'))
        except DataError:
            abort(400, _(u'Integrity Error'))
        except ValidationError, e:
            errors = e.error_dict
            error_summary = e.error_summary
            return self.edit(id, data_dict, errors, error_summary)

    def authz(self, id):
        group = model.Group.get(id)
        if group is None:
            abort(404, _('Group not found'))
        c.groupname = group.name
        c.grouptitle = group.display_name

        try:
            context = \
                {'model': model, 'user': c.user or c.author, 'group': group}
            self._check_access('group_edit_permissions', context)
            c.authz_editable = True
            c.group = context['group']
        except NotAuthorized:
            c.authz_editable = False
        if not c.authz_editable:
            abort(401,
                  gettext('User %r not authorized to edit %s authorizations') %
                         (c.user, id))

        roles = self._handle_update_of_authz(group)
        self._prepare_authz_info_for_render(roles)
        return render('group/authz.html')

    def delete(self, id):
        if 'cancel' in request.params:
            self._redirect_to(controller='group', action='edit', id=id)

        context = {'model': model, 'session': model.Session,
                   'user': c.user or c.author}

        try:
            self._check_access('group_delete', context, {'id': id})
        except NotAuthorized:
            abort(401, _('Unauthorized to delete group %s') % '')

        try:
            if request.method == 'POST':
                self._action('group_delete')(context, {'id': id})
                h.flash_notice(_('Group has been deleted.'))
                self._redirect_to(controller='group', action='index')
            c.group_dict = self._action('group_show')(context, {'id': id})
        except NotAuthorized:
            abort(401, _('Unauthorized to delete group %s') % '')
        except NotFound:
            abort(404, _('Group not found'))
        return self._render_template('group/confirm_delete.html')

    def members(self, id):
        context = {'model': model, 'session': model.Session,
                   'user': c.user or c.author}

        try:
            c.members = self._action('member_list')(context, {'id': id})
            c.group_dict = self._action('group_show')(context, {'id': id})
        except NotAuthorized:
            abort(401, _('Unauthorized to delete group %s') % '')
        except NotFound:
            abort(404, _('Group not found'))
        return self._render_template('group/members.html')

    def member_new(self, id):
        context = {'model': model, 'session': model.Session,
                   'user': c.user or c.author}

        #self._check_access('group_delete', context, {'id': id})
        try:
            if request.method == 'POST':
                data_dict = clean_dict(unflatten(
                    tuplize_dict(parse_params(request.params))))
                data_dict['id'] = id
                c.group_dict = self._action('group_member_create')(context, data_dict)
                self._redirect_to(controller='group', action='members', id=id)
            else:
                user = request.params.get('user')
                if user:
                    user= model.Session.query(model.User).get(user)
                    c.user_name = user.name
                c.group_dict = self._action('group_show')(context, {'id': id})
                c.roles = self._action('member_roles_list')(context, {})
        except NotAuthorized:
            abort(401, _('Unauthorized to add member to group %s') % '')
        except NotFound:
            abort(404, _('Group not found'))
        return self._render_template('group/member_new.html')

    def member_delete(self, id):
        if 'cancel' in request.params:
            self._redirect_to(controller='group', action='members', id=id)

        context = {'model': model, 'session': model.Session,
                   'user': c.user or c.author}

        try:
            self._check_access('group_member_delete', context, {'id': id})
        except NotAuthorized:
            abort(401, _('Unauthorized to delete group %s members') % '')

        try:
            user_id = request.params.get('user')
            if request.method == 'POST':
                self._action('group_member_delete')(context, {'id': id, 'user_id': user_id})
                h.flash_notice(_('Group member has been deleted.'))
                self._redirect_to(controller='group', action='members', id=id)
            c.user_dict = self._action('user_show')(context, {'id': user_id})
            c.user_id = user_id
            c.group_id = id
        except NotAuthorized:
            abort(401, _('Unauthorized to delete group %s') % '')
        except NotFound:
            abort(404, _('Group not found'))
        return self._render_template('group/confirm_delete_member.html')


    def history(self, id):
        if 'diff' in request.params or 'selected1' in request.params:
            try:
                params = {'id': request.params.getone('group_name'),
                          'diff': request.params.getone('selected1'),
                          'oldid': request.params.getone('selected2'),
                          }
            except KeyError, e:
                if 'group_name' in dict(request.params):
                    id = request.params.getone('group_name')
                c.error = \
                    _('Select two revisions before doing the comparison.')
            else:
                params['diff_entity'] = 'group'
                h.redirect_to(controller='revision', action='diff', **params)

        context = {'model': model, 'session': model.Session,
                   'user': c.user or c.author,
                   'schema': self._form_to_db_schema(),
                   'extras_as_string': True}
        data_dict = {'id': id}
        try:
            c.group_dict = self._action('group_show')(context, data_dict)
            c.group_revisions = self._action('group_revision_list')(context,
                                                                  data_dict)
            #TODO: remove
            # Still necessary for the authz check in group/layout.html
            c.group = context['group']
        except NotFound:
            abort(404, _('Group not found'))
        except NotAuthorized:
            abort(401, _('User %r not authorized to edit %r') % (c.user, id))

        format = request.params.get('format', '')
        if format == 'atom':
            # Generate and return Atom 1.0 document.
            from webhelpers.feedgenerator import Atom1Feed
            feed = Atom1Feed(
                title=_(u'CKAN Group Revision History'),
                link=self._url_for(controller='group', action='read',
                               id=c.group_dict['name']),
                description=_(u'Recent changes to CKAN Group: ') +
                c.group_dict['display_name'],
                language=unicode(get_lang()),
            )
            for revision_dict in c.group_revisions:
                revision_date = h.date_str_to_datetime(
                    revision_dict['timestamp'])
                try:
                    dayHorizon = int(request.params.get('days'))
                except:
                    dayHorizon = 30
                dayAge = (datetime.datetime.now() - revision_date).days
                if dayAge >= dayHorizon:
                    break
                if revision_dict['message']:
                    item_title = u'%s' % revision_dict['message'].\
                        split('\n')[0]
                else:
                    item_title = u'%s' % revision_dict['id']
                item_link = h.url_for(controller='revision', action='read',
                                      id=revision_dict['id'])
                item_description = _('Log message: ')
                item_description += '%s' % (revision_dict['message'] or '')
                item_author_name = revision_dict['author']
                item_pubdate = revision_date
                feed.add_item(
                    title=item_title,
                    link=item_link,
                    description=item_description,
                    author_name=item_author_name,
                    pubdate=item_pubdate,
                )
            feed.content_type = 'application/atom+xml'
            return feed.writeString('utf-8')
        return render(self._history_template(c.group_dict['type']))

    def activity(self, id):
        '''Render this group's public activity stream page.'''

        context = {'model': model, 'session': model.Session,
                   'user': c.user or c.author, 'for_view': True}
        data_dict = {'id': id}

        try:
            c.group_dict = get_action('group_show')(context, data_dict)
            c.group = context['group']
        except NotFound:
            abort(404, _('Group not found'))
        except NotAuthorized:
            abort(401,
                  _('Unauthorized to read group {group_id}').format(
                      group_id=id))

        # Add the group's activity stream (already rendered to HTML) to the
        # template context for the group/read.html template to retrieve later.
        c.group_activity_stream = \
            get_action('group_activity_list_html')(context,
                                                   {'id': c.group_dict['id']})

        return render('group/activity_stream.html')

    def follow(self, id):
        '''Start following this group.'''
        context = {'model': model,
                   'session': model.Session,
                   'user': c.user or c.author}
        data_dict = {'id': id}
        try:
            get_action('follow_group')(context, data_dict)
            h.flash_success(_("You are now following {0}").format(id))
        except ValidationError as e:
            error_message = (e.extra_msg or e.message or e.error_summary
                    or e.error_dict)
            h.flash_error(error_message)
        except NotAuthorized as e:
            h.flash_error(e.extra_msg)
        h.redirect_to(controller='group', action='read', id=id)

    def unfollow(self, id):
        '''Stop following this group.'''
        context = {'model': model,
                   'session': model.Session,
                   'user': c.user or c.author}
        data_dict = {'id': id}
        try:
            get_action('unfollow_group')(context, data_dict)
            h.flash_success(_("You are no longer following {0}").format(id))
        except ValidationError as e:
            error_message = (e.extra_msg or e.message or e.error_summary
                    or e.error_dict)
            h.flash_error(error_message)
        except (NotFound, NotAuthorized) as e:
            error_message = e.extra_msg or e.message
            h.flash_error(error_message)
        h.redirect_to(controller='group', action='read', id=id)

    def followers(self, id):
        context = self._get_group_dict(id)
        c.followers = get_action('group_follower_list')(context,
                                                        {'id': c.group_dict['id']})
        return render('group/followers.html')

    def admins(self, id):
        context = self._get_group_dict(id)
        c.admins = self.authorizer.get_admins(context['group'])
        return render('group/admins.html')

    def about(self, id):
        self._get_group_dict(id)
        return render('group/about.html')

    def _get_group_dict(self, id):
        context = {'model': model, 'session': model.Session,
                   'user': c.user or c.author,
                   'for_view': True}
        data_dict = {'id': id}
        try:
            c.group_dict = get_action('group_show')(context, data_dict)
            c.admins = self.authorizer.get_admins(context['group'])
        except NotFound:
            abort(404, _('Group not found'))
        except NotAuthorized:
            abort(401, _('Unauthorized to read group %s') % id)
        return context

    def _render_edit_form(self, fs):
        # errors arrive in c.error and fs.errors
        c.fieldset = fs
        return render('group/edit_form.html')

    def _update(self, fs, group_name, group_id):
        '''
        Writes the POST data (associated with a group edit) to the database
        @input c.error
        '''
        validation = fs.validate()
        if not validation:
            c.form = self._render_edit_form(fs)
            raise ValidationException(fs)

        try:
            fs.sync()
        except Exception, inst:
            model.Session.rollback()
            raise
        else:
            model.Session.commit()

    def _update_authz(self, fs):
        validation = fs.validate()
        if not validation:
            c.form = self._render_edit_form(fs)
            raise ValidationException(fs)
        try:
            fs.sync()
        except Exception, inst:
            model.Session.rollback()
            raise
        else:
            model.Session.commit()<|MERGE_RESOLUTION|>--- conflicted
+++ resolved
@@ -167,11 +167,7 @@
                         _("Cannot render description")
             c.description_formatted = genshi.HTML(error_msg)
 
-<<<<<<< HEAD
         c.group_admins = ckan.new_authz.get_group_or_org_admin_ids(c.group.id)
-
-=======
->>>>>>> 200c2436
         context['return_query'] = True
 
         # c.group_admins is used by CKAN's legacy (Genshi) templates only,
