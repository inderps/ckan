--- conflicted
+++ resolved
@@ -1,14 +1,9 @@
 from pylons.i18n import _
 from pylons import request, c
 
-<<<<<<< HEAD
-from ckan.lib.base import *
-from ckan.lib.search import query_for
-=======
 import ckan.logic as logic
 import ckan.model as model
 import ckan.lib.base as base
->>>>>>> e481cf60
 import ckan.lib.helpers as h
 
 
