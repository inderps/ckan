--- conflicted
+++ resolved
@@ -343,61 +343,7 @@
             model.Session.commit()
 
     def _render_package(self, fs):
-<<<<<<< HEAD
         return package_render(fs)
-=======
-        # Todo: More specific error handling (don't catch-all and set 500)?
-#        try:
-            c.pkg_name = fs.name.value
-            c.pkg_version = fs.version.value
-            c.pkg_title = fs.title.value
-            c.pkg_url = fs.url.value
-            if fs.resources.value and isinstance(fs.resources.value, model.PackageResource):
-                c.pkg_resources = [(res.url, res.format, res.description) for res in fs.resources.value]
-            else:
-                c.pkg_resources = fs.resources.value
-            c.pkg_author = fs.author.value
-            c.pkg_author_email = fs.author_email.value
-            c.pkg_maintainer = fs.maintainer.value
-            c.pkg_maintainer_email = fs.maintainer_email.value
-            if c.auth_for_change_state:
-                c.pkg_state = model.State.query.get(fs.state.value).name
-            if fs.license.value:
-                c.pkg_license = model.License.query.get(fs.license.value).name
-            else:
-                c.pkg_license = None
-            if fs.tags.value:
-                c.pkg_tags = [tag.name for tag in fs.tags.value]
-            elif fs.model.tags:
-                c.pkg_tags = [tag.name for tag in fs.model.tags_ordered]
-            else:
-                c.pkg_tags = []
-##            if fs.groups.value:
-##                c.pkg_groups = [group.name for group in fs.groups.value]
-            if fs.model.groups:
-                c.pkg_groups = [group.name for group in fs.model.groups]
-            else:
-                c.pkg_groups = []
-            import ckan.misc
-            format = ckan.misc.MarkdownFormat()
-            notes_formatted = format.to_html(fs.notes.value)
-            notes_formatted = genshi.HTML(notes_formatted)
-            c.pkg_notes_formatted = notes_formatted
-            c.pkg_extras = []
-            if fs.extras.value:
-                for key, value in fs.extras.value:
-                    c.pkg_extras.append((key.capitalize(), value))
-            else:
-                for key, extra in fs.model._extras.items():
-                    c.pkg_extras.append((key.capitalize(), extra.value))
-            
-            preview = render('package/read_content')
-#        except Exception, inst:
-#            self.status_code = 500
-#            preview = 'There was an error rendering the package: %s' % inst
-            return preview
-
->>>>>>> 75f2deee
 
     def _render_package_with_template(self, fs):
         # Todo: More specific error handling (don't catch-all and set 500)?
@@ -405,7 +351,10 @@
         c.pkg_version = fs.version.value
         c.pkg_title = fs.title.value
         c.pkg_url = fs.url.value
-        c.pkg_download_url = fs.download_url.value
+        if fs.resources.value and isinstance(fs.resources.value, model.PackageResource):
+            c.pkg_resources = [(res.url, res.format, res.description) for res in fs.resources.value]
+        else:
+            c.pkg_resources = fs.resources.value
         c.pkg_author = fs.author.value
         c.pkg_author_email = fs.author_email.value
         c.pkg_maintainer = fs.maintainer.value
