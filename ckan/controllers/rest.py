--- conflicted
+++ resolved
@@ -15,12 +15,6 @@
     def _list_package_refs(self, packages):
         return [getattr(p, self.ref_package_with_attr) for p in packages]
 
-<<<<<<< HEAD
-    def _get_pkg(self, id):
-        return model.Package.get(id)
-
-=======
->>>>>>> a5ecb4aa
     def index(self):
         return render('rest/index.html')
 
