'''This is a collection of factory classes for building CKAN users, datasets,
etc.

These are meant to be used by tests to create any objects that are needed for
the tests. They're written using ``factory_boy``:

http://factoryboy.readthedocs.org/en/latest/

These are not meant to be used for the actual testing, e.g. if you're writing
a test for the :py:func:`~ckan.logic.action.create.user_create` function then
call :py:func:`~ckan.new_tests.helpers.call_action`, don't test it via the
:py:class:`~ckan.new_tests.factories.User` factory below.

Usage::

 # Create a user with the factory's default attributes, and get back a
 # user dict:
 user_dict = factories.User()

 # You can create a second user the same way. For attributes that can't be
 # the same (e.g. you can't have two users with the same name) a new value
 # will be generated each time you use the factory:
 another_user_dict = factories.User()

 # Create a user and specify your own user name and email (this works
 # with any params that CKAN's user_create() accepts):
 custom_user_dict = factories.User(name='bob', email='bob@bob.com')

 # Get a user dict containing the attributes (name, email, password, etc.)
 # that the factory would use to create a user, but without actually
 # creating the user in CKAN:
 user_attributes_dict = factories.User.attributes()

 # If you later want to create a user using these attributes, just pass them
 # to the factory:
 user = factories.User(**user_attributes_dict)

'''
import factory
import mock

import ckan.model
import ckan.logic
import ckan.new_tests.helpers as helpers


def _get_action_user_name(kwargs):
    '''Return the name of the user in kwargs, defaulting to the site user

    It can be overriden by explictly setting {'user': None} in the keyword
    arguments. In that case, this method will return None.
    '''

    if 'user' in kwargs:
        user = kwargs['user']
    else:
        user = helpers.call_action('get_site_user')

    if user is None:
        user_name = None
    else:
        user_name = user['name']

    return user_name


def _generate_email(user):
    '''Return an email address for the given User factory stub object.'''

    return '{0}@ckan.org'.format(user.name).lower()


def _generate_reset_key(user):
    '''Return a reset key for the given User factory stub object.'''

    return '{0}_reset_key'.format(user.name).lower()


def _generate_user_id(user):
    '''Return a user id for the given User factory stub object.'''

    return '{0}_user_id'.format(user.name).lower()


def _generate_group_title(group):
    '''Return a title for the given Group factory stub object.'''

    return group.name.replace('_', ' ').title()


class User(factory.Factory):
    '''A factory class for creating CKAN users.'''

    # This is the class that UserFactory will create and return instances
    # of.
    FACTORY_FOR = ckan.model.User

    # These are the default params that will be used to create new users.
    fullname = 'Mr. Test User'
    password = 'pass'
    about = 'Just another test user.'

    # Generate a different user name param for each user that gets created.
    name = factory.Sequence(lambda n: 'test_user_{n}'.format(n=n))

    # Compute the email param for each user based on the values of the other
    # params above.
    email = factory.LazyAttribute(_generate_email)

    # I'm not sure how to support factory_boy's .build() feature in CKAN,
    # so I've disabled it here.
    @classmethod
    def _build(cls, target_class, *args, **kwargs):
        raise NotImplementedError(".build() isn't supported in CKAN")

    # To make factory_boy work with CKAN we override _create() and make it call
    # a CKAN action function.
    # We might also be able to do this by using factory_boy's direct SQLAlchemy
    # support: http://factoryboy.readthedocs.org/en/latest/orms.html#sqlalchemy
    @classmethod
    def _create(cls, target_class, *args, **kwargs):
        if args:
            assert False, "Positional args aren't supported, use keyword args."
        user_dict = helpers.call_action('user_create', **kwargs)
        return user_dict


class Resource(factory.Factory):
    '''A factory class for creating CKAN resources.'''

    FACTORY_FOR = ckan.model.Resource

    name = factory.Sequence(lambda n: 'test_resource_{n}'.format(n=n))
    description = 'Just another test resource.'
    format = 'res_format'
    url = 'http://link.to.some.data'
    package_id = factory.LazyAttribute(lambda _: Dataset()['id'])

    @classmethod
    def _build(cls, target_class, *args, **kwargs):
        raise NotImplementedError(".build() isn't supported in CKAN")

    @classmethod
    def _create(cls, target_class, *args, **kwargs):
        if args:
            assert False, "Positional args aren't supported, use keyword args."

        context = {'user': _get_action_user_name(kwargs)}

        resource_dict = helpers.call_action('resource_create', context=context,
                                            **kwargs)
        return resource_dict


class Sysadmin(factory.Factory):
    '''A factory class for creating sysadmin users.'''

    FACTORY_FOR = ckan.model.User

    fullname = 'Mr. Test Sysadmin'
    password = 'pass'
    about = 'Just another test sysadmin.'

    name = factory.Sequence(lambda n: 'test_sysadmin_{n}'.format(n=n))

    email = factory.LazyAttribute(_generate_email)
    sysadmin = True

    @classmethod
    def _build(cls, target_class, *args, **kwargs):
        raise NotImplementedError(".build() isn't supported in CKAN")

    @classmethod
    def _create(cls, target_class, *args, **kwargs):
        if args:
            assert False, "Positional args aren't supported, use keyword args."

<<<<<<< HEAD
        user = target_class(sysadmin=True, **kwargs)
=======
        # Create a sysadmin by accessing the db directly.
        # This is probably bad but I don't think there's another way?
        user = ckan.model.User(**kwargs)
>>>>>>> 343b6f0f
        ckan.model.Session.add(user)
        ckan.model.Session.commit()
        ckan.model.Session.remove()

        # We want to return a user dict not a model object, so call user_show
        # to get one. We pass the user's name in the context because we want
        # the API key and other sensitive data to be returned in the user
        # dict.
        user_dict = helpers.call_action('user_show', id=user.id,
                                        context={'user': user.name})
        return user_dict


class Group(factory.Factory):
    '''A factory class for creating CKAN groups.'''

    FACTORY_FOR = ckan.model.Group

    name = factory.Sequence(lambda n: 'test_group_{n}'.format(n=n))
    title = factory.LazyAttribute(_generate_group_title)
    description = 'A test description for this test group.'

    user = factory.LazyAttribute(lambda _:
                                 helpers.call_action('get_site_user'))

    @classmethod
    def _build(cls, target_class, *args, **kwargs):
        raise NotImplementedError(".build() isn't supported in CKAN")

    @classmethod
    def _create(cls, target_class, *args, **kwargs):
        if args:
            assert False, "Positional args aren't supported, use keyword args."

        context = {'user': _get_action_user_name(kwargs)}

        group_dict = helpers.call_action('group_create',
                                         context=context,
                                         **kwargs)
        return group_dict


class Organization(factory.Factory):
    '''A factory class for creating CKAN organizations.'''

    # This is the class that OrganizationFactory will create and return
    # instances of.
    FACTORY_FOR = ckan.model.Group

    # These are the default params that will be used to create new
    # organizations.
    type = 'organization'
    is_organization = True

    title = 'Test Organization'
    description = 'Just another test organization.'
    image_url = 'http://placekitten.com/g/200/100'

    # Generate a different group name param for each user that gets created.
    name = factory.Sequence(lambda n: 'test_org_{n}'.format(n=n))

    @classmethod
    def _build(cls, target_class, *args, **kwargs):
        raise NotImplementedError(".build() isn't supported in CKAN")

    @classmethod
    def _create(cls, target_class, *args, **kwargs):
        if args:
            assert False, "Positional args aren't supported, use keyword args."

        context = {'user': _get_action_user_name(kwargs)}

        group_dict = helpers.call_action('organization_create',
                                         context=context,
                                         **kwargs)
        return group_dict


class Related(factory.Factory):
    '''A factory class for creating related items.'''

    FACTORY_FOR = ckan.model.Related

    type = 'idea'
    description = 'Look, a description!'
    url = 'http://example.com'

    title = factory.Sequence(lambda n: 'test title {n}'.format(n=n))

    @classmethod
    def _build(cls, target_class, *args, **kwargs):
        raise NotImplementedError(".build() isn't supported in CKAN")

    @classmethod
    def _create(cls, target_class, *args, **kwargs):
        if args:
            assert False, "Positional args aren't supported, use keyword args."

        context = {'user': _get_action_user_name(kwargs)}
        related_dict = helpers.call_action('related_create', context=context,
                                           **kwargs)
        return related_dict


class Dataset(factory.Factory):
    '''A factory class for creating CKAN datasets.'''

    FACTORY_FOR = ckan.model.Package

    # These are the default params that will be used to create new groups.
    title = 'Test Dataset'
    description = 'Just another test dataset.'

    # Generate a different group name param for each user that gets created.
    name = factory.Sequence(lambda n: 'test_dataset_{n}'.format(n=n))

    @classmethod
    def _build(cls, target_class, *args, **kwargs):
        raise NotImplementedError(".build() isn't supported in CKAN")

    @classmethod
    def _create(cls, target_class, *args, **kwargs):
        if args:
            assert False, "Positional args aren't supported, use keyword args."

        context = {'user': _get_action_user_name(kwargs)}

        dataset_dict = helpers.call_action('package_create',
                                           context=context,
                                           **kwargs)
        return dataset_dict


class MockUser(factory.Factory):
    '''A factory class for creating mock CKAN users using the mock library.'''

    FACTORY_FOR = mock.MagicMock

    fullname = 'Mr. Mock User'
    password = 'pass'
    about = 'Just another mock user.'
    name = factory.Sequence(lambda n: 'mock_user_{n}'.format(n=n))
    email = factory.LazyAttribute(_generate_email)
    reset_key = factory.LazyAttribute(_generate_reset_key)
    id = factory.LazyAttribute(_generate_user_id)

    @classmethod
    def _build(cls, target_class, *args, **kwargs):
        raise NotImplementedError(".build() isn't supported in CKAN")

    @classmethod
    def _create(cls, target_class, *args, **kwargs):
        if args:
            assert False, "Positional args aren't supported, use keyword args."
        mock_user = mock.MagicMock()
        for name, value in kwargs.items():
            setattr(mock_user, name, value)
        return mock_user


def validator_data_dict():
    '''Return a data dict with some arbitrary data in it, suitable to be passed
    to validator functions for testing.

    '''
    return {('other key',): 'other value'}


def validator_errors_dict():
    '''Return an errors dict with some arbitrary errors in it, suitable to be
    passed to validator functions for testing.

    '''
    return {('other key',): ['other error']}<|MERGE_RESOLUTION|>--- conflicted
+++ resolved
@@ -175,13 +175,7 @@
         if args:
             assert False, "Positional args aren't supported, use keyword args."
 
-<<<<<<< HEAD
         user = target_class(sysadmin=True, **kwargs)
-=======
-        # Create a sysadmin by accessing the db directly.
-        # This is probably bad but I don't think there's another way?
-        user = ckan.model.User(**kwargs)
->>>>>>> 343b6f0f
         ckan.model.Session.add(user)
         ckan.model.Session.commit()
         ckan.model.Session.remove()
