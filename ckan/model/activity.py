--- conflicted
+++ resolved
@@ -61,7 +61,6 @@
         else:
             self.data = data
 
-<<<<<<< HEAD
     @classmethod
     def get(cls, id):
         '''Returns an Activity object referenced by its id.'''
@@ -70,8 +69,6 @@
 
         return meta.Session.query(cls).get(id)
 
-=======
->>>>>>> 828c9b26
 
 meta.mapper(Activity, activity_table)
 
