import datetime
import re
import os
from hashlib import sha1
from sqlalchemy.sql.expression import or_
from sqlalchemy.orm import synonym

from meta import *
from core import DomainObject
from types import make_uuid

user_table = Table('user', metadata,
        Column('id', UnicodeText, primary_key=True, default=make_uuid),
        Column('name', UnicodeText),
        Column('openid', UnicodeText),
        Column('password', UnicodeText),
        Column('fullname', UnicodeText),
        Column('email', UnicodeText),
        Column('apikey', UnicodeText, default=make_uuid),
        Column('created', DateTime, default=datetime.datetime.now),
<<<<<<< HEAD
=======
        Column('reset_key', UnicodeText),
>>>>>>> e80c1436
        Column('about', UnicodeText),
        )

class User(DomainObject):
    
    VALID_NAME = re.compile(r"^[a-zA-Z0-9_\-]{3,255}$")
    DOUBLE_SLASH = re.compile(':\/([^/])')
    
    @classmethod
    def by_openid(cls, openid):
        obj = Session.query(cls).autoflush(False)
        return obj.filter_by(openid=openid).first()
    
    @classmethod
    def get(cls, user_reference):
        # double slashes in an openid often get turned into single slashes
        # by browsers, so correct that for the openid lookup
        corrected_openid_user_ref = cls.DOUBLE_SLASH.sub('://\\1',
                                                         user_reference)
        query = Session.query(cls).autoflush(False)
        query = query.filter(or_(cls.name==user_reference,
                                 cls.openid==corrected_openid_user_ref,
                                 cls.id==user_reference))
        return query.first()

    @property
    def display_name(self):
        if self.fullname is not None and len(self.fullname.strip()) > 0:
            return self.fullname
        return self.name
        
    def get_reference_preferred_for_uri(self):
        '''Returns a reference (e.g. name, id, openid) for this user
        suitable for the user\'s URI.
        When there is a choice, the most preferable one will be
        given, based on readability. This is expected when repoze.who can
        give a more friendly name for an openid user.
        The result is not escaped (will get done in url_for/redirect_to).
        '''
        if self.name:
            ref = self.name
        elif self.openid:
            ref = self.openid
        else:
            ref = self.id
        return ref
            
    def _set_password(self, password):
        """Hash password on the fly."""
        if isinstance(password, unicode):
            password_8bit = password.encode('ascii', 'ignore')
        else:
            password_8bit = password

        salt = sha1(os.urandom(60))
        hash = sha1(password_8bit + salt.hexdigest())
        hashed_password = salt.hexdigest() + hash.hexdigest()

        if not isinstance(hashed_password, unicode):
            hashed_password = hashed_password.decode('utf-8')
        self._password = hashed_password

    def _get_password(self):
        """Return the password hashed"""
        return self._password

    def validate_password(self, password):
        """
        Check the password against existing credentials.

        :param password: the password that was provided by the user to
            try and authenticate. This is the clear text version that we will
            need to match against the hashed one in the database.
        :type password: unicode object.
        :return: Whether the password is valid.
        :rtype: bool
        """
        if not password or not self.password: 
            return False
        if isinstance(password, unicode):
            password_8bit = password.encode('ascii', 'ignore')
        else:
            password_8bit = password
        hashed_pass = sha1(password_8bit + self.password[:40])
        return self.password[40:] == hashed_pass.hexdigest()

    password = property(_get_password, _set_password)
    
    @classmethod
    def check_name_valid(cls, name):
        if not name \
            or not len(name.strip()) \
            or not cls.VALID_NAME.match(name):
            return False
        return True

    @classmethod
    def check_name_available(cls, name):
        return cls.by_name(name) == None

    def as_dict(self):
        _dict = DomainObject.as_dict(self)
        del _dict['password']
        return _dict

    def number_of_edits(self):
        # have to import here to avoid circular imports
        import ckan.model as model
        revisions_q = model.Session.query(model.Revision).filter_by(author=self.name)
        return revisions_q.count()

    def number_administered_packages(self):
        # have to import here to avoid circular imports
        import ckan.model as model
        revisions_q = model.Session.query(model.Revision).filter_by(author=self.name)
        q = model.Session.query(model.PackageRole)
        q = q.filter_by(user=self, role=model.Role.ADMIN)
        return q.count()

    @classmethod
    def search(cls, querystr, sqlalchemy_query=None):
        '''Search name, fullname, email and openid.
         
        '''
        import ckan.model as model
        if sqlalchemy_query is None:
            query = model.Session.query(cls)
        else:
            query = sqlalchemy_query
        qstr = '%' + querystr + '%'
        query = query.filter(or_(
            cls.name.ilike(qstr),
            cls.fullname.ilike(qstr), cls.openid.ilike(qstr),
            cls.email.ilike(qstr)
            ))
        return query

mapper(User, user_table,
    properties = {
        'password': synonym('_password', map_column=True)
    },
    order_by=user_table.c.name)
<|MERGE_RESOLUTION|>--- conflicted
+++ resolved
@@ -18,10 +18,7 @@
         Column('email', UnicodeText),
         Column('apikey', UnicodeText, default=make_uuid),
         Column('created', DateTime, default=datetime.datetime.now),
-<<<<<<< HEAD
-=======
         Column('reset_key', UnicodeText),
->>>>>>> e80c1436
         Column('about', UnicodeText),
         )
 
