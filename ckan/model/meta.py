--- conflicted
+++ resolved
@@ -92,40 +92,21 @@
 # SQLAlchemy database engine. Updated by model.init_model()
 engine = None
 
-<<<<<<< HEAD
-if sqav.startswith("0.4"):
-    # SQLAlchemy session manager. Updated by model.init_model()
-    Session = scoped_session(sessionmaker(
-        autoflush=False,
-        transactional=True,
-        extension=[CkanSessionExtension(),
-                   extension.PluginSessionExtension(),
-                   DatasetActivitySessionExtension()],
-        ))
-else:
-    Session = scoped_session(sessionmaker(
-        autoflush=False,
-        autocommit=False,
-        expire_on_commit=False,
-        extension=[CkanSessionExtension(),
-                   extension.PluginSessionExtension(),
-                   DatasetActivitySessionExtension()],
-        ))
-=======
 Session = scoped_session(sessionmaker(
     autoflush=False,
     autocommit=False,
     expire_on_commit=False,
-    extension=[CkanSessionExtension(), extension.PluginSessionExtension()],
+    extension=[CkanSessionExtension(), extension.PluginSessionExtension(),
+        DatasetActivitySessionExtension()],
 ))
 
 create_local_session = sessionmaker(
     autoflush=False,
     autocommit=False,
     expire_on_commit=False,
-    extension=[CkanSessionExtension(), extension.PluginSessionExtension()],
+    extension=[CkanSessionExtension(), extension.PluginSessionExtension(),
+        DatasetActivitySessionExtension()],
 )
->>>>>>> fbaf4459
 
 #mapper = Session.mapper
 mapper = orm.mapper
