--- conflicted
+++ resolved
@@ -1129,7 +1129,6 @@
     return model_dictize.user_following_dataset_dictize(follower, context)
 
 
-<<<<<<< HEAD
 def _group_or_org_member_create(context, data_dict, is_org=False):
     # creator of group/org becomes an admin
     # this needs to be after the repo.commit or else revisions break
@@ -1167,7 +1166,8 @@
 def organization_member_create(context, data_dict):
     _check_access('organization_member_create', context, data_dict)
     return _group_or_org_member_create(context, data_dict, is_org=True)
-=======
+
+
 def follow_group(context, data_dict):
     '''Start following a group.
 
@@ -1236,5 +1236,4 @@
     log.debug(u'User {follower} started following group {object}'.format(
         follower=follower.follower_id, object=follower.object_id))
 
-    return model_dictize.user_following_group_dictize(follower, context)
->>>>>>> 200c2436
+    return model_dictize.user_following_group_dictize(follower, context)