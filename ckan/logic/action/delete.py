from pylons.i18n import _

import ckan.logic
import ckan.logic.action
import ckan.plugins as plugins
import ckan.lib.dictization.model_dictize as model_dictize
validate = ckan.lib.navl.dictization_functions.validate

# Define some shortcuts
# Ensure they are module-private so that they don't get loaded as available
# actions in the action API.
ValidationError = ckan.logic.ValidationError
NotFound = ckan.logic.NotFound
_check_access = ckan.logic.check_access
_get_or_bust = ckan.logic.get_or_bust
_get_action = ckan.logic.get_action

def package_delete(context, data_dict):
    '''Delete a dataset (package).

    You must be authorized to delete the dataset.

    :param id: the id or name of the dataset to delete
    :type id: string

    '''
    model = context['model']
    user = context['user']
    id = _get_or_bust(data_dict, 'id')

    entity = model.Package.get(id)

    if entity is None:
        raise NotFound

    _check_access('package_delete',context, data_dict)

    rev = model.repo.new_revision()
    rev.author = user
    rev.message = _(u'REST API: Delete Package: %s') % entity.name

    for item in plugins.PluginImplementations(plugins.IPackageController):
        item.delete(entity)
    entity.delete()
    model.repo.commit()

def resource_delete(context, data_dict):
    '''Delete a resource from a dataset.

    You must be a sysadmin or the owner of the resource to delete it.

    :param id: the id of the resource
    :type id: string

    '''
    model = context['model']
    id = _get_or_bust(data_dict, 'id')

    entity = model.Resource.get(id)

    if entity is None:
        raise NotFound

    _check_access('resource_delete',context, data_dict)

    entity.delete()
    model.repo.commit()

def package_relationship_delete(context, data_dict):
    '''Delete a dataset (package) relationship.

    You must be authorised to delete dataset relationships, and to edit both
    the subject and the object datasets.

    :param subject: the id or name of the dataset that is the subject of the
        relationship
    :type subject: string
    :param object: the id or name of the dataset that is the object of the
        relationship
    :type object: string
    :param type: the type of the relationship
    :type type: string

    '''
    model = context['model']
    user = context['user']
    id, id2, rel = _get_or_bust(data_dict, ['subject', 'object', 'type'])

    pkg1 = model.Package.get(id)
    pkg2 = model.Package.get(id2)
    if not pkg1:
        raise NotFound('Subject package %r was not found.' % id)
    if not pkg2:
        return NotFound('Object package %r was not found.' % id2)

    existing_rels = pkg1.get_relationships_with(pkg2, rel)
    if not existing_rels:
        raise NotFound

    relationship = existing_rels[0]
    revisioned_details = 'Package Relationship: %s %s %s' % (id, rel, id2)

    context['relationship'] = relationship
    _check_access('package_relationship_delete', context, data_dict)

    rev = model.repo.new_revision()
    rev.author = user
    rev.message = _(u'REST API: Delete %s') % revisioned_details

    relationship.delete()
    model.repo.commit()

def related_delete(context, data_dict):
    '''Delete a related item from a dataset.

    You must be a sysadmin or the owner of the related item to delete it.

    :param id: the id of the related item
    :type id: string

    '''
    model = context['model']
    session = context['session']
    user = context['user']
    userobj = model.User.get(user)

    id = _get_or_bust(data_dict, 'id')

    entity = model.Related.get(id)

    if entity is None:
        raise NotFound

    _check_access('related_delete',context, data_dict)

    related_dict = model_dictize.related_dictize(entity, context)
    activity_dict = {
        'user_id': userobj.id,
        'object_id': entity.id,
        'activity_type': 'deleted related item',
    }
    activity_dict['data'] = {
        'related': related_dict
    }
    activity_create_context = {
        'model': model,
        'user': user,
        'defer_commit':True,
        'session': session
    }

    _get_action('activity_create')(activity_create_context, activity_dict, ignore_auth=True)
    session.commit()

    entity.delete()
    model.repo.commit()


def member_delete(context, data_dict=None):
    '''Remove an object (e.g. a user, dataset or group) from a group.

    You must be authorized to edit a group to remove objects from it.

    :param id: the id of the group
    :type id: string
    :param object: the id of the object to be removed
    :type object: string
    :param object_type: the type of the object to be removed, e.g. ``package``
        or ``user``
    :type object_type: string

    '''
    model = context['model']

    group = model.Group.get(_get_or_bust(data_dict, 'id'))
    obj_id, obj_type = _get_or_bust(data_dict, ['object', 'object_type'])

    # User must be able to update the group to remove a member from it
    _check_access('group_update', context, data_dict)

    member = model.Session.query(model.Member).\
            filter(model.Member.table_name == obj_type).\
            filter(model.Member.table_id == obj_id).\
            filter(model.Member.group_id == group.id).\
            filter(model.Member.state    == "active").first()
    if member:
        rev = model.repo.new_revision()
        rev.author = context.get('user')
        rev.message = _(u'REST API: Delete Member: %s') % obj_id
        member.delete()
        model.repo.commit()

def _group_or_org_delete(context, data_dict, is_org=False):
    '''Delete a group.

    You must be authorized to delete the group.

    :param id: the name or id of the group
    :type id: string

    '''
    model = context['model']
    user = context['user']
    id = _get_or_bust(data_dict, 'id')

    group = model.Group.get(id)
    context['group'] = group
    if group is None:
        raise NotFound('Group was not found.')

    revisioned_details = 'Group: %s' % group.name

    if is_org:
        _check_access('organization_delete', context, data_dict)
    else:
        _check_access('group_delete', context, data_dict)

    # organization delete will delete all datasets for that org
    if is_org:
        for pkg in group.active_packages().all():
            _get_action('package_delete')(context, {id: pkg.id})

    rev = model.repo.new_revision()
    rev.author = user
    rev.message = _(u'REST API: Delete %s') % revisioned_details
    group.delete()

    if is_org:
        plugin_type = plugins.IOrganizationController
    else:
        plugin_type = plugins.IGroupController

    for item in plugins.PluginImplementations(plugin_type):
        item.delete(group)

    model.repo.commit()

def group_delete(context, data_dict):
    '''Delete a group.

    You must be authorized to delete the group.

    :param id: the name or id of the group
    :type id: string

    '''
    return _group_or_org_delete(context, data_dict)

def organization_delete(context, data_dict):
    '''Delete a organization.

    You must be authorized to delete the organization.

    :param id: the name or id of the organization
    :type id: string

    '''
    return _group_or_org_delete(context, data_dict, is_org=True)

def task_status_delete(context, data_dict):
    '''Delete a task status.

    You must be a sysadmin to delete task statuses.

    :param id: the id of the task status to delete
    :type id: string

    '''
    model = context['model']
    id = _get_or_bust(data_dict, 'id')
    model.Session.remove()
    model.Session()._context = context

    entity = model.TaskStatus.get(id)

    if entity is None:
        raise NotFound

    _check_access('task_status_delete', context, data_dict)

    entity.delete()
    model.Session.commit()

def vocabulary_delete(context, data_dict):
    '''Delete a tag vocabulary.

    You must be a sysadmin to delete vocabularies.

    :param id: the id of the vocabulary
    :type id: string

    '''
    model = context['model']

    vocab_id = data_dict.get('id')
    if not vocab_id:
        raise ValidationError({'id': _('id not in data')})

    vocab_obj = model.vocabulary.Vocabulary.get(vocab_id)
    if vocab_obj is None:
        raise NotFound(_('Could not find vocabulary "%s"') % vocab_id)

    _check_access('vocabulary_delete', context, data_dict)

    vocab_obj.delete()
    model.repo.commit()

def tag_delete(context, data_dict):
    '''Delete a tag.

    You must be a sysadmin to delete tags.

    :param id: the id or name of the tag
    :type id: string
    :param vocabulary_id: the id or name of the vocabulary that the tag belongs
        to (optional, default: None)
    :type vocabulary_id: string

    '''
    model = context['model']

    if not data_dict.has_key('id') or not data_dict['id']:
        raise ValidationError({'id': _('id not in data')})
    tag_id_or_name = _get_or_bust(data_dict, 'id')

    vocab_id_or_name = data_dict.get('vocabulary_id')

    tag_obj = model.tag.Tag.get(tag_id_or_name, vocab_id_or_name)

    if tag_obj is None:
        raise NotFound(_('Could not find tag "%s"') % tag_id_or_name)

    _check_access('tag_delete', context, data_dict)

    tag_obj.delete()
    model.repo.commit()

def package_relationship_delete_rest(context, data_dict):

    # rename keys
    key_map = {'id': 'subject',
               'id2': 'object',
               'rel': 'type'}
    # We want 'destructive', so that the value of the subject,
    # object and rel in the URI overwrite any values for these
    # in params. This is because you are not allowed to change
    # these values.
    data_dict = ckan.logic.action.rename_keys(data_dict, key_map, destructive=True)

    package_relationship_delete(context, data_dict)

def _unfollow(context, data_dict, schema, FollowerClass):
    validated_data_dict, errors = validate(data_dict, schema, context)
    if errors:
        raise ValidationError(errors)

    model = context['model']

    if not context.has_key('user'):
        raise ckan.logic.NotAuthorized(
                _("You must be logged in to unfollow something."))
    userobj = model.User.get(context['user'])
    if not userobj:
        raise ckan.logic.NotAuthorized(
                _("You must be logged in to unfollow something."))
    follower_id = userobj.id

    object_id = validated_data_dict.get('id')

    follower_obj = FollowerClass.get(follower_id, object_id)
    if follower_obj is None:
        raise NotFound(
                _('You are not following {0}.').format(data_dict.get('id')))

    follower_obj.delete()
    model.repo.commit()

def unfollow_user(context, data_dict):
    '''Stop following a user.

    :param id: the id or name of the user to stop following
    :type id: string

    '''
    schema = context.get('schema') or (
            ckan.logic.schema.default_follow_user_schema())
    _unfollow(context, data_dict, schema, context['model'].UserFollowingUser)

def unfollow_dataset(context, data_dict):
    '''Stop following a dataset.

    :param id: the id or name of the dataset to stop following
    :type id: string

    '''
    schema = context.get('schema') or (
            ckan.logic.schema.default_follow_dataset_schema())
<<<<<<< HEAD
    data_dict, errors = validate(data_dict, schema, context)
    if errors:
        raise ValidationError(errors)

    _unfollow(context, data_dict, context['model'].UserFollowingDataset)


def _group_or_org_member_delete(context, data_dict=None):
    model = context['model']
    user = context['user']
    session = context['session']

    group_id = data_dict.get('id')
    group = model.Group.get(group_id)
    user_id = data_dict.get('user_id')
    member_dict = {
        'id': group.id,
        'object': user_id,
        'object_type': 'user',
    }
    member_context = {
        'model': model,
        'user': user,
        'session': session
    }
    _get_action('member_delete')(member_context, member_dict)


def group_member_delete(context, data_dict=None):
    return _group_or_org_member_delete(context, data_dict)

def organization_member_delete(context, data_dict=None):
    return _group_or_org_member_delete(context, data_dict)
=======
    _unfollow(context, data_dict, schema,
            context['model'].UserFollowingDataset)
>>>>>>> c59b304c
<|MERGE_RESOLUTION|>--- conflicted
+++ resolved
@@ -395,12 +395,12 @@
     '''
     schema = context.get('schema') or (
             ckan.logic.schema.default_follow_dataset_schema())
-<<<<<<< HEAD
     data_dict, errors = validate(data_dict, schema, context)
     if errors:
         raise ValidationError(errors)
 
-    _unfollow(context, data_dict, context['model'].UserFollowingDataset)
+    _unfollow(context, data_dict, schema,
+            context['model'].UserFollowingDataset)
 
 
 def _group_or_org_member_delete(context, data_dict=None):
@@ -428,8 +428,4 @@
     return _group_or_org_member_delete(context, data_dict)
 
 def organization_member_delete(context, data_dict=None):
-    return _group_or_org_member_delete(context, data_dict)
-=======
-    _unfollow(context, data_dict, schema,
-            context['model'].UserFollowingDataset)
->>>>>>> c59b304c
+    return _group_or_org_member_delete(context, data_dict)