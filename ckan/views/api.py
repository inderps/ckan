# encoding: utf-8
from __future__ import annotations

import os
import logging
import html
import io
import datetime

from typing import Any, Callable, Optional, Union

from flask import Blueprint, make_response

from werkzeug.exceptions import BadRequest
from werkzeug.datastructures import MultiDict

import ckan.model as model
from ckan.common import json, _, g, request, current_user
from ckan.lib.helpers import url_for
from ckan.lib.base import render
from ckan.lib.i18n import get_locales_from_config, get_js_translations_dir

from ckan.lib.navl.dictization_functions import DataError
from ckan.logic import get_action, ValidationError, NotFound, NotAuthorized
from ckan.lib.search import SearchError, SearchIndexError, SearchQueryError
from ckan.types import Context, Response, ActionResult


log = logging.getLogger(__name__)

CONTENT_TYPES = {
    u'text': u'text/plain;charset=utf-8',
    u'html': u'text/html;charset=utf-8',
    u'json': u'application/json;charset=utf-8',
    u'javascript': u'application/javascript;charset=utf-8',
}

API_REST_DEFAULT_VERSION = 1

API_DEFAULT_VERSION = 3
API_MAX_VERSION = 3

api = Blueprint(u'api', __name__, url_prefix=u'/api')


def _json_serial(obj: Any):
    if isinstance(obj, (datetime.datetime, datetime.date)):
        return obj.isoformat()
    raise TypeError("Unhandled Object")


def _finish(status_int: int,
            response_data: Any = None,
            content_type: str = u'text',
            headers: Optional[dict[str, Any]] = None) -> Response:
    u'''When a controller method has completed, call this method
    to prepare the response.

    :param status_int: The HTTP status code to return
    :type status_int: int
    :param response_data: The body of the response
    :type response_data: object if content_type is `text` or `json`,
        a string otherwise
    :param content_type: One of `text`, `html` or `json`. Defaults to `text`
    :type content_type: string
    :param headers: Extra headers to serve with the response
    :type headers: dict

    :rtype: response object. Return this value from the view function
        e.g. return _finish(404, 'Dataset not found')
    '''
    assert isinstance(status_int, int)
    response_msg = u''
    if headers is None:
        headers = {}
    if response_data is not None:
        headers[u'Content-Type'] = CONTENT_TYPES[content_type]
        if content_type == u'json':
            response_msg = json.dumps(
                response_data,
                default=_json_serial,   # handle datetime objects
                for_json=True)  # handle objects with for_json methods
        else:
            response_msg = response_data
        # Support JSONP callback.
        if (status_int == 200 and u'callback' in request.args and
                request.method == u'GET'):
            # escape callback to remove '<', '&', '>' chars
            callback = html.escape(request.args[u'callback'])
            response_msg = _wrap_jsonp(callback, response_msg)
            headers[u'Content-Type'] = CONTENT_TYPES[u'javascript']
    return make_response((response_msg, status_int, headers))


def _finish_ok(response_data: Any = None,
               content_type: str = u'json',
               resource_location: Optional[str] = None) -> Response:
    u'''If a controller method has completed successfully then
    calling this method will prepare the response.

    :param response_data: The body of the response
    :type response_data: object if content_type is `text` or `json`,
        a string otherwise
    :param content_type: One of `text`, `html` or `json`. Defaults to `json`
    :type content_type: string
    :param resource_location: Specify this if a new resource has just been
        created and you need to add a `Location` header
    :type headers: string

    :rtype: response object. Return this value from the view function
        e.g. return _finish_ok(pkg_dict)
    '''
    status_int = 200
    headers = None
    if resource_location:
        status_int = 201
        try:
            resource_location = str(resource_location)
        except Exception as inst:
            msg = \
                u"Couldn't convert '%s' header value '%s' to string: %s" % \
                (u'Location', resource_location, inst)
            raise Exception(msg)
        headers = {u'Location': resource_location}

    return _finish(status_int, response_data, content_type, headers)


def _finish_bad_request(extra_msg: Optional[str] = None) -> Response:
    response_data = _(u'Bad request')
    if extra_msg:
        response_data = u'%s - %s' % (response_data, extra_msg)
    return _finish(400, response_data, u'json')


def _wrap_jsonp(callback: str, response_msg: str) -> str:
    return u'{0}({1});'.format(callback, response_msg)


def _get_request_data(try_url_params: bool = False):
    u'''Returns a dictionary, extracted from a request.

    If there is no data, None or "" is returned.
    ValueError will be raised if the data is not a JSON-formatted dict.

    The data is retrieved as a JSON-encoded dictionary from the request
    body.  Or, if the `try_url_params` argument is True and the request is
    a GET request, then an attempt is made to read the data from the url
    parameters of the request.

    try_url_params
        If try_url_params is False, then the data_dict is read from the
        request body.

        If try_url_params is True and the request is a GET request then the
        data is read from the url parameters.  The resulting dict will only
        be 1 level deep, with the url-param fields being the keys.  If a
        single key has more than one value specified, then the value will
        be a list of strings, otherwise just a string.

    '''
    def mixed(multi_dict: "MultiDict[str, Any]") -> dict[str, Any]:
        u'''Return a dict with values being lists if they have more than one
           item or a string otherwise
        '''
        out: dict[str, Any] = {}
        for key, value in multi_dict.to_dict(flat=False).items():
            out[key] = value[0] if len(value) == 1 else value
        return out

    if not try_url_params and request.method == u'GET':
        raise ValueError(u'Invalid request. Please use POST method '
                         'for your request')

    request_data: Union[dict[str, Any], Any] = {}
    if request.method in [u'POST', u'PUT'] and request.form:
        values = list(request.form.values())
        if (len(values) == 1 and
                values[0] in [u'1', u'']):
            try:
                keys = list(request.form.keys())
                request_data = json.loads(keys[0])
            except ValueError as e:
                raise ValueError(
                    u'Error decoding JSON data. '
                    'Error: %r '
                    'JSON data extracted from the request: %r' %
                    (e, request_data))
        else:
            request_data = mixed(request.form)
    elif request.args and try_url_params:
        request_data = mixed(request.args)
    elif (request.data and request.data != b'' and
          request.content_type != u'multipart/form-data'):
        try:
            request_data = request.get_json()
        except BadRequest as e:
            raise ValueError(u'Error decoding JSON data. '
                             'Error: %r '
                             'JSON data extracted from the request: %r' %
                             (e, request_data))
    if not isinstance(request_data, dict):
        raise ValueError(u'Request data JSON decoded to %r but '
                         'it needs to be a dictionary.' % request_data)

    if request.method == u'PUT' and not request_data:
        raise ValueError(u'Invalid request. Please use the POST method for '
                         'your request')
    for field_name, file_ in request.files.items():
        request_data[field_name] = file_
    log.debug(u'Request data extracted: %r', request_data)

    return request_data


# View functions

def action(logic_function: str, ver: int = API_DEFAULT_VERSION) -> Response:
    u'''Main endpoint for the action API (v3)

    Creates a dict with the incoming request data and calls the appropiate
    logic function. Returns a JSON response with the following keys:

        * ``help``: A URL to the docstring for the specified action
        * ``success``: A boolean indicating if the request was successful or
                an exception was raised
        * ``result``: The output of the action, generally an Object or an Array
    '''

    # Check if action exists
    try:
        function = get_action(logic_function)
    except KeyError:
        msg = u'Action name not known: {0}'.format(logic_function)
        log.info(msg)
        return _finish_bad_request(msg)

    context: Context = {
        u'user': current_user.name,
        u'api_version': ver,
        u'auth_user_obj': current_user
<<<<<<< HEAD
    })
=======
    }
    model.Session()._context = context
>>>>>>> 07a4b360

    return_dict: dict[str, Any] = {
        u'help': url_for(u'api.action',
                         logic_function=u'help_show',
                         ver=ver,
                         name=logic_function,
                         _external=True,
                         )
    }

    # Get the request data
    try:
        side_effect_free = getattr(function, u'side_effect_free', False)

        request_data = _get_request_data(
            try_url_params=side_effect_free)
    except ValueError as inst:
        log.info(u'Bad Action API request data: %s', inst)
        return _finish_bad_request(
            _(u'JSON Error: %s') % inst)

    if u'callback' in request_data:
        del request_data[u'callback']
        g.user = None
        g.userobj = None
        context[u'user'] = ''
        context[u'auth_user_obj'] = None

    # Call the action function, catch any exception
    try:
        result = function(context, request_data)
        return_dict[u'success'] = True
        return_dict[u'result'] = result
    except DataError as e:
        log.info(u'Format incorrect (Action API): %s - %s',
                 e.error, request_data)
        return_dict[u'error'] = {u'__type': u'Integrity Error',
                                 u'message': e.error,
                                 u'data': request_data}
        return_dict[u'success'] = False
        return _finish(400, return_dict, content_type=u'json')
    except NotAuthorized as e:
        return_dict[u'error'] = {u'__type': u'Authorization Error',
                                 u'message': _(u'Access denied')}
        return_dict[u'success'] = False

        if str(e):
            return_dict[u'error'][u'message'] += u': %s' % e

        return _finish(403, return_dict, content_type=u'json')
    except NotFound as e:
        return_dict[u'error'] = {u'__type': u'Not Found Error',
                                 u'message': _(u'Not found')}
        if str(e):
            return_dict[u'error'][u'message'] += u': %s' % e
        return_dict[u'success'] = False
        return _finish(404, return_dict, content_type=u'json')
    except ValidationError as e:
        error_dict = e.error_dict
        error_dict[u'__type'] = u'Validation Error'
        return_dict[u'error'] = error_dict
        return_dict[u'success'] = False
        # CS nasty_string ignore
        log.info(u'Validation error (Action API): %r', str(e.error_dict))
        return _finish(409, return_dict, content_type=u'json')
    except SearchQueryError as e:
        return_dict[u'error'] = {u'__type': u'Search Query Error',
                                 u'message': u'Search Query is invalid: %r' %
                                 e.args}
        return_dict[u'success'] = False
        return _finish(400, return_dict, content_type=u'json')
    except SearchError as e:
        return_dict[u'error'] = {u'__type': u'Search Error',
                                 u'message': u'Search error: %r' % e.args}
        return_dict[u'success'] = False
        return _finish(409, return_dict, content_type=u'json')
    except SearchIndexError as e:
        return_dict[u'error'] = {
            u'__type': u'Search Index Error',
            u'message': u'Unable to add package to search index: %s' %
                       str(e)}
        return_dict[u'success'] = False
        return _finish(500, return_dict, content_type=u'json')
    except Exception as e:
        return_dict[u'error'] = {
            u'__type': u'Internal Server Error',
            u'message': u'Internal Server Error'}
        return_dict[u'success'] = False
        log.exception(e)
        return _finish(500, return_dict, content_type=u'json')

    return _finish_ok(return_dict)


def get_api(ver: int = 1) -> Response:
    u'''Root endpoint for the API, returns the version number'''

    response_data = {
        u'version': ver
    }
    return _finish_ok(response_data)


def dataset_autocomplete(ver: int = API_REST_DEFAULT_VERSION) -> Response:
    q = request.args.get(u'incomplete', u'')
    limit = request.args.get(u'limit', 10)
    package_dicts: ActionResult.PackageAutocomplete = []
    if q:
        context: Context = {
            'user': current_user.name,
            'auth_user_obj': current_user,
        }

        data_dict: dict[str, Any] = {u'q': q, u'limit': limit}

        package_dicts = get_action(
            u'package_autocomplete')(context, data_dict)

    result_set = {u'ResultSet': {u'Result': package_dicts}}
    return _finish_ok(result_set)


def tag_autocomplete(ver: int = API_REST_DEFAULT_VERSION) -> Response:
    q = request.args.get(u'incomplete', u'')
    limit = request.args.get(u'limit', 10)
    vocab = request.args.get(u'vocabulary_id', u'')
    tag_names: ActionResult.TagAutocomplete = []
    if q:
        context: Context = {
            'user': current_user.name,
            'auth_user_obj': current_user,
        }

        data_dict: dict[str, Any] = {u'q': q, u'limit': limit}
        if vocab != u'':
            data_dict[u'vocabulary_id'] = vocab

        tag_names = get_action(u'tag_autocomplete')(context, data_dict)

    result_set = {
        u'ResultSet': {
            u'Result': [{u'Name': tag} for tag in tag_names]
        }
    }
    return _finish_ok(result_set)


def format_autocomplete(ver: int = API_REST_DEFAULT_VERSION) -> Response:
    q = request.args.get(u'incomplete', u'')
    limit = request.args.get(u'limit', 5)
    formats: ActionResult.FormatAutocomplete = []
    if q:
        context: Context = {
            'user': current_user.name,
            'auth_user_obj': current_user,
        }
        data_dict: dict[str, Any] = {u'q': q, u'limit': limit}
        formats = get_action(u'format_autocomplete')(context, data_dict)

    result_set = {
        u'ResultSet': {
            u'Result': [{u'Format': format} for format in formats]
        }
    }
    return _finish_ok(result_set)


def user_autocomplete(ver: int = API_REST_DEFAULT_VERSION) -> Response:
    q = request.args.get(u'q', u'')
    limit = request.args.get(u'limit', 20)
    ignore_self = request.args.get(u'ignore_self', False)
    user_list: ActionResult.UserAutocomplete = []
    if q:
        context: Context = {
            'user': current_user.name,
            'auth_user_obj': current_user,
        }

        data_dict: dict[str, Any] = {
            u'q': q, u'limit': limit, u'ignore_self': ignore_self}

        user_list = get_action(u'user_autocomplete')(context, data_dict)
    return _finish_ok(user_list)


def group_autocomplete(ver: int = API_REST_DEFAULT_VERSION) -> Response:
    q = request.args.get(u'q', u'')
    limit = request.args.get(u'limit', 20)
    group_list: ActionResult.GroupAutocomplete = []

    if q:
        context: Context = {'user': current_user.name}

        data_dict: dict[str, Any] = {u'q': q, u'limit': limit}
        group_list = get_action(u'group_autocomplete')(context, data_dict)
    return _finish_ok(group_list)


def organization_autocomplete(ver: int = API_REST_DEFAULT_VERSION) -> Response:
    q = request.args.get(u'q', u'')
    limit = request.args.get(u'limit', 20)
    organization_list = []

    if q:
        context: Context = {u'user': current_user.name}
        data_dict: dict[str, Any] = {u'q': q, u'limit': limit}
        organization_list = get_action(
            u'organization_autocomplete')(context, data_dict)
    return _finish_ok(organization_list)


def snippet(snippet_path: str, ver: int = API_REST_DEFAULT_VERSION) -> str:
    u'''Renders and returns a snippet used by ajax calls

        We only allow snippets in templates/ajax_snippets and its subdirs
    '''
    snippet_path = u'ajax_snippets/' + snippet_path
    # werkzeug.datastructures.ImmutableMultiDict.to_dict
    # by default returns flattened dict with first occurences of each key.
    # For retrieving multiple values per key, use named argument `flat`
    # set to `False`
    extra_vars = request.args.to_dict()
    return render(snippet_path, extra_vars=extra_vars)


def i18n_js_translations(
        lang: str,
        ver: int = API_REST_DEFAULT_VERSION) -> Union[str, Response]:

    if lang not in get_locales_from_config():
        return _finish_bad_request('Unknown locale: {}'.format(lang))

    js_translations_folder = get_js_translations_dir()

    source = os.path.join(js_translations_folder, f"{lang}.js")
    if not os.path.exists(source):
        return "{}"
    translations = json.load(io.open(source, "r", encoding="utf-8"))
    return _finish_ok(translations)


# Routing

# Root
api.add_url_rule(u'/', view_func=get_api, strict_slashes=False)
api.add_url_rule(u'/<int(min=1, max={0}):ver>'.format(API_MAX_VERSION),
                 view_func=get_api, strict_slashes=False)

# Action API (v3)

api.add_url_rule(u'/action/<logic_function>', methods=[u'GET', u'POST'],
                 view_func=action)
api.add_url_rule(u'/<int(min=3, max={0}):ver>/action/<logic_function>'.format(
                 API_MAX_VERSION),
                 methods=[u'GET', u'POST'],
                 view_func=action)


# Util API

util_rules: list[tuple[str, Callable[..., Union[str, Response]]]] = [
    (u'/util/dataset/autocomplete', dataset_autocomplete),
    (u'/util/user/autocomplete', user_autocomplete),
    (u'/util/tag/autocomplete', tag_autocomplete),
    (u'/util/group/autocomplete', group_autocomplete),
    (u'/util/organization/autocomplete', organization_autocomplete),
    (u'/util/resource/format_autocomplete', format_autocomplete),
    (u'/util/snippet/<snippet_path>', snippet),
    (u'/i18n/<lang>', i18n_js_translations),
]

version_rule = u'/<int(min=1, max=2):ver>'
for rule, view_func in util_rules:
    api.add_url_rule(rule, view_func=view_func)
    api.add_url_rule(version_rule + rule, view_func=view_func)<|MERGE_RESOLUTION|>--- conflicted
+++ resolved
@@ -239,12 +239,8 @@
         u'user': current_user.name,
         u'api_version': ver,
         u'auth_user_obj': current_user
-<<<<<<< HEAD
-    })
-=======
     }
     model.Session()._context = context
->>>>>>> 07a4b360
 
     return_dict: dict[str, Any] = {
         u'help': url_for(u'api.action',
