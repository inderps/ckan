<html xmlns:py="http://genshi.edgewall.org/"
  xmlns:i18n="http://genshi.edgewall.org/i18n"
  xmlns:xi="http://www.w3.org/2001/XInclude"
  py:strip="">
  
  <py:def function="page_title">Tags</py:def>

  <div py:match="content">
    <h2>Tags</h2>

    <form class="form-inline" id="tag-search" action="" method="GET">
      <input type="text" id="q" name="q" value="${c.q}" />
<<<<<<< HEAD
      <input type="submit" name="search" value="${_('Search')} &raquo;" />
=======
      <input class="btn btn-primary" type="submit" name="search" value="Search &raquo;" />
>>>>>>> 6343a9c8
    </form>
    
    <hr />
    
    <p>
      <py:choose test="">
        <py:when test="c.q" i18n:msg="item_count, tagname">
          There are <strong>${c.page.item_count}</strong> results for &lsquo;<strong>${c.q.strip()}</strong>&rsquo;.
        </py:when>
        <py:otherwise i18n:msg="item_count">
          There are <strong>${c.page.item_count}</strong> results for tags.
        </py:otherwise>
      </py:choose>
    </p>
    
    ${c.page.pager(q=c.q)}
    ${tag_list(c.page.items)}
    ${c.page.pager(q=c.q)}
    
    <p py:if="c.q">
      ${h.link_to(_('Clear search'), h.url_for(controller='tag', action='index', id=None))} and see all tags.
    </p>
    
  </div>

  <xi:include href="layout.html" />
</html><|MERGE_RESOLUTION|>--- conflicted
+++ resolved
@@ -10,11 +10,7 @@
 
     <form class="form-inline" id="tag-search" action="" method="GET">
       <input type="text" id="q" name="q" value="${c.q}" />
-<<<<<<< HEAD
-      <input type="submit" name="search" value="${_('Search')} &raquo;" />
-=======
-      <input class="btn btn-primary" type="submit" name="search" value="Search &raquo;" />
->>>>>>> 6343a9c8
+      <input class="btn btn-primary" type="submit" name="search" value="${_('Search')} &raquo;" />
     </form>
     
     <hr />
