--- conflicted
+++ resolved
@@ -4,39 +4,22 @@
 {% block subtitle %}{{ _('View') }} {{ g.template_title_delimiter }} {{ h.resource_display_name(res) }}{% endblock %}
 
 {% block page_primary_action %}
-<<<<<<< HEAD
   {% if h.check_access('resource_view_create', {'resource_id': resource.id}) %}
     <div class="dropdown btn-group">
-      <a class="btn btn-primary dropdown-toggle" data-toggle="dropdown" href="#">
+      <a class="btn btn-primary dropdown-toggle" role="button" id="dropdownView" data-bs-toggle="dropdown" aria-expanded="false" href="#">
         <i class="fa fa-plus-square"></i>
         {{ _('New view') }}
         <span class="caret"></span>
       </a>
-      <ul class="dropdown-menu">
+      <ul class="dropdown-menu" aria-labelledby="dropdownView">
         {% for option in h.get_allowed_view_types(resource, pkg_dict)  %}
           {% set url = h.url_for(pkg_dict.type ~ '_resource.edit_view', id=pkg_dict.name, resource_id=resource.id, view_type=option[0]) %}
-          <li><a href="{{ url }}"><i class="fa fa-{{ option[2] }}"></i> {{ option[1] }}</a></li>
+          <li><a href="{{ url }}" class="dropdown-item"><i class="fa fa-{{ option[2] }}"></i> {{ option[1] }}</a></li>
         {% endfor %}
       </ul>
     </div>
-    {% asset 'vendor/reorder' %}
   {% endif %}
-=======
-  <div class="dropdown btn-group">
-    <a class="btn btn-primary dropdown-toggle" role="button" id="dropdownView" data-bs-toggle="dropdown" aria-expanded="false" href="#">
-      <i class="fa fa-plus-square"></i>
-      {{ _('New view') }}
-      <span class="caret"></span>
-    </a>
-    <ul class="dropdown-menu" aria-labelledby="dropdownView">
-      {% for option in h.get_allowed_view_types(resource, pkg_dict)  %}
-        {% set url = h.url_for(pkg_dict.type ~ '_resource.edit_view', id=pkg_dict.name, resource_id=resource.id, view_type=option[0]) %}
-        <li><a href="{{ url }}" class="dropdown-item"><i class="fa fa-{{ option[2] }}"></i> {{ option[1] }}</a></li>
-      {% endfor %}
-    </ul>
-  </div>
   {% asset 'vendor/reorder' %}
->>>>>>> fadba00f
 {% endblock %}
 
 {% block primary_content_inner %}
