<html
  xmlns="http://www.w3.org/1999/xhtml"
  xmlns:py="http://genshi.edgewall.org/"
  xmlns:xi="http://www.w3.org/2001/XInclude"
  py:strip=""
  >

  <py:match path="minornavigation" py:if="c.pkg">
    <ul class="nav nav-pills">
      <li class="${'active' if c.action=='read' else ''}">${h.subnav_link(h.icon('package') + _('View'), controller='package', action='read', id=c.pkg.name)}</li>
      <py:choose test="len(c.pkg_dict.get('resources', []))==0 and not h.check_access('package_update',{'id':c.pkg.id})">
      <py:when test="True">
        <li class="disabled">
          <a href="#" onclick="return false;">${h.icon('package-disabled') + _('Resources (0)')}</a>
        </li>
      </py:when>
      <py:otherwise>
        <li class="dropdown ${'active' if (c.action=='resource_read' or c.action=='editresources') else ''}">
          <a class="dropdown-toggle" data-toggle="dropdown" href="#">${h.icon('page_white_stack') + _('Resources') + ' (' + str(len(c.pkg_dict.get('resources',[]))) + ')'}<b class="caret"></b></a>
          <div class="dropdown-appears">
            <ul class="dropdown-menu">
              <li py:if="h.check_access('package_update',{'id':c.pkg.id})">
                ${h.link_to(
                  h.icon('page_white_add') + _('Add / Edit resources'),
                  h.url_for(action='editresources', id=c.pkg.name, controller='package')
                  )}
                <hr py:if="len(c.pkg_dict.get('resources',[]))>0"/>
              </li>
              <li py:for="res in c.pkg_dict.get('resources', [])">
			  <a href="${h.url_for(controller='package', action='resource_read', id=c.pkg_dict['name'], resource_id=res['id'])}">${h.resource_icon(res) + h.resource_display_name(res)}</a>
              </li>
            </ul>
          </div>
        </li>
      </py:otherwise>
      </py:choose>
      <li class="${'active' if c.action=='history' else ''}">${h.subnav_link(h.icon('page_stack') + _('History'), controller='package', action='history', id=c.pkg.name)}</li>

      <li class="${'active' if c.action=='related' else ''}">${h.subnav_link(h.icon('package') + _('Related') + ' (%s)' % c.related_count, controller='related', action='list', id=c.pkg.name)}</li>

      <py:if test="h.check_access('package_update',{'id':c.pkg.id})">
        <li class="divider">|</li>
        <li class="${'active' if c.action=='edit' else ''}">
          ${h.subnav_link(h.icon('package_edit') + _('Settings'), controller='package', action='edit', id=c.pkg.name)}
        </li>
      </py:if>


      <li class="${'active' if c.action=='authz' else ''}" py:if="h.check_access('package_edit_permissions',{'id':c.pkg.id})">
        ${h.subnav_link(h.icon('lock') + _('Authorization'), controller='package', action='authz', id=c.pkg.name)}
      </li>
    </ul>
  </py:match>
<<<<<<< HEAD
=======

>>>>>>> 18ecc716
  <xi:include href="../layout.html" />

</html>
<|MERGE_RESOLUTION|>--- conflicted
+++ resolved
@@ -51,10 +51,7 @@
       </li>
     </ul>
   </py:match>
-<<<<<<< HEAD
-=======
 
->>>>>>> 18ecc716
   <xi:include href="../layout.html" />
 
 </html>
