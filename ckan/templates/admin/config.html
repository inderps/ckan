--- conflicted
+++ resolved
@@ -5,14 +5,10 @@
 {% import 'macros/form.html' as form %}
 
 {% block primary_content_inner %}
-<<<<<<< HEAD
-  <form method='post' action="" class="form-horizontal" id="admin-config-form">
-=======
 
   {{ form.errors(error_summary) }}
 
-  <form method='post' action="" class="form-horizontal">
->>>>>>> bbdae4eb
+  <form method='post' action="" class="form-horizontal" id="admin-config-form">
     {% block admin_form %}
       {{ autoform.generate(form_items, data, errors) }}
     {% endblock %}
