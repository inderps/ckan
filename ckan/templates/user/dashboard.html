{% extends "user/edit_base.html" %}

<<<<<<< HEAD
{% block action_content %}
  {% if h.check_access('package_update') %}
    <li><a href="#">test</a></li>
  {% endif %}
{% endblock %}

{% block primary_content_inner %}
  <div data-module="dashboard">
    {% snippet 'user/snippets/followee_dropdown.html', context=c.dashboard_activity_stream_context, followees=c.followee_list %}
    <h2 class="page-heading">
      {{ _('News feed') }}
      <small>{{ _('Activity from items that you follow') }}</small>
    </h2>
    {{ c.dashboard_activity_stream }}
  </div>
=======
{% set user = c.user_dict %}

{% block subtitle %}{{ _('Dashboard') }}{% endblock %}

{% block breadcrumb_content %}
  <li class="active"><a href="{{ h.url_for(controller='user', action='dashboard') }}">{{ _('Dashboard') }}</a></li>
{% endblock %}

{% block actions_content %}
  {% if h.check_access('package_create') %}
    <li>{% link_for _('Add a dataset'), controller='package', action='new', class_="btn btn-primary", icon="plus" %}</li>
  {% endif %}
{% endblock %}

{% block primary %}
  <article class="dashboard module">
    <div class="module-content">
      <section class="dashboard-main" data-module="dashboard">
        {% snippet 'user/snippets/followee_dropdown.html', context=c.dashboard_activity_stream_context, followees=c.followee_list %}
        <h2 class="page-heading">
          {{ _('News feed') }}
          <small>{{ _('Activity from items that you follow') }}</small>
        </h2>
        {{ c.dashboard_activity_stream }}
      </section>
      <aside class="dashboard-aside">
        {% if not c.dashboard_activity_stream_context.dict == None %}
          <div class="dashboard-aside-context">
            <span class="arrow"></span>
            {% snippet 'snippets/context.html', type=c.dashboard_activity_stream_context.filter_type, dict=c.dashboard_activity_stream_context.dict %}
          </div>
        {% endif %}
        <h2>{{ _('My Datasets') }}</h2>
        {% if c.user_dict['datasets'] %}
          <ul class="nav nav-list">
            {% for package in c.user_dict['datasets'] %}
              {% set title = package.title or package.name %}
              <li>
                {{ h.link_to(h.truncate(title, 80), h.url_for(controller='package', action='read', id=package.name)) }}
              </li>
            {% endfor %}
          </ul>
        {% else %}
          <p class="empty">{{ _('You do not have any datasets') }}</p>
        {% endif %}
      </aside>
    </div>
  </article>
>>>>>>> 90a6ef2f
{% endblock %}

{% block secondary_content %}
  {% if not c.dashboard_activity_stream_context.dict == None %}
    <div class="dashboard-aside-context">
      <span class="arrow"></span>
      {% snippet 'snippets/popover_context.html', type=c.dashboard_activity_stream_context.filter_type, dict=c.dashboard_activity_stream_context.dict %}
    </div>
  {% endif %}
  <div class="module module-narrow module-shallow">
    <h2 class="module-heading">
      <i class="icon-sitemap"></i>
      {{ _('My Datasets') }}
    </h2>
    {% if c.user_dict['datasets'] %}
      <ul class="nav nav-list">
        {% for package in c.user_dict['datasets'] %}
          {% set title = package.title or package.name %}
          <li>
            {{ h.link_to(h.truncate(title, 80), h.url_for(controller='package', action='read', id=package.name)) }}
          </li>
        {% endfor %}
      </ul>
    {% else %}
      <div class="module-content">
        <p class="empty">{{ _('You do not have any datasets') }}</p>
      </div>
    {% endif %}
  </div>
{% endblock %}<|MERGE_RESOLUTION|>--- conflicted
+++ resolved
@@ -1,9 +1,8 @@
 {% extends "user/edit_base.html" %}
 
-<<<<<<< HEAD
-{% block action_content %}
-  {% if h.check_access('package_update') %}
-    <li><a href="#">test</a></li>
+{% block actions_content %}
+  {% if h.check_access('package_create') %}
+    <li>{% link_for _('Add a dataset'), controller='package', action='new', class_="btn btn-primary", icon="plus" %}</li>
   {% endif %}
 {% endblock %}
 
@@ -16,63 +15,13 @@
     </h2>
     {{ c.dashboard_activity_stream }}
   </div>
-=======
-{% set user = c.user_dict %}
-
-{% block subtitle %}{{ _('Dashboard') }}{% endblock %}
-
-{% block breadcrumb_content %}
-  <li class="active"><a href="{{ h.url_for(controller='user', action='dashboard') }}">{{ _('Dashboard') }}</a></li>
-{% endblock %}
-
-{% block actions_content %}
-  {% if h.check_access('package_create') %}
-    <li>{% link_for _('Add a dataset'), controller='package', action='new', class_="btn btn-primary", icon="plus" %}</li>
-  {% endif %}
-{% endblock %}
-
-{% block primary %}
-  <article class="dashboard module">
-    <div class="module-content">
-      <section class="dashboard-main" data-module="dashboard">
-        {% snippet 'user/snippets/followee_dropdown.html', context=c.dashboard_activity_stream_context, followees=c.followee_list %}
-        <h2 class="page-heading">
-          {{ _('News feed') }}
-          <small>{{ _('Activity from items that you follow') }}</small>
-        </h2>
-        {{ c.dashboard_activity_stream }}
-      </section>
-      <aside class="dashboard-aside">
-        {% if not c.dashboard_activity_stream_context.dict == None %}
-          <div class="dashboard-aside-context">
-            <span class="arrow"></span>
-            {% snippet 'snippets/context.html', type=c.dashboard_activity_stream_context.filter_type, dict=c.dashboard_activity_stream_context.dict %}
-          </div>
-        {% endif %}
-        <h2>{{ _('My Datasets') }}</h2>
-        {% if c.user_dict['datasets'] %}
-          <ul class="nav nav-list">
-            {% for package in c.user_dict['datasets'] %}
-              {% set title = package.title or package.name %}
-              <li>
-                {{ h.link_to(h.truncate(title, 80), h.url_for(controller='package', action='read', id=package.name)) }}
-              </li>
-            {% endfor %}
-          </ul>
-        {% else %}
-          <p class="empty">{{ _('You do not have any datasets') }}</p>
-        {% endif %}
-      </aside>
-    </div>
-  </article>
->>>>>>> 90a6ef2f
 {% endblock %}
 
 {% block secondary_content %}
   {% if not c.dashboard_activity_stream_context.dict == None %}
     <div class="dashboard-aside-context">
       <span class="arrow"></span>
-      {% snippet 'snippets/popover_context.html', type=c.dashboard_activity_stream_context.filter_type, dict=c.dashboard_activity_stream_context.dict %}
+      {% snippet 'snippets/context.html', type=c.dashboard_activity_stream_context.filter_type, dict=c.dashboard_activity_stream_context.dict %}
     </div>
   {% endif %}
   <div class="module module-narrow module-shallow">
