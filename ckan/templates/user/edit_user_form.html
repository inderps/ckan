--- conflicted
+++ resolved
@@ -1,10 +1,6 @@
 {% import 'macros/form.html' as form %}
 
-<<<<<<< HEAD
-<form id="user-edit" class="user-form form-horizontal" method="post" action="{{ action }}">
-=======
 <form id="user-edit-form" class="dataset-form form-horizontal" method="post" action="{{ action }}">
->>>>>>> 1357527f
   {{ form.errors(error_summary) }}
 
   <fieldset>
