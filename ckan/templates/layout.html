--- conflicted
+++ resolved
@@ -1,169 +1,10 @@
-<<<<<<< HEAD
-<html
-  xmlns="http://www.w3.org/1999/xhtml"
+<html xmlns="http://www.w3.org/1999/xhtml"
   xmlns:i18n="http://genshi.edgewall.org/i18n"
-  xmlns:py="http://genshi.edgewall.org/"
-=======
-<html xmlns="http://www.w3.org/1999/xhtml"
   xmlns:py="http://genshi.edgewall.org/" 
->>>>>>> 75216552
   xmlns:xi="http://www.w3.org/2001/XInclude"
   xmlns:doap="http://usefulinc.com/ns/doap"
   xmlns:foaf="http://xmlns.com/foaf/0.1/"
   py:strip=""
   >
-<<<<<<< HEAD
-
-<xi:include href="_util.html" />
-
-<head>
-  <title>CKAN - Comprehensive Knowledge Archive Network - ${page_title()}</title>
-  <meta http-equiv="Content-Type" content="text/html; charset=utf-8" />
-  <link rel="shortcut icon" href="http://m.okfn.org/gfx/logo/favicon.ico" type="image/x-icon" />
-  <py:choose>
-  <py:when test="defined('optional_feed')">
-    ${optional_feed()}
-  </py:when>
-  <py:otherwise>
-  <link rel="alternate" type="application/atom+xml" title="CKAN Recent Changes" href="/revision/list?format=atom&amp;days=1" />
-  </py:otherwise>
-  </py:choose>
-
-  <style type="text/css"> 
-    @import url(http://m.okfn.org/kforge/css/structure.css);
-    @import url(http://m.okfn.org/kforge/css/display.css);
-    @import url(http://m.okfn.org/kforge/css/navigation.css);
-    @import url(http://m.okfn.org/kforge/css/print.css);
-  </style> 
-
-  <link rel="stylesheet" href="/css/ckan.master.css" type="text/css" media="screen, print" />
-
-  <!--[if IE]>
-  <link rel="stylesheet" href="/css/ie.css" type="text/css" media="screen, print" />
-  <![endif]-->
-
-  <script src="http://ajax.googleapis.com/ajax/libs/jquery/1.4/jquery.min.js"></script>
-  <script type="text/javascript" src="/scripts/application.js"></script>
-
-  <py:if test="defined('optional_head')">
-    ${optional_head()}
-  </py:if>
-</head>
-
-<body>
-<div id="airlock">
-  <!--[if IE]>
-    <hr class="holder" />
-  <![endif]-->
-  <div id="top">
-    <div id="top-inner">
-      <div id="top-bar">
-        <topbar py:choose="">
-	<p py:when="c.user" i18n:msg="openid_icon, user">
-            Logged in as <strong>${h.icon('openid')} ${c.user}</strong>
-            &middot; <a href="${h.url_for(controller='user',action=None)}">My account</a>
-	    &middot; <a href="${h.url_for('/logout_openid')}">Logout</a>
-          </p>
-          <p py:otherwise="" i18n:msg="openid_icon">
-            <a href="${h.url_for(controller='user',action='login', id=None)}">Login with ${h.icon('openid')} OpenID</a>
-          </p>
-        </topbar>
-      </div><!-- /top-bar -->
-
-      <h1>
-        <a href="${h.url_for('home')}"><img style="padding: 0; margin-top: -10px; margin-bottom: -10px;" src="/images/ckan_logo_fullname_long.png" alt="CKAN Logo" /></a>
-        <!-- <a href="/" title="CKAN Home">Comprehensive Knowledge Archive Network</a> -->
-      </h1>
-
-    </div><!-- /top-inner -->
-
-    <h3 class="hidden">Sections:</h3>
-    <ul id="navigation">
-      <li>${h.nav_link(c, _('Home'), controller='home', action='index', id=None)}</li>
-      <li>${h.nav_link(c, _('Packages'), controller='package', action='index', id=None)}</li>
-      <li>${h.nav_link(c, _('Tags'), controller='tag', action='index', id=None)}</li>
-      <li>${h.nav_link(c, _('Groups'), controller='group', action='index', id=None)}</li>
-      <li>${h.nav_link(c, _('Recent changes'), controller='revision', action='index', id=None)}</li>
-			<li>${h.nav_link(c, _('API'), controller='rest', action='index', id=None)}</li>
-    </ul>
-    <h3 class="hidden">In this section:</h3>
-    <!--! This is a default (blank) subnav. -->
-    <py:match path="minornavigation"></py:match>
-    <ul id="subnav"><minornavigation></minornavigation></ul>
-
-    <!--[if IE]>
-    <hr class="holder" />
-    <![endif]-->
-
-  </div><!-- /top -->
-
-  <p class="hidden"><a href="#main" title="Skip to page content">[ Skip to main content ]</a></p>
-
-  <div id="primary" class="sidebar">
-    <primarysidebar>
-    <!-- Primary Side Bar Goes Here -->
-    </primarysidebar>
-
-    <!--[if IE]>
-    <hr class="primary" />
-    <![endif]-->
-  </div><!-- /primary -->
-
-  <div id="main">
-    <content>
-      <p>Master content template placeholder &hellip; please replace me.</p>
-    </content>
-
-    <div id="footer">
-      <p>
-        <a href="http://validator.w3.org/check/referer" title="Valid XHTML 1.1">XHTML</a>
-        | <a href="http://jigsaw.w3.org/css-validator/check/referer">CSS</a>
-        | <a href="http://www.okfn.org/ckan/">Project Home Page</a>
-        | <a href="http://www.okfn.org/contact/">Contact Us</a>
-        | <a href="http://www.okfn.org/privacy-policy/">Privacy Policy</a>
-      </p>
-      <p i18n:msg="">
-        <img style="margin-bottom: -5px;" src="http://m.okfn.org/images/logo/okf_logo_white_and_green_tiny.png" /> An <a href="http://www.okfn.org/">Open Knowledge Foundation</a> Project
-      </p>
-      <p i18n:msg="version">
-        v${c.__version__}
-        | (c) Open Knowledge Foundation
-	| All material available under an <a href="${h.url_for('license')}">open license</a>
-        | <a href="http://www.opendefinition.org/1.0/"><img
-            style="border: none; margin-bottom: -4px;"
-            src="http://m.okfn.org/images/ok_buttons/ok_90x15_blue.png"
-            alt="This Content and Data is Open" /></a>
-        | <a href="http://www.opendefinition.org/1.0/"><img
-            style="border: none; margin-bottom: -4px;"
-            src="http://m.okfn.org/images/ok_buttons/od_80x15_blue.png"
-            alt="This Content and Data is Open" /></a>
-      </p>
-    </div><!-- /footer -->
-
-    <!--[if IE]>
-    <hr class="main" />
-    <![endif]-->
-
-  </div><!-- /main -->
-
-</div><!-- /airlock -->
-
-<!--! No need to load GA in development -->
-<py:if test="not config['debug']">
-  <!-- Google Analytics -->
-  <script src='http://www.google-analytics.com/ga.js' type='text/javascript'></script>
-  <script type="text/javascript">
-  try {
-  var pageTracker = _gat._getTracker("UA-8271754-2");
-  pageTracker._setDomainName(".ckan.net");
-  pageTracker._trackPageview();
-  } catch(err) {}
-  </script>
-  <!-- /Google Analytics -->
-</py:if>
-
-</body>
-=======
   <xi:include href="layout_base.html" />
->>>>>>> 75216552
 </html>