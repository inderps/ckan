{% block header_wrapper %}
{% block header_account %}
  <header class="account-masthead">
    <div class="container">
      {% block header_account_container_content %}
        {% if c.userobj %}
          <div class="account avatar authed" data-module="me" data-me="{{ c.userobj.id }}">
            <ul class="unstyled">
              {% block header_account_logged %}
              {% if c.userobj.sysadmin %}
                <li>
                  <a href="{{ h.url_for(controller='admin', action='index') }}" title="{{ _('Sysadmin settings') }}">
                    <i class="fa fa-gavel" aria-hidden="true"></i>
                    <span class="text">{{ _('Admin') }}</span>
                  </a>
                </li>
              {% endif %}
              <li>
                <a href="{{ h.url_for('user.read', id=c.userobj.name) }}" class="image" title="{{ _('View profile') }}">
                  {{ h.gravatar((c.userobj.email_hash if c and c.userobj else ''), size=22) }}
                  <span class="username">{{ c.userobj.display_name }}</span>
                </a>
              </li>
              {% set new_activities = h.new_activities() %}
              <li class="notifications {% if new_activities > 0 %}notifications-important{% endif %}">
                {% set notifications_tooltip = ngettext('Dashboard (%(num)d new item)', 'Dashboard (%(num)d new items)', new_activities) %}
                <a href="{{ h.url_for('dashboard.index') }}" title="{{ notifications_tooltip }}">
                  <i class="fa fa-tachometer" aria-hidden="true"></i>
                  <span class="text">{{ _('Dashboard') }}</span>
                  <span class="badge">{{ new_activities }}</span>
                </a>
              </li>
              {% block header_account_settings_link %}
                <li>
                  <a href="{{ h.url_for('user.edit', id=c.userobj.name) }}" title="{{ _('Edit settings') }}">
                    <i class="fa fa-cog" aria-hidden="true"></i>
                    <span class="text">{{ _('Settings') }}</span>
                  </a>
                </li>
              {% endblock %}
              {% block header_account_log_out_link %}
                <li>
                  <a href="{{ h.url_for('user.logout') }}" title="{{ _('Log out') }}">
                    <i class="fa fa-sign-out" aria-hidden="true"></i>
                    <span class="text">{{ _('Log out') }}</span>
                  </a>
                </li>
              {% endblock %}
              {% endblock %}
            </ul>
          </div>
        {% else %}
          <nav class="account not-authed">
            <ul class="unstyled">
              {% block header_account_notlogged %}
              <li>{% link_for _('Log in'), named_route='user.login' %}</li>
              {% if h.check_access('user_create') %}
                <li>{% link_for _('Register'), named_route='user.register', class_='sub' %}</li>
              {% endif %}
              {% endblock %}
            </ul>
          </nav>
        {% endif %}
      {% endblock %}
    </div>
  </header>
{% endblock %}
<header class="navbar navbar-static-top masthead">
  {% block header_debug %}
    {% if g.debug and not g.debug_supress_header %}
      <div class="debug">Controller : {{ c.controller }}<br/>Action : {{ c.action }}</div>
    {% endif %}
  {% endblock %}
  <div class="container">
    <button data-target=".nav-collapse" data-toggle="collapse" class="btn btn-navbar" type="button">
      <span class="fa fa-bars"></span>
    </button>
    {# The .header-image class hides the main text and uses image replacement for the title #}
    <hgroup class="{{ g.header_class }} pull-left">

      {% block header_logo %}
        {% if g.site_logo %}
          <a class="logo" href="{{ h.url_for('home.index') }}"><img src="{{ h.url_for_static_or_external(g.site_logo) }}" alt="{{ g.site_title }}" title="{{ g.site_title }}" /></a>
        {% else %}
          <h1>
            <a href="{{ h.url_for('home.index') }}">{{ g.site_title }}</a>
          </h1>
          {% if g.site_description %}<h2>{{ g.site_description }}</h2>{% endif %}
        {% endif %}
      {% endblock %}

    </hgroup>

    <div class="nav-collapse collapse">

      {% block header_site_navigation %}
        <nav class="section navigation">
          <ul class="nav nav-pills">
            {% block header_site_navigation_tabs %}
              {{ h.build_nav_main(
<<<<<<< HEAD
                ('search', _('Datasets')),
                ('organizations.index', _('Organizations')),
                ('group.index', _('Groups')),
=======
                ('dataset.search', _('Datasets')),
                ('organizations_index', _('Organizations')),
                ('group_index', _('Groups')),
>>>>>>> d7efea1d
                ('home.about', _('About'))
              ) }}
            {% endblock %}
          </ul>
        </nav>
      {% endblock %}

      {% block header_site_search %}
        <form class="section site-search simple-input" action="{% url_for 'dataset.search' %}" method="get">
          <div class="field">
            <label for="field-sitewide-search">{% block header_site_search_label %}{{ _('Search Datasets') }}{% endblock %}</label>
            <input id="field-sitewide-search" type="text" name="q" placeholder="{{ _('Search') }}" />
            <button class="btn-search" type="submit"><i class="fa fa-search"></i></button>
          </div>
        </form>
      {% endblock %}

    </div>
  </div>
</header>
{% endblock %}<|MERGE_RESOLUTION|>--- conflicted
+++ resolved
@@ -98,15 +98,9 @@
           <ul class="nav nav-pills">
             {% block header_site_navigation_tabs %}
               {{ h.build_nav_main(
-<<<<<<< HEAD
-                ('search', _('Datasets')),
+                ('dataset.search', _('Datasets')),
                 ('organizations.index', _('Organizations')),
                 ('group.index', _('Groups')),
-=======
-                ('dataset.search', _('Datasets')),
-                ('organizations_index', _('Organizations')),
-                ('group_index', _('Groups')),
->>>>>>> d7efea1d
                 ('home.about', _('About'))
               ) }}
             {% endblock %}
