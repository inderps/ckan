"""Routes configuration

The more specific and detailed routes should be defined first so they
may take precedent over the more generic routes. For more information
refer to the routes manual at http://routes.groovie.org/docs/

"""
from pylons import config
from routes import Mapper
from ckan.plugins import PluginImplementations, IRoutes


routing_plugins = PluginImplementations(IRoutes)

def make_map():
    """Create, configure and return the routes Mapper"""
    # import controllers here rather than at root level because
    # pylons config is initialised by this point.


    # Helpers to reduce code clutter
    GET = dict(method=['GET'])
    PUT = dict(method=['PUT'])
    POST = dict(method=['POST'])
    DELETE = dict(method=['DELETE'])
    GET_POST = dict(method=['GET', 'POST'])
    PUT_POST = dict(method=['PUT','POST'])
    PUT_POST_DELETE = dict(method=['PUT', 'POST', 'DELETE'])
    OPTIONS = dict(method=['OPTIONS'])

    from ckan.lib.plugins import register_package_plugins
    from ckan.lib.plugins import register_group_plugins

    map = Mapper(directory=config['pylons.paths']['controllers'],
                 always_scan=config['debug'])
    map.minimization = False
    map.explicit = True

    # The ErrorController route (handles 404/500 error pages); it should
    # likely stay at the top, ensuring it can always be resolved.
    map.connect('/error/{action}', controller='error')
    map.connect('/error/{action}/{id}', controller='error')

    map.connect('*url', controller='home', action='cors_options', conditions=OPTIONS)

    # CUSTOM ROUTES HERE
    for plugin in routing_plugins:
        map = plugin.before_map(map)

    map.connect('home', '/', controller='home', action='index')
    map.connect('about', '/about', controller='home', action='about')

    # CKAN API versioned.
    register_list = [
            'package',
            'dataset',
            'resource',
            'tag',
            'group',
            'related',
            'revision',
            'licenses',
            'rating',
            'user',
            'activity'
            ]
    register_list_str = '|'.join(register_list)

    # /api ver 3 or none
    with SubMapper(map, controller='api', path_prefix='/api{ver:/3|}', ver='/3') as m:
        m.connect('/action/{logic_function}', action='action',
                  conditions=GET_POST)

    # /api ver 1, 2, 3 or none
    with SubMapper(map, controller='api', path_prefix='/api{ver:/1|/2|/3|}', ver='/1') as m:
        m.connect('', action='get_api')
        m.connect('/search/{register}', action='search')

    # /api ver 1, 2 or none
    with SubMapper(map, controller='api', path_prefix='/api{ver:/1|/2|}', ver='/1') as m:
        m.connect('/tag_counts', action='tag_counts')
        m.connect('/rest', action='index')
        m.connect('/qos/throughput/', action='throughput', conditions=GET)

    # /api/rest ver 1, 2 or none
    with SubMapper(map, controller='api', path_prefix='/api{ver:/1|/2|}', ver='/1',
                   requirements=dict(register=register_list_str)) as m:

        m.connect('/rest/{register}', action='list', conditions=GET)
        m.connect('/rest/{register}', action='create', conditions=POST)
        m.connect('/rest/{register}/{id}', action='show', conditions=GET)
        m.connect('/rest/{register}/{id}', action='update', conditions=PUT)
        m.connect('/rest/{register}/{id}', action='update', conditions=POST)
        m.connect('/rest/{register}/{id}', action='delete', conditions=DELETE)
        m.connect('/rest/{register}/{id}/:subregister', action='list',
            conditions=GET)
        m.connect('/rest/{register}/{id}/:subregister', action='create',
            conditions=POST)
        m.connect('/rest/{register}/{id}/:subregister/{id2}', action='create',
            conditions=POST)
        m.connect('/rest/{register}/{id}/:subregister/{id2}', action='show',
            conditions=GET)
        m.connect('/rest/{register}/{id}/:subregister/{id2}', action='update',
            conditions=PUT)
        m.connect('/rest/{register}/{id}/:subregister/{id2}', action='delete',
            conditions=DELETE)

    # /api/util ver 1, 2 or none
    with SubMapper(map, controller='api', path_prefix='/api{ver:/1|/2|}', ver='/1') as m:
        m.connect('/util/user/autocomplete', action='user_autocomplete')
        m.connect('/util/is_slug_valid', action='is_slug_valid',
                  conditions=GET)
        m.connect('/util/dataset/autocomplete', action='dataset_autocomplete',
                  conditions=GET)
        m.connect('/util/tag/autocomplete', action='tag_autocomplete',
                  conditions=GET)
        m.connect('/util/resource/format_autocomplete',
                  action='format_autocomplete', conditions=GET)
        m.connect('/util/resource/format_icon',
                  action='format_icon', conditions=GET)
        m.connect('/util/group/autocomplete', action='group_autocomplete')
        m.connect('/util/markdown', action='markdown')
        m.connect('/util/dataset/munge_name', action='munge_package_name')
        m.connect('/util/dataset/munge_title_to_name',
                  action='munge_title_to_package_name')
        m.connect('/util/tag/munge', action='munge_tag')
        m.connect('/util/status', action='status')
        m.connect('/util/snippet/{snippet_path:.*}', action='snippet')
        m.connect('/i18n/{lang}', action='i18n_js_translations')

    ###########
    ## /END API
    ###########


    ## Webstore
    if config.get('ckan.datastore.enabled', False):
        with SubMapper(map, controller='datastore') as m:
            m.connect('datastore_read', '/api/data/{id}{url:(/.*)?}',
                      action='read', url='', conditions=GET)
            m.connect('datastore_write', '/api/data/{id}{url:(/.*)?}',
                      action='write', url='', conditions=PUT_POST_DELETE)
            m.connect('datastore_read_shortcut',
                      '/dataset/{dataset}/resource/{id}/api{url:(/.*)?}',
                      action='read', url='', conditions=GET)
            m.connect('datastore_write_shortcut',
                      '/dataset/{dataset}/resource/{id}/api{url:(/.*)?}',
                      action='write', url='', conditions=PUT_POST_DELETE)

    map.redirect('/packages', '/dataset')
    map.redirect('/packages/{url:.*}', '/dataset/{url}')
    map.redirect('/package', '/dataset')
    map.redirect('/package/{url:.*}', '/dataset/{url}')

    ##to get back formalchemy uncomment these lines
    ##map.connect('/package/new', controller='package_formalchemy', action='new')
    ##map.connect('/package/edit/{id}', controller='package_formalchemy', action='edit')

    with SubMapper(map, controller='related') as m:
        m.connect('related_new',  '/dataset/{id}/related/new', action='new')
        m.connect('related_edit', '/dataset/{id}/related/edit/{related_id}',
                  action='edit')
        m.connect('related_delete', '/dataset/{id}/related/delete/{related_id}',
                  action='delete')
        m.connect('related_list', '/dataset/{id}/related', action='list')
        m.connect('related_read', '/apps/{id}', action='read')
        m.connect('related_dashboard', '/apps', action='dashboard')

    with SubMapper(map, controller='package') as m:
        m.connect('/dataset', action='search')
        m.connect('/dataset/{action}',
          requirements=dict(action='|'.join([
              'list',
              'new',
              'autocomplete',
              'search'
              ]))
          )

        m.connect('/dataset/{action}/{id}/{revision}', action='read_ajax',
          requirements=dict(action='|'.join([
          'read',
          'edit',
          'authz',
          'history',
          ]))
        )
        m.connect('/dataset/{action}/{id}',
          requirements=dict(action='|'.join([
          'edit',
          'new_metadata',
          'new_resource',
          'authz',
          'history',
          'read_ajax',
          'history_ajax',
          'activity',
          'followers',
          'follow',
          'activity',
          'unfollow',
          'delete',
          'api_data',
          ]))
          )
        m.connect('/dataset/activity/{id}/{offset}', action='activity')
        m.connect('/dataset/{id}.{format}', action='read')
        m.connect('/dataset/{id}', action='read')
        m.connect('/dataset/{id}/resource/{resource_id}',
                  action='resource_read')
        m.connect('/dataset/{id}/resource_delete/{resource_id}',
                  action='resource_delete')
        m.connect('/dataset/{id}/resource_edit/{resource_id}',
                  action='resource_edit')
        m.connect('/dataset/{id}/resource/{resource_id}/download',
                  action='resource_download')
        m.connect('/dataset/{id}/resource/{resource_id}/embed',
                  action='resource_embedded_dataviewer')
        m.connect('/dataset/{id}/resource/{resource_id}/viewer',
                  action='resource_embedded_dataviewer', width="960", height="800")
        m.connect('/dataset/{id}/resource/{resource_id}/preview/{preview_type}',
                  action='resource_datapreview')

    # group
    map.redirect('/groups', '/group')
    map.redirect('/groups/{url:.*}', '/group/{url}')

    ##to get back formalchemy uncomment these lines
    ##map.connect('/group/new', controller='group_formalchemy', action='new')
    ##map.connect('/group/edit/{id}', controller='group_formalchemy', action='edit')

    # These named routes are used for custom group forms which will use the
    # names below based on the group.type ('group' is the default type)
    with SubMapper(map, controller='group') as m:
        m.connect('group_index', '/group', action='index')
        m.connect('group_list', '/group/list', action='list')
        m.connect('group_new',  '/group/new', action='new')
        m.connect('/group/activity/{id}/{offset}', action='activity')
        m.connect('group_action', '/group/{action}/{id}',
          requirements=dict(action='|'.join([
          'edit',
          'authz',
          'delete',
          'history',
          'followers',
          'follow',
          'unfollow',
          'admins',
          'about',
          'activity',
          ]))
          )
        m.connect('group_read', '/group/{id}', action='read')

    register_package_plugins(map)
    register_group_plugins(map)

    # tags
    map.redirect('/tags', '/tag')
    map.redirect('/tags/{url:.*}', '/tag/{url}')
    map.redirect('/tag/read/{url:.*}', '/tag/{url}', _redirect_code='301 Moved Permanently')
    map.connect('/tag', controller='tag', action='index')
    map.connect('/tag/{id}', controller='tag', action='read')
    # users
    map.redirect('/users/{url:.*}', '/user/{url}')
    map.redirect('/user/', '/user')
    with SubMapper(map, controller='user') as m:
        m.connect('/user/edit', action='edit')
        # Note: openid users have slashes in their ids, so need the wildcard
        # in the route.
        m.connect('/user/activity/{id}/{offset}', action='activity')
        m.connect('/user/activity/{id}', action='activity')
<<<<<<< HEAD
        m.connect('/user/dashboard/{offset}', action='dashboard')
        m.connect('/user/dashboard', action='dashboard')
=======
        m.connect('/dashboard', action='dashboard')
>>>>>>> 26456b19
        m.connect('/user/follow/{id}', action='follow')
        m.connect('/user/unfollow/{id}', action='unfollow')
        m.connect('/user/followers/{id:.*}', action='followers')
        m.connect('/user/edit/{id:.*}', action='edit')
        m.connect('/user/reset/{id:.*}', action='perform_reset')
        m.connect('/user/register', action='register')
        m.connect('/user/login', action='login')
        m.connect('/user/_logout', action='logout')
        m.connect('/user/logged_in', action='logged_in')
        m.connect('/user/logged_out', action='logged_out')
        m.connect('/user/logged_out_redirect', action='logged_out_page')
        m.connect('/user/reset', action='request_reset')
        m.connect('/user/me', action='me')
        m.connect('/user/set_lang/{lang}', action='set_lang')
        m.connect('/user/{id:.*}', action='read')
        m.connect('/user', action='index')

    with SubMapper(map, controller='revision') as m:
        m.connect('/revision', action='index')
        m.connect('/revision/edit/{id}', action='edit')
        m.connect('/revision/diff/{id}', action='diff')
        m.connect('/revision/list', action='list')
        m.connect('/revision/{id}', action='read')

    # feeds
    with SubMapper(map, controller='feed') as m:
        m.connect('/feeds/group/{id}.atom', action='group')
        m.connect('/feeds/tag/{id}.atom', action='tag')
        m.connect('/feeds/dataset.atom', action='general')
        m.connect('/feeds/custom.atom', action='custom')

    map.connect('ckanadmin_index', '/ckan-admin', controller='admin', action='index')
    map.connect('ckanadmin', '/ckan-admin/{action}', controller='admin')

    # Storage routes
    with SubMapper(map, controller='ckan.controllers.storage:StorageAPIController') as m:
        m.connect('storage_api', '/api/storage', action='index')
        m.connect('storage_api_set_metadata', '/api/storage/metadata/{label:.*}',
                  action='set_metadata', conditions=PUT_POST)
        m.connect('storage_api_get_metadata', '/api/storage/metadata/{label:.*}',
                  action='get_metadata', conditions=GET)
        m.connect('storage_api_auth_request',
                  '/api/storage/auth/request/{label:.*}',
                  action='auth_request')
        m.connect('storage_api_auth_form',
                  '/api/storage/auth/form/{label:.*}',
                  action='auth_form')

    with SubMapper(map, controller='ckan.controllers.storage:StorageController') as m:
        m.connect('storage_upload', '/storage/upload',
                  action='upload')
        m.connect('storage_upload_handle', '/storage/upload_handle',
                  action='upload_handle')
        m.connect('storage_upload_success', '/storage/upload/success',
                  action='success')
        m.connect('storage_upload_success_empty', '/storage/upload/success_empty',
                  action='success_empty')
        m.connect('storage_file', '/storage/f/{label:.*}',
                  action='file')

    with SubMapper(map, controller='util') as m:
        m.connect('/i18n/strings_{lang}.js', action='i18n_js_strings')
        m.connect('/util/redirect', action='redirect')
        m.connect('/testing/primer', action='primer')
        m.connect('/testing/markup', action='markup')

    for plugin in routing_plugins:
        map = plugin.after_map(map)

    # sometimes we get requests for favicon.ico we should redirect to
    # the real favicon location.
    map.redirect('/favicon.ico', config.get('ckan.favicon'))

    map.redirect('/*(url)/', '/{url}',
                 _redirect_code='301 Moved Permanently')
    map.connect('/*url', controller='template', action='view')

    return map

class SubMapper(object):
    # FIXME this is only used due to a bug in routes 1.11
    # hopefully we can use map.submapper(...) in version 1.12
    """Partial mapper for use with_options"""
    def __init__(self, obj, **kwargs):
        self.kwargs = kwargs
        self.obj = obj

    def connect(self, *args, **kwargs):
        newkargs = {}
        newargs = args
        for key in self.kwargs:
            if key == 'path_prefix':
                if len(args) > 1:
                    newargs = (args[0], self.kwargs[key] + args[1])
                else:
                    newargs = (self.kwargs[key] + args[0],)
            elif key in kwargs:
                newkargs[key] = self.kwargs[key] + kwargs[key]
            else:
                newkargs[key] = self.kwargs[key]
        for key in kwargs:
            if key not in self.kwargs:
                newkargs[key] = kwargs[key]
        return self.obj.connect(*newargs, **newkargs)

    # Provided for those who prefer using the 'with' syntax in Python 2.5+
    def __enter__(self):
        return self

    def __exit__(self, type, value, tb):
        pass<|MERGE_RESOLUTION|>--- conflicted
+++ resolved
@@ -235,7 +235,6 @@
         m.connect('group_index', '/group', action='index')
         m.connect('group_list', '/group/list', action='list')
         m.connect('group_new',  '/group/new', action='new')
-        m.connect('/group/activity/{id}/{offset}', action='activity')
         m.connect('group_action', '/group/{action}/{id}',
           requirements=dict(action='|'.join([
           'edit',
@@ -250,6 +249,7 @@
           'activity',
           ]))
           )
+        m.connect('group_activity', '/group/activity/{id}/{offset}', action='activity'),
         m.connect('group_read', '/group/{id}', action='read')
 
     register_package_plugins(map)
@@ -270,12 +270,8 @@
         # in the route.
         m.connect('/user/activity/{id}/{offset}', action='activity')
         m.connect('/user/activity/{id}', action='activity')
-<<<<<<< HEAD
-        m.connect('/user/dashboard/{offset}', action='dashboard')
-        m.connect('/user/dashboard', action='dashboard')
-=======
+        m.connect('/dashboard/{offset}', action='dashboard')
         m.connect('/dashboard', action='dashboard')
->>>>>>> 26456b19
         m.connect('/user/follow/{id}', action='follow')
         m.connect('/user/unfollow/{id}', action='unfollow')
         m.connect('/user/followers/{id:.*}', action='followers')
