--- conflicted
+++ resolved
@@ -3,13 +3,8 @@
 from flask import Flask
 from werkzeug.exceptions import HTTPException
 
-<<<<<<< HEAD
-from wsgi_party import WSGIParty, HighAndDry
-
 from ckan.common import config
 
-=======
->>>>>>> 9eb47a11
 
 import logging
 log = logging.getLogger(__name__)
@@ -20,7 +15,6 @@
     Pylons used """
 
     app = flask_app = CKANFlask(__name__)
-<<<<<<< HEAD
 
     # Update Flask config with the CKAN values. We use the common config
     # object as values might have been modified on `load_environment`
@@ -29,8 +23,6 @@
     else:
         app.config.update(conf)
         app.config.update(app_conf)
-=======
->>>>>>> 9eb47a11
 
     @app.route('/hello', methods=['GET'])
     def hello_world():
