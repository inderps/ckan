#
# ckan - Pylons configuration
#
# The %(here)s variable will be replaced with the parent directory of this file
#
[DEFAULT]
debug = true
email_to = you@yourdomain.com
smtp_server = localhost
error_email_from = paste@localhost

[server:main]
use = egg:Paste#http
host = 0.0.0.0
port = 5000

[app:main]
use = egg:ckan
full_stack = true
cache_dir = %(here)s/data
beaker.session.key = ckan
beaker.session.secret = ${app_instance_secret}
app_instance_uuid = ${app_instance_uuid}

# If you'd like to fine-tune the individual locations of the cache data dirs
# for the Cache data, or the Session saves, un-comment the desired settings
# here:
#beaker.cache.data_dir = %(here)s/data/cache
#beaker.session.data_dir = %(here)s/data/sessions

# WARNING: *THE LINE BELOW MUST BE UNCOMMENTED ON A PRODUCTION ENVIRONMENT*
# Debug mode will enable the interactive debugging tool, allowing ANYONE to
# execute malicious code after an exception is raised.
set debug = false

# Specify the database for SQLAlchemy to use via
#sqlalchemy.url = sqlite:///%(here)s/somedb.db
sqlalchemy.url = postgres://ckantest:pass@localhost/ckantest

# repoze.who config
who.config_file = %(here)s/who.ini
who.log_level = warning
who.log_file = %(cache_dir)s/who_log.ini

# CKAN auth configuration (TODO: rename to ckan.auth or similar ...)
# space separated list ...
auth.admins = 

# CKAN search cache
# any non-empty value enables it
enable_caching =

# Location of RDF versions of packages
# e.g. rdf_packages = http://semantic.ckan.net/data/
rdf_packages =

# Location of licenses group (defaults to local Python licenses package)
#licenses_group_url = http://licenses.opendefinition.org/2.0/ckan_original

# Package form to use
package_form = standard

# Changeset configuration
#changeset.auto_commit = true
#changeset.sources = http://www.ckan.net/,

<<<<<<< HEAD
# Guide location
#guide_url = http://wiki.okfn.org/ckan/doc/
=======
## extra places to look for templates (comma separated list)
## any templates found will override correspondingly named templates in in
## ckan/templates/ (e.g. to override main layout template provide a new one
## called layout.html)
# extra_template_paths = %(here)s/my-extra-templates
>>>>>>> fe358d43

# Logging configuration
[loggers]
keys = root

[handlers]
keys = console

[formatters]
keys = generic

[logger_root]
level = INFO
handlers = console

[handler_console]
class = StreamHandler
args = (sys.stderr,)
level = NOTSET
formatter = generic

[formatter_generic]
format = %(asctime)s %(levelname)-5.5s [%(name)s] %(message)s<|MERGE_RESOLUTION|>--- conflicted
+++ resolved
@@ -64,16 +64,14 @@
 #changeset.auto_commit = true
 #changeset.sources = http://www.ckan.net/,
 
-<<<<<<< HEAD
 # Guide location
 #guide_url = http://wiki.okfn.org/ckan/doc/
-=======
+
 ## extra places to look for templates (comma separated list)
 ## any templates found will override correspondingly named templates in in
 ## ckan/templates/ (e.g. to override main layout template provide a new one
 ## called layout.html)
 # extra_template_paths = %(here)s/my-extra-templates
->>>>>>> fe358d43
 
 # Logging configuration
 [loggers]
