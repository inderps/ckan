# encoding: utf-8
import click
import logging

import ckan.model as model

from typing import Any, Mapping

from ckan.plugins import toolkit


log = logging.getLogger(__name__)


_banner = """
****** Welcome to the CKAN shell ******

This session has some variables pre-populated:
  - app (CKAN Application object)
  - config (CKAN config dictionary)
  - model (CKAN model module to access the Database)
  - toolkit (CKAN toolkit module)
    """


def ipython(namespace: Mapping[str, Any], banner: str) -> None:
    import IPython
    from traitlets.config.loader import Config

    c = Config()
<<<<<<< HEAD
    c.TerminalInteractiveShell.banner2 = banner
=======
    setattr(c.TerminalInteractiveShell, "banner2", banner)
>>>>>>> 8726efb2

    IPython.start_ipython([], user_ns=namespace, config=c)


def python(namespace: Mapping[str, Any], banner: str) -> None:
    import code
    code.interact(banner=banner, local=namespace)


@click.command()
@click.help_option("-h", "--help")
@click.pass_context
def shell(ctx: click.Context):
    """Run an interactive IPython shell with the context of the
    CKAN instance.

    It will try to use IPython, if not installed it will callback
    to the default Python's shell.
    """

    namespace = {
        "app": ctx.obj.app._wsgi_app,
        "model": model,
        "config": ctx.obj.config,
        "toolkit": toolkit,
    }

    try:
        ipython(namespace, _banner)
    except ImportError:
        log.debug("`ipython` library is missing. Using default python shell.")
        python(namespace, _banner)<|MERGE_RESOLUTION|>--- conflicted
+++ resolved
@@ -28,11 +28,7 @@
     from traitlets.config.loader import Config
 
     c = Config()
-<<<<<<< HEAD
-    c.TerminalInteractiveShell.banner2 = banner
-=======
     setattr(c.TerminalInteractiveShell, "banner2", banner)
->>>>>>> 8726efb2
 
     IPython.start_ipython([], user_ns=namespace, config=c)
 
