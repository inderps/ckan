--- conflicted
+++ resolved
@@ -1,11 +1,8 @@
 # encoding: utf-8
 
 import logging
-<<<<<<< HEAD
 import sys
-=======
 import six
->>>>>>> 0e642f76
 from collections import defaultdict
 
 import ckan.plugins as p
