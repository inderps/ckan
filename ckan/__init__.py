<<<<<<< HEAD
__version__ = '1.3a'
=======
__version__ = '1.3.1a'
>>>>>>> 5a244f0d
__description__ = 'Comprehensive Knowledge Archive Network (CKAN) Software'
__long_description__ = \
'''The CKAN software is used to run the Comprehensive Knowledge Archive
Network (CKAN) site: http://www.ckan.net.

The Comprehensive Knowledge Archive Network is a registry of open
knowledge packages and projects (and a few closed ones). CKAN is the
place to search for open knowledge resources as well as register your
own - be that a set of Shakespeare's works, a global population density
database, the voting records of MPs, or 30 years of US patents.

Those familiar with freshmeat or CPAN can think of CKAN as providing an
analogous service for open knowledge. 
'''
__license__ = 'AGPL'<|MERGE_RESOLUTION|>--- conflicted
+++ resolved
@@ -1,8 +1,4 @@
-<<<<<<< HEAD
-__version__ = '1.3a'
-=======
 __version__ = '1.3.1a'
->>>>>>> 5a244f0d
 __description__ = 'Comprehensive Knowledge Archive Network (CKAN) Software'
 __long_description__ = \
 '''The CKAN software is used to run the Comprehensive Knowledge Archive
