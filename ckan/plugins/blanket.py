# -*- coding: utf-8 -*-
"""Quick implementations of simple plugin interfaces.

Blankets allow to reduce boilerplate code in plugins by simplifying the way
common interfaces are registered.

For instance, this is how template helpers are generally added using the
:py:class:`~ckan.plugins.interfaces.ITemplateHelpers` interface::

    from ckan import plugins as p
    from ckanext.myext import helpers


    class MyPlugin(p.SingletonPlugin):

        p.implements(ITemplateHelpers)

        def get_helpers(self):

            return {
                'my_ext_custom_helper_1': helpers.my_ext_custom_helper_1,
                'my_ext_custom_helper_2': helpers.my_ext_custom_helper_2,
            }

The same pattern is used for :py:class:`~ckan.plugins.interfaces.IActions`,
:py:class:`~ckan.plugins.interfaces.IAuthFunctions`, etc.

With Blankets, assuming that you have created your module in the expected path
with the expected name (see below), you can automate the registration of your
helpers using the corresponding blanket decorator from the plugins toolkit::


    @p.toolkit.blanket.helpers
    class MyPlugin(p.SingletonPlugin):
        pass


The following table lists the available blanket decorators, the interface they
implement and the default source where the blanket will automatically look for
items to import:

.. list-table::
   :widths: 20 20 60
   :header-rows: 1

   * - Decorator
     - Interfaces
     - Default source
   * - ``toolkit.blanket.helpers``
     - :py:class:`~ckan.plugins.interfaces.ITemplateHelpers`
     - ``ckanext.myext.helpers``

   * - ``toolkit.blanket.auth_functions``
     - :py:class:`~ckan.plugins.interfaces.IAuthFunctions`
     - ``ckanext.myext.logic.auth``

   * - ``toolkit.blanket.actions``
     - :py:class:`~ckan.plugins.interfaces.IActions`
     - ``ckanext.myext.logic.action``

   * - ``toolkit.blanket.validators``
     - :py:class:`~ckan.plugins.interfaces.IValidators`
     - ``ckanext.myext.logic.validators``

   * - ``toolkit.blanket.blueprints``
     - :py:class:`~ckan.plugins.interfaces.IBlueprint`
     - ``ckanext.myext.logic.views``

   * - ``toolkit.blanket.cli``
     - :py:class:`~ckan.plugins.interfaces.IClick`
     - ``ckanext.myext.cli``

   * - ``toolkit.blanket.config_declarations``
     - :py:class:`~ckan.plugins.interfaces.IConfigDeclaration`
     - ``ckanext/myext/config_declaration.{json,yaml,toml}``


.. note:: By default, all local module members, whose ``__name__``/``name``
          doesn't start with an underscore are exported. If the module has
          ``__all__`` list, only members listed inside this list will be
          exported.


If your extension uses a different naming convention for your modules, it is
still possible to use blankets by passing the relevant module as a parameter to
the decorator::

    import ckanext.myext.custom_actions as custom_module

    @p.toolkit.blanket.actions(custom_module)
    class MyPlugin(p.SingletonPlugin):
        pass

.. note:: The ``config_declarations`` blanket is an exception. Instead of a
          module object it accepts path to the JSON, YAML or TOML file with the
          config declarations.

You can also pass a function that produces the artifacts required by the
interface::

    def all_actions():
        return {'ext_action': ext_action}

    @p.toolkit.blanket.actions(all_actions)
    class MyPlugin(p.SingletonPlugin):
        pass

Or just a dict with the items required by the interface::

    all_actions = {'ext_action': ext_action}

    @p.toolkit.blanket.actions(all_actions)
    class MyPlugin(p.SingletonPlugin):
        pass

"""
from __future__ import annotations

from __future__ import annotations

import logging
import enum
import types
import inspect
import pathlib
import json
import yaml
import toml

from importlib import import_module
from typing import Any, Callable, NamedTuple, Optional, Type, Union

import flask

import ckan.plugins as p
from ckan.authz import get_local_functions

__all__ = [
    "helpers",
    "auth_functions",
    "actions",
    "blueprints",
    "cli",
    "validators",
    "config_declarations",
]

log = logging.getLogger(__name__)

Subject = Union[
<<<<<<< HEAD
    types.FunctionType, types.ModuleType, Dict[str, Any], List[Any], str
=======
    Callable[[], Any], types.ModuleType, "dict[str, Any]", "list[Any]"
>>>>>>> c6de9f2d
]
ModuleHarvester = Callable[[types.ModuleType], Dict[str, Any]]


class Blanket(enum.Flag):
    """Enumeration of all available blanket types."""

    helpers = enum.auto()
    auth_functions = enum.auto()
    actions = enum.auto()
    blueprints = enum.auto()
    cli = enum.auto()
    validators = enum.auto()
    config_declarations = enum.auto()

    def get_subject(self, plugin: p.SingletonPlugin) -> Subject:
        """Extract artifacts required for the default implementation.

        Depending on interface, this method can produce function that satisfy
        iterface's requirements, or collection with items that are used by the
        interface, or path to the file(config_declaration).
        """
        return _mapping[self].extract_subject(plugin)

    def make_implementation(self, subject: Subject):
        """Create the actual function-implementation."""
        return _mapping[self].implementation_factory(subject)

    def method_name(self) -> str:
        """Return the name of the method, required for implementation."""
        return _mapping[self].method_name

    def interface(self) -> p.Interface:
        """Return interface provided by blanket."""
        return _mapping[self].interface

    def implement(
        self,
<<<<<<< HEAD
=======
        locals: dict[str, Any],
>>>>>>> c6de9f2d
        plugin: p.SingletonPlugin,
        subject: Optional[Subject],
    ):
        """Implement for interface inside the given plugin."""
        if subject is None:
            subject = self.get_subject(plugin)
        setattr(plugin, self.method_name(), self.make_implementation(subject))


class Mapping(NamedTuple):
    extract_subject: Callable[[p.SingletonPlugin], Subject]
    method_name: str
    interface: p.Interface
    implementation_factory: Callable[..., Any]


def _module_extractor(path: str):
    """Import sub-modue of the plugin."""

    def source(plugin: p.SingletonPlugin):
        root = plugin.__module__.rsplit(".", 1)[0]
        import_path = ".".join([root, path])

        try:
            return import_module(import_path)
        except ImportError:
            log.error(
                "Unable to import <%s> for blanket implementation of %s",
                import_path,
                plugin.__name__,
            )
            raise

    return source


def _declaration_file_extractor(plugin: p.SingletonPlugin):
    """Compute the path to a file that contains config declarations."""
    path = _plugin_root(plugin)
    options = list(path.glob("config_declaration.*"))
    if not options:
        log.error(
            "Unable to import config_declaration for "
            "blanket implementation of %s",
            "config_declaration",
            plugin.__name__,
        )
        raise FileNotFoundError("config_declaration.EXT")

    if len(options) > 1:
        log.error("Found multiple declaration files for %s", plugin.__name__)
        raise ValueError(options)

    return str(options[0])


def _plugin_root(plugin: p.SingletonPlugin) -> pathlib.Path:
    """Return the path to the plugin's root(`ckanext/ext`)."""
    root = plugin.__module__.rsplit(".", 1)[0]
    file_ = inspect.getsourcefile(import_module(root))
    if not file_:
        log.error("Cannot locate source file for %s", plugin)
        raise ValueError(plugin)
    return pathlib.Path(file_).parent.resolve()


def _dict_implementation(subject: Subject) -> Callable[..., dict[str, Any]]:
    return _as_implementation(subject, False, _get_public_members)

<<<<<<< HEAD
=======
_mapping: dict[Blanket, BlanketMapping] = {
    Blanket.helpers: BlanketMapping(
        u"helpers", u"get_helpers", p.ITemplateHelpers
    ),
    Blanket.auth_functions: BlanketMapping(
        u"logic.auth", u"get_auth_functions", p.IAuthFunctions
    ),
    Blanket.actions: BlanketMapping(
        u"logic.action", u"get_actions", p.IActions
    ),
    Blanket.blueprints: BlanketMapping(
        u"views", u"get_blueprint", p.IBlueprint
    ),
    Blanket.cli: BlanketMapping(u"cli", u"get_commands", p.IClick),
    Blanket.validators: BlanketMapping(
        u"logic.validators", u"get_validators", p.IValidators
    ),
}
>>>>>>> c6de9f2d

def _list_implementation(subject: Subject) -> Callable[..., list[Any]]:
    return _as_implementation(subject, True, _get_public_members)


def _blueprint_implementation(
    subject: Subject,
) -> Callable[..., list[flask.Blueprint]]:
    return _as_implementation(subject, True, _get_blueprint_members)


def _as_implementation(
    subject: Subject, as_list: bool, harvester: ModuleHarvester
) -> Callable[..., Any]:
    """Convert subject into acceptable interface implementation.

    Subject is one of:
    * function - used as implementation;
    * module - implementation will provide all exportable items from it;
    * dict/list - implementation will return subject as is;
    """

    def func(
        self: p.SingletonPlugin, *args: Any, **kwargs: Any
<<<<<<< HEAD
    ) -> Union[dict[str, Any], List[Any]]:
        if isinstance(subject, types.FunctionType):
=======
    ) -> Union[dict[str, Any], list[Any]]:
        if callable(subject):
>>>>>>> c6de9f2d
            return subject(*args, **kwargs)
        elif isinstance(subject, types.ModuleType):
            result = harvester(subject)
            if as_list:
                return list(result.values())
            return result
        elif isinstance(subject, str):
            raise TypeError(
                "Unsupported str-subject inside blanket implementation for "
                f"{self.__name__}"
            )
        else:
            return subject

    return func


<<<<<<< HEAD
def _declaration_implementation(subject: Subject) -> Callable[..., None]:

    loaders = {
        ".json": json.load,
        ".yaml": yaml.safe_load,
        ".yml": yaml.safe_load,
        ".toml": toml.load,
    }

    def func(plugin: p.SingletonPlugin, declaration: Any, key: Any) -> None:
        if isinstance(subject, types.FunctionType):
            return subject(declaration, key)
        elif isinstance(subject, dict):
            return declaration.load_dict(subject)
        elif isinstance(subject, str):
            source = pathlib.Path(subject)
            if not source.is_absolute():
                source = _plugin_root(plugin) / subject

            if not source.is_file():
                raise ValueError("%s is not a file", source)

            data_dict = loaders[source.suffix.lower()](source.open("rb"))

            return declaration.load_dict(data_dict)

        else:
            raise TypeError(
                "Unsupported subject for config declaration of "
                f"{plugin.__name__}: {type(subject)}"
            )

    return func

=======
def _get_public_module_members(module: types.ModuleType) -> dict[str, Any]:
    all_ = getattr(module, u"__all__", None)
    if all_:
        return {item: getattr(module, item) for item in all_}
>>>>>>> c6de9f2d

_mapping: Dict[Blanket, Mapping] = {
    Blanket.helpers: Mapping(
        _module_extractor("helpers"),
        "get_helpers",
        p.ITemplateHelpers,
        _dict_implementation,
    ),
    Blanket.auth_functions: Mapping(
        _module_extractor("logic.auth"),
        "get_auth_functions",
        p.IAuthFunctions,
        _dict_implementation,
    ),
    Blanket.actions: Mapping(
        _module_extractor("logic.action"),
        "get_actions",
        p.IActions,
        _dict_implementation,
    ),
    Blanket.blueprints: Mapping(
        _module_extractor("views"),
        "get_blueprint",
        p.IBlueprint,
        _blueprint_implementation,
    ),
    Blanket.cli: Mapping(
        _module_extractor("cli"),
        "get_commands",
        p.IClick,
        _list_implementation,
    ),
    Blanket.validators: Mapping(
        _module_extractor("logic.validators"),
        "get_validators",
        p.IValidators,
        _dict_implementation,
    ),
    Blanket.config_declarations: Mapping(
        _declaration_file_extractor,
        "declare_config_options",
        p.IConfigDeclaration,
        _declaration_implementation,
    ),
}


def _get_explicit_members(module: types.ModuleType) -> dict[str, Any]:
    all_ = getattr(module, "__all__", [])
    return {item: getattr(module, item) for item in all_}


def _get_blueprint_members(
    module: types.ModuleType,
) -> dict[str, flask.Blueprint]:
    all_ = _get_explicit_members(module)
    if all_:
        return all_
    return dict(
        inspect.getmembers(
            module, lambda member: isinstance(member, flask.Blueprint)
        )
    )


def _get_public_members(module: types.ModuleType) -> dict[str, Any]:
    return _get_explicit_members(module) or dict(get_local_functions(module))


PluginClass = Type[p.SingletonPlugin]


def _blanket_implementation(
    group: Blanket,
):
    """Generator of blanket types.

    Unless blanket requires something fancy, this function should be
    used in order to obtain new blanket type. Provide simple version:
    `oneInterface-oneMethod-oneImportPath`.

    """

<<<<<<< HEAD
    def decorator(subject: Optional[Subject] = None) -> Callable[..., Any]:
        def wrapper(plugin: Type[p.SingletonPlugin]):
            for key in Blanket:
                if key & group:
                    # short version of the trick performed by
                    # `ckan.plugin.implements`
                    if not hasattr(plugin, "_implements"):
                        setattr(plugin, "_implements", {})
                    plugin._implements.setdefault(key.interface(), [None])
                    plugin.__interfaces__.setdefault(key.interface(), [None])

                    key.implement(plugin, subject)
            return plugin
=======
    def decorator(subject: Union[Subject, PluginClass, None] = None) -> Any:
        def wrapper(plugin: PluginClass) -> PluginClass:
            class WrappedPlugin(plugin):
                for key in Blanket:
                    if key & group:
                        p.implements(key.interface())
                        key.implement(locals(), plugin, subject)

            return update_wrapper(WrappedPlugin, plugin, updated=[])
>>>>>>> c6de9f2d

        if isinstance(subject, type) and issubclass(
            subject, p.SingletonPlugin
        ):
            plugin = subject
            subject = None
            return wrapper(plugin)
        return wrapper

    return decorator


helpers = _blanket_implementation(Blanket.helpers)
auth_functions = _blanket_implementation(Blanket.auth_functions)
actions = _blanket_implementation(Blanket.actions)
blueprints = _blanket_implementation(Blanket.blueprints)
cli = _blanket_implementation(Blanket.cli)
validators = _blanket_implementation(Blanket.validators)
config_declarations = _blanket_implementation(Blanket.config_declarations)<|MERGE_RESOLUTION|>--- conflicted
+++ resolved
@@ -128,7 +128,9 @@
 import toml
 
 from importlib import import_module
-from typing import Any, Callable, NamedTuple, Optional, Type, Union
+from typing import (
+    Any, Callable, NamedTuple, Optional, Type, Union, Dict, overload
+)
 
 import flask
 
@@ -147,14 +149,12 @@
 
 log = logging.getLogger(__name__)
 
-Subject = Union[
-<<<<<<< HEAD
-    types.FunctionType, types.ModuleType, Dict[str, Any], List[Any], str
-=======
-    Callable[[], Any], types.ModuleType, "dict[str, Any]", "list[Any]"
->>>>>>> c6de9f2d
-]
-ModuleHarvester = Callable[[types.ModuleType], Dict[str, Any]]
+PluginSubject = Type[p.SingletonPlugin]
+SimpleSubject = Union[types.ModuleType, "dict[str, Any]", "list[Any]", str]
+SubjectFactory = Callable[..., Any]
+
+Subject = Union[PluginSubject, SimpleSubject, SubjectFactory]
+ModuleHarvester = Callable[[types.ModuleType], "dict[str, Any]"]
 
 
 class Blanket(enum.Flag):
@@ -191,10 +191,6 @@
 
     def implement(
         self,
-<<<<<<< HEAD
-=======
-        locals: dict[str, Any],
->>>>>>> c6de9f2d
         plugin: p.SingletonPlugin,
         subject: Optional[Subject],
     ):
@@ -264,27 +260,6 @@
 def _dict_implementation(subject: Subject) -> Callable[..., dict[str, Any]]:
     return _as_implementation(subject, False, _get_public_members)
 
-<<<<<<< HEAD
-=======
-_mapping: dict[Blanket, BlanketMapping] = {
-    Blanket.helpers: BlanketMapping(
-        u"helpers", u"get_helpers", p.ITemplateHelpers
-    ),
-    Blanket.auth_functions: BlanketMapping(
-        u"logic.auth", u"get_auth_functions", p.IAuthFunctions
-    ),
-    Blanket.actions: BlanketMapping(
-        u"logic.action", u"get_actions", p.IActions
-    ),
-    Blanket.blueprints: BlanketMapping(
-        u"views", u"get_blueprint", p.IBlueprint
-    ),
-    Blanket.cli: BlanketMapping(u"cli", u"get_commands", p.IClick),
-    Blanket.validators: BlanketMapping(
-        u"logic.validators", u"get_validators", p.IValidators
-    ),
-}
->>>>>>> c6de9f2d
 
 def _list_implementation(subject: Subject) -> Callable[..., list[Any]]:
     return _as_implementation(subject, True, _get_public_members)
@@ -309,13 +284,8 @@
 
     def func(
         self: p.SingletonPlugin, *args: Any, **kwargs: Any
-<<<<<<< HEAD
-    ) -> Union[dict[str, Any], List[Any]]:
-        if isinstance(subject, types.FunctionType):
-=======
     ) -> Union[dict[str, Any], list[Any]]:
         if callable(subject):
->>>>>>> c6de9f2d
             return subject(*args, **kwargs)
         elif isinstance(subject, types.ModuleType):
             result = harvester(subject)
@@ -333,7 +303,6 @@
     return func
 
 
-<<<<<<< HEAD
 def _declaration_implementation(subject: Subject) -> Callable[..., None]:
 
     loaders = {
@@ -343,7 +312,7 @@
         ".toml": toml.load,
     }
 
-    def func(plugin: p.SingletonPlugin, declaration: Any, key: Any) -> None:
+    def func(plugin: p.SingletonPlugin, declaration: Any, key: Any):
         if isinstance(subject, types.FunctionType):
             return subject(declaration, key)
         elif isinstance(subject, dict):
@@ -368,12 +337,6 @@
 
     return func
 
-=======
-def _get_public_module_members(module: types.ModuleType) -> dict[str, Any]:
-    all_ = getattr(module, u"__all__", None)
-    if all_:
-        return {item: getattr(module, item) for item in all_}
->>>>>>> c6de9f2d
 
 _mapping: Dict[Blanket, Mapping] = {
     Blanket.helpers: Mapping(
@@ -443,9 +406,6 @@
     return _get_explicit_members(module) or dict(get_local_functions(module))
 
 
-PluginClass = Type[p.SingletonPlugin]
-
-
 def _blanket_implementation(
     group: Blanket,
 ):
@@ -457,9 +417,19 @@
 
     """
 
-<<<<<<< HEAD
-    def decorator(subject: Optional[Subject] = None) -> Callable[..., Any]:
-        def wrapper(plugin: Type[p.SingletonPlugin]):
+    @overload
+    def decorator(subject: PluginSubject) -> PluginSubject: ...
+
+    @overload
+    def decorator(
+            subject: Union[SimpleSubject, SubjectFactory, None]
+    ) -> types.FunctionType: ...
+
+    def decorator(
+            subject: Optional[Subject] = None
+    ) -> Union[PluginSubject, Callable[[PluginSubject], PluginSubject]]:
+
+        def wrapper(plugin: PluginSubject) -> PluginSubject:
             for key in Blanket:
                 if key & group:
                     # short version of the trick performed by
@@ -471,25 +441,14 @@
 
                     key.implement(plugin, subject)
             return plugin
-=======
-    def decorator(subject: Union[Subject, PluginClass, None] = None) -> Any:
-        def wrapper(plugin: PluginClass) -> PluginClass:
-            class WrappedPlugin(plugin):
-                for key in Blanket:
-                    if key & group:
-                        p.implements(key.interface())
-                        key.implement(locals(), plugin, subject)
-
-            return update_wrapper(WrappedPlugin, plugin, updated=[])
->>>>>>> c6de9f2d
-
-        if isinstance(subject, type) and issubclass(
-            subject, p.SingletonPlugin
-        ):
-            plugin = subject
-            subject = None
-            return wrapper(plugin)
-        return wrapper
+
+        if not isinstance(subject, type) or not issubclass(
+                subject, p.SingletonPlugin):
+            return wrapper
+
+        plugin = subject
+        subject = None
+        return wrapper(plugin)
 
     return decorator
 
