# Translations template for ckan.
# Copyright (C) 2020 ORGANIZATION
# This file is distributed under the same license as the ckan project.
<<<<<<< HEAD
# FIRST AUTHOR <EMAIL@ADDRESS>, 2018.
#
=======
# FIRST AUTHOR <EMAIL@ADDRESS>, 2020.
# 
>>>>>>> fc1a6656
# Translators:
# Adrià Mercader <adria.mercader@okfn.org>, 2018
#
#, fuzzy
msgid ""
msgstr ""
"Project-Id-Version: ckan 2.8.4b0\n"
"Report-Msgid-Bugs-To: EMAIL@ADDRESS\n"
"POT-Creation-Date: 2020-03-31 17:05+0200\n"
"PO-Revision-Date: 2018-03-27 14:15+0000\n"
"Last-Translator: Adrià Mercader <adria.mercader@okfn.org>, 2018\n"
"Language-Team: Khmer (https://www.transifex.com/okfn/teams/11162/km/)\n"
"MIME-Version: 1.0\n"
"Content-Type: text/plain; charset=UTF-8\n"
"Content-Transfer-Encoding: 8bit\n"
<<<<<<< HEAD
=======
"Generated-By: Babel 2.3.4\n"
>>>>>>> fc1a6656
"Language: km\n"
"Plural-Forms: nplurals=1; plural=0;\n"
"Generated-By: Babel 2.5.3\n"

#: ckan/authz.py:214
#, python-format
msgid "Authorization function not found: %s"
msgstr "ពុំមានមុខងារអនុញ្ញាត៖  %s"

#: ckan/authz.py:226 ckan/templates/header.html:11
msgid "Admin"
msgstr "អ្នកអភិបាល"

#: ckan/authz.py:230
msgid "Editor"
msgstr "ពណ្ណាធីការ"

#: ckan/authz.py:234
msgid "Member"
msgstr "សមាជិក"

#: ckan/controllers/admin.py:34 ckan/views/admin.py:76
msgid "Need to be system administrator to administer"
msgstr "ចាំបាច់ត្រូវតែជាអ្នកគ្រប់គ្រងប្រព័ន្ធដើម្បីធ្វើការគ្រប់គ្រង"

#: ckan/controllers/admin.py:50 ckan/templates/admin/config.html:14
msgid "Site Title"
msgstr "ចំណងជើងតំបន់បណ្តាញ"

#: ckan/controllers/admin.py:51 ckan/templates/admin/config.html:16
msgid "Style"
msgstr "  រចនាបថ"

#: ckan/controllers/admin.py:52 ckan/templates/admin/config.html:18
msgid "Site Tag Line"
msgstr "ស្លាកបន្ទាត់របស់គេហទំព័រ"

#: ckan/controllers/admin.py:53
msgid "Site Tag Logo"
msgstr "ស្លាករូបសំគាល់របស់គេហទំព័រ"

#: ckan/controllers/admin.py:55 ckan/templates/admin/config.html:25
#: ckan/templates/group/about.html:3 ckan/templates/group/read_base.html:19
#: ckan/templates/header.html:88 ckan/templates/home/about.html:3
#: ckan/templates/home/about.html:6 ckan/templates/home/about.html:16
#: ckan/templates/organization/about.html:3
#: ckan/templates/organization/read_base.html:19
#: ckan/templates/user/edit_user_form.html:14
msgid "About"
msgstr "អំពី"

#: ckan/controllers/admin.py:55 ckan/templates/admin/config.html:25
msgid "About page text"
msgstr "អត្ថបទ អំពីទំព័រ"

#: ckan/controllers/admin.py:56 ckan/templates/admin/config.html:27
msgid "Intro Text"
msgstr "អត្ថបទ ផ្ដើមសេចក្ដីណែនាំ"

#: ckan/controllers/admin.py:56 ckan/templates/admin/config.html:27
msgid "Text on home page"
msgstr "អត្ថបទលើគេហទំព័រ"

#: ckan/controllers/admin.py:57 ckan/templates/admin/config.html:29
msgid "Custom CSS"
msgstr "កែរសំរួល CSS"

#: ckan/controllers/admin.py:57 ckan/templates/admin/config.html:29
msgid "Customisable css inserted into the page header"
msgstr "CSS ដែលកែរសំរួលត្រូវបានបញ្ចូលទៅក្នុងបឋមកថាទំព័រ​"

#: ckan/controllers/admin.py:58 ckan/templates/admin/config.html:31
msgid "Homepage"
msgstr "គេហទំព័រដើម"

#: ckan/controllers/admin.py:161 ckan/views/admin.py:178
#, python-format
msgid ""
"Cannot purge package %s as associated revision %s includes non-deleted "
"packages %s"
msgstr ""

#: ckan/controllers/admin.py:183 ckan/views/admin.py:200
#, python-format
msgid "Problem purging revision %s: %s"
msgstr ""

#: ckan/controllers/admin.py:185 ckan/views/admin.py:202
msgid "Purge complete"
msgstr "សម្អាតទាំងស្រុង"

#: ckan/controllers/admin.py:187 ckan/views/admin.py:204
msgid "Action not implemented."
msgstr "សកម្មភាពមិនត្រូវបានអនុវត្ត។"

#: ckan/controllers/api.py:66 ckan/controllers/group.py:156
#: ckan/controllers/home.py:27 ckan/controllers/package.py:144
#: ckan/controllers/package.py:315 ckan/controllers/revision.py:34
#: ckan/controllers/revision.py:160 ckan/controllers/revision.py:189
#: ckan/controllers/tag.py:27 ckan/controllers/user.py:58
#: ckan/controllers/user.py:83 ckan/controllers/user.py:86
#: ckan/controllers/user.py:117 ckan/controllers/user.py:598
#: ckan/views/dashboard.py:27 ckan/views/user.py:59 ckan/views/user.py:62
#: ckan/views/user.py:87 ckan/views/user.py:110 ckan/views/user.py:476
#: ckanext/datapusher/plugin.py:68
msgid "Not authorized to see this page"
msgstr "ពសិទ្ធិដើម្បីមើលទំព័រនេះ"

#: ckan/controllers/api.py:127 ckan/controllers/api.py:218
#: ckan/views/api.py:114 ckan/views/api.py:301
msgid "Access denied"
msgstr "ការចូលត្រូវបានបដិសេធ"

#: ckan/controllers/api.py:133 ckan/controllers/api.py:227
#: ckan/logic/action/create.py:911 ckan/logic/converters.py:123
#: ckan/logic/converters.py:148 ckan/logic/converters.py:173
#: ckan/logic/validators.py:151 ckan/logic/validators.py:172
#: ckan/logic/validators.py:193 ckan/logic/validators.py:202
#: ckan/logic/validators.py:216 ckan/logic/validators.py:233
#: ckan/logic/validators.py:246 ckan/logic/validators.py:270
#: ckan/logic/validators.py:715 ckan/views/api.py:121 ckan/views/api.py:310
msgid "Not found"
msgstr "ពុំអាចរកបាន"

#: ckan/controllers/api.py:139 ckan/views/api.py:128
msgid "Bad request"
msgstr "ការស្នើរសុំមិនត្រូវលក្ខខណ្ឌ"

#: ckan/controllers/api.py:167
#, python-format
msgid "Action name not known: %s"
msgstr ""

#: ckan/controllers/api.py:188 ckan/views/api.py:270
#, python-format
msgid "JSON Error: %s"
msgstr "កំហុស​ JSON៖ %s"

#: ckan/controllers/api.py:194 ckan/views/api.py:276
#, python-format
msgid "Bad request data: %s"
msgstr "ទិន្នន័យដែលបានស្នើរសុំមិនត្រូវលក្ខខណ្ឌ៖​ %s"

#: ckan/controllers/api.py:283
msgid "No revision specified"
msgstr "មិនមានការកែប្រែណាមួយត្រូវបាន​បញ្ជាក់"

#: ckan/controllers/api.py:287
#, python-format
msgid "There is no revision with id: %s"
msgstr "មិនមានការកែប្រែណាមួយមានលេខសម្គាល់នេះ៖ %s"

#: ckan/controllers/api.py:297
msgid "Missing search term ('since_id=UUID' or  'since_time=TIMESTAMP')"
msgstr ""

#: ckan/controllers/api.py:309
#, python-format
msgid "Could not read parameters: %r"
msgstr ""

#: ckan/controllers/api.py:370
#, python-format
msgid "Bad search option: %s"
msgstr ""

#: ckan/controllers/api.py:373
#, python-format
msgid "Unknown register: %s"
msgstr "បញ្ជីមិនស្គាល់៖ %s"

#: ckan/controllers/api.py:382
#, python-format
msgid "Malformed qjson value: %r"
msgstr ""

#: ckan/controllers/api.py:392
msgid "Request params must be in form of a json encoded dictionary."
msgstr ""

#: ckan/controllers/feed.py:234 ckan/controllers/group.py:128
#: ckan/controllers/group.py:226 ckan/controllers/group.py:394
#: ckan/controllers/group.py:504 ckan/controllers/group.py:537
#: ckan/controllers/group.py:567 ckan/controllers/group.py:578
#: ckan/controllers/group.py:632 ckan/controllers/group.py:658
#: ckan/controllers/group.py:714 ckan/controllers/group.py:746
#: ckan/controllers/group.py:779 ckan/controllers/group.py:836
#: ckan/controllers/group.py:933 ckan/controllers/package.py:1265
#: ckan/controllers/package.py:1280 ckan/logic/action/create.py:1373
#: ckan/views/feed.py:143
msgid "Group not found"
msgstr " ក្រុមរកមិនឃើញ"

#: ckan/controllers/feed.py:245 ckan/logic/action/create.py:1373
#: ckan/views/feed.py:160
msgid "Organization not found"
msgstr ""

#: ckan/controllers/group.py:130 ckan/controllers/group.py:581
msgid "Incorrect group type"
msgstr "ប្រភេទក្រុមមិនត្រឹមត្រូវ"

#: ckan/controllers/group.py:306 ckan/controllers/home.py:61
#: ckan/controllers/package.py:256 ckan/lib/helpers.py:1073
#: ckan/templates/header.html:87 ckan/templates/organization/edit_base.html:5
#: ckan/templates/organization/edit_base.html:8
#: ckan/templates/organization/index.html:3
#: ckan/templates/organization/index.html:6
#: ckan/templates/organization/index.html:18
#: ckan/templates/organization/read_base.html:3
#: ckan/templates/organization/read_base.html:6
#: ckan/templates/package/base.html:15 ckan/views/home.py:46
msgid "Organizations"
msgstr "អង្គភាព"

#: ckan/controllers/group.py:307 ckan/controllers/home.py:62
#: ckan/controllers/package.py:257 ckan/lib/helpers.py:1074
#: ckan/templates/group/base_form_page.html:6 ckan/templates/group/edit.html:4
#: ckan/templates/group/edit_base.html:3 ckan/templates/group/edit_base.html:8
#: ckan/templates/group/index.html:3 ckan/templates/group/index.html:6
#: ckan/templates/group/index.html:18 ckan/templates/group/members.html:3
#: ckan/templates/group/read_base.html:3 ckan/templates/group/read_base.html:6
#: ckan/templates/header.html:88 ckan/templates/package/group_list.html:5
#: ckan/templates/package/read_base.html:20
#: ckan/templates/revision/diff.html:16 ckan/templates/revision/read.html:84
#: ckan/tests/config/test_middleware.py:632 ckan/views/home.py:47
msgid "Groups"
msgstr "ក្រុម"

#: ckan/controllers/group.py:308 ckan/controllers/home.py:63
#: ckan/controllers/package.py:258 ckan/lib/helpers.py:1075
#: ckan/logic/__init__.py:110
#: ckan/templates/package/snippets/package_basic_fields.html:24
#: ckan/templates/snippets/context/dataset.html:17
#: ckan/templates/tag/index.html:3 ckan/templates/tag/index.html:6
#: ckan/templates/tag/index.html:12 ckan/views/home.py:48
msgid "Tags"
msgstr "ស្លាក"

<<<<<<< HEAD
#: ckanext/datastore/templates/ajax_snippets/api_info.html:24
msgid ""
"Further information in the <a "
"href=\"http://docs.ckan.org/en/latest/maintaining/datastore.html\" "
"target=\"_blank\">main CKAN Data API and DataStore documentation</a>.</p>"
msgstr ""
=======
#: ckan/controllers/group.py:309 ckan/controllers/home.py:64
#: ckan/controllers/package.py:259 ckan/lib/helpers.py:1076
#: ckan/views/home.py:49
msgid "Formats"
msgstr "ទ្រង់ទ្រាយ"
>>>>>>> fc1a6656

#: ckan/controllers/group.py:310 ckan/controllers/home.py:65
#: ckan/controllers/package.py:260 ckan/lib/helpers.py:1077
#: ckan/views/home.py:50
msgid "Licenses"
msgstr "អាជ្ញាប័ណ្ណ"

#: ckan/controllers/group.py:396 ckan/controllers/group.py:513
#: ckan/controllers/package.py:345 ckan/controllers/package.py:576
#: ckan/controllers/package.py:789 ckan/controllers/package.py:1409
#: ckan/controllers/package.py:1443
#, python-format
msgid "User %r not authorized to edit %s"
msgstr "អ្នកប្រើ %r មិនត្រូវបានអនុញ្ញាតក្នុងការកែសម្រួល  %s ទេ"

#: ckan/controllers/group.py:443
msgid "Not authorized to perform bulk update"
msgstr ""

#: ckan/controllers/group.py:461
msgid "Unauthorized to create a group"
msgstr "ពុំត្រូវបានអនុញ្ញាតអោយបង្កើតក្រុម"

#: ckan/controllers/group.py:539 ckan/controllers/group.py:569
#: ckan/controllers/package.py:944 ckan/controllers/package.py:992
#: ckan/controllers/user.py:250 ckan/controllers/user.py:380
#: ckan/controllers/user.py:551 ckan/views/user.py:193 ckan/views/user.py:300
#: ckan/views/user.py:643
msgid "Integrity Error"
msgstr "កំហុសឆ្គងនៃភាពត្រឹមត្រូវ"

#: ckan/controllers/group.py:595
#, python-format
msgid "User %r not authorized to edit %s authorizations"
msgstr "អ្នកប្រើ %r មិនត្រូវបានអនុញ្ញាតក្នុងការកែសម្រួលទៅលើការអនុញ្ញាត %s ទេ"

#: ckan/controllers/group.py:615 ckan/controllers/group.py:630
#, python-format
msgid "Unauthorized to delete group %s"
msgstr "ពុំត្រូវបានអនុញ្ញាតអោយលុបក្រុម %s"

#: ckan/controllers/group.py:621
msgid "Organization has been deleted."
msgstr "អង្គការត្រូវបានលុប។"

#: ckan/controllers/group.py:623
msgid "Group has been deleted."
msgstr "ក្រុមត្រូវបានលុបចោល"

#: ckan/controllers/group.py:625
#, python-format
msgid "%s has been deleted."
msgstr ""

#: ckan/controllers/group.py:649
#, python-format
msgid "User %r not authorized to edit members of %s"
msgstr ""

#: ckan/controllers/group.py:670
#, python-format
msgid "Unauthorized to create group %s members"
msgstr ""

#: ckan/controllers/group.py:712
#, python-format
msgid "Unauthorized to add member to group %s"
msgstr "ពុំត្រូវបានអនុញ្ញាតអោយបន្ថែមសមាជិកក្រុម %s"

#: ckan/controllers/group.py:731 ckan/controllers/group.py:744
#, python-format
msgid "Unauthorized to delete group %s members"
msgstr "ពុំត្រូវបានអនុញ្ញាតអោយលុបសមាជិកក្រុម %s"

#: ckan/controllers/group.py:738
msgid "Group member has been deleted."
msgstr "សមាជិកក្រុមត្រូវបានលុបចោល"

#: ckan/controllers/group.py:762 ckan/controllers/package.py:436
msgid "Select two revisions before doing the comparison."
msgstr "ជ្រើសការកែប្រែពីរមុនពេលធ្វើការប្រៀបធៀប។"

#: ckan/controllers/group.py:786
msgid "CKAN Group Revision History"
msgstr "ប្រវត្តិនៃការកែប្រែក្រុមរបស់ CKAN"

#: ckan/controllers/group.py:790
msgid "Recent changes to CKAN Group: "
msgstr "ការផ្លាស់ប្តូរថ្មីដើម្បីក្រុម CKAN៖"

#: ckan/controllers/group.py:811 ckan/controllers/package.py:487
msgid "Log message: "
msgstr "សារកំណត់ហេតុ៖"

#: ckan/controllers/group.py:861 ckan/controllers/package.py:1193
#: ckan/controllers/user.py:719 ckan/views/user.py:673
msgid "You are now following {0}"
msgstr ""

#: ckan/controllers/group.py:881 ckan/controllers/package.py:1212
#: ckan/controllers/user.py:739 ckan/views/user.py:695
msgid "You are no longer following {0}"
msgstr ""

#: ckan/controllers/group.py:901 ckan/controllers/user.py:584
#: ckan/views/user.py:720
#, python-format
msgid "Unauthorized to view followers %s"
msgstr ""

#: ckan/controllers/home.py:35
msgid "This site is currently off-line. Database is not initialised."
msgstr ""
"បណ្តាញនេះគឺស្ថិតនៅក្រៅបណ្តាញក្នុងពេលបច្ចុប្បន្ន។ "
"មូលដ្ឋានទិន្នន័យមិនត្រូវបានធ្វើការចាប់ផ្ដើម។"

#: ckan/controllers/home.py:73 ckan/views/home.py:58
#, python-format
msgid "Please <a href=\"%s\">update your profile</a> and add your email address. "
msgstr ""
"សូម<a href=\"%s\">ធ្វើបច្ចុប្បន្នភាពអំពីពត៍មានផ្ទាល់ខ្លួនរបស់អ្នក</a> "
"​ហើយនឹងបំពេញអាស័យដ្ឋានអ៊ីម៉ែលរបស់អ្នក។"

#: ckan/controllers/home.py:75 ckan/views/home.py:60
#, python-format
msgid "%s uses your email address if you need to reset your password."
msgstr ""
"%s ប្រើអ៊ីម៉ែលរបស់អ្នកប្រសិនបើអ្នកត្រូវការកំណត់ពាក្យសម្ងាត់របស់អ្នកឡើងវិញ។"

#: ckan/controllers/package.py:304
msgid "Invalid search query: {error_message}"
msgstr ""

#: ckan/controllers/package.py:323
msgid "Parameter \"{parameter_name}\" is not an integer"
msgstr ""

#: ckan/controllers/package.py:343 ckan/controllers/package.py:351
#: ckan/controllers/package.py:389 ckan/controllers/package.py:456
#: ckan/controllers/package.py:775 ckan/controllers/package.py:823
#: ckan/controllers/package.py:841 ckan/controllers/package.py:942
#: ckan/controllers/package.py:990 ckan/controllers/package.py:1042
#: ckan/controllers/package.py:1089 ckan/controllers/package.py:1237
#: ckan/controllers/package.py:1253 ckan/controllers/package.py:1316
#: ckan/controllers/package.py:1415 ckan/controllers/package.py:1450
#: ckan/controllers/package.py:1557
msgid "Dataset not found"
msgstr "រកមិនឃើញបណ្តុំទិន្នន័យ"

#: ckan/controllers/package.py:377 ckan/controllers/package.py:379
#: ckan/controllers/package.py:381
#, python-format
msgid "Invalid revision format: %r"
msgstr "ទ្រង់ទ្រាយនៃការកែប្រែមិនត្រឹមត្រូវ៖ %r"

#: ckan/controllers/package.py:415
msgid "Viewing datasets of type \"{package_type}\" is not supported ({file_!r})."
msgstr ""

#: ckan/controllers/package.py:454 ckan/controllers/package.py:839
#: ckan/controllers/package.py:940 ckan/controllers/package.py:988
#: ckan/controllers/package.py:1239
#, python-format
msgid "Unauthorized to read package %s"
msgstr ""

#: ckan/controllers/package.py:463
msgid "CKAN Dataset Revision History"
msgstr "ប្រវត្តិនៃការកែប្រែបណ្តុំទិន្នន័យរបស់ CKAN"

#: ckan/controllers/package.py:466
msgid "Recent changes to CKAN Dataset: "
msgstr "ការផ្លាស់ប្តូរថ្មីលើ បណ្តុំទិន្នន័យ CKAN៖"

#: ckan/controllers/package.py:522
msgid "Unauthorized to create a package"
msgstr ""

#: ckan/controllers/package.py:598
msgid "Unauthorized to edit this resource"
msgstr "ពុំត្រូវបានអនុញ្ញាតអោយធ្វើការកែសម្រួលធនធាននេះ"

#: ckan/controllers/package.py:613 ckan/controllers/package.py:1076
#: ckan/controllers/package.py:1096 ckan/controllers/package.py:1163
#: ckan/controllers/package.py:1346 ckan/controllers/package.py:1424
#: ckan/controllers/package.py:1455 ckan/controllers/package.py:1563
#: ckan/controllers/package.py:1614 ckanext/datapusher/plugin.py:59
#: ckanext/datastore/controller.py:80 ckanext/resourceproxy/controller.py:33
msgid "Resource not found"
msgstr "រកមិនឃើញ ធនធាន"

<<<<<<< HEAD
#: ckanext/datastore/templates-bs2/ajax_snippets/api_info.html:24
msgid ""
"Further information in the <a "
"href=\"http://docs.ckan.org/en/latest/maintaining/datastore.html\" "
"target=\"_blank\">main CKAN Data API and DataStore documentation</a>.</p>"
msgstr ""
=======
#: ckan/controllers/package.py:666
msgid "Unauthorized to update dataset"
msgstr "ពុំត្រូវបានអនុញ្ញាតអោយធ្វើបច្ចុប្បន្នភាពទិន្នន័យទេ"
>>>>>>> fc1a6656

#: ckan/controllers/package.py:668 ckan/controllers/package.py:705
#: ckan/controllers/package.py:731
msgid "The dataset {id} could not be found."
msgstr ""

#: ckan/controllers/package.py:672
msgid "You must add at least one data resource"
msgstr ""

#: ckan/controllers/package.py:681 ckanext/datapusher/helpers.py:24
msgid "Error"
msgstr "កំហុស"

#: ckan/controllers/package.py:703
msgid "Unauthorized to create a resource"
msgstr ""

#: ckan/controllers/package.py:736
msgid "Unauthorized to create a resource for this package"
msgstr ""

#: ckan/controllers/package.py:950
msgid "Unable to add package to search index."
msgstr ""

#: ckan/controllers/package.py:998
msgid "Unable to update search index."
msgstr ""

#: ckan/controllers/package.py:1035
msgid "Dataset has been deleted."
msgstr "បណ្តុំទិន្នន័យត្រូវបានលុបចោល"

#: ckan/controllers/package.py:1040 ckan/controllers/package.py:1058
#, python-format
msgid "Unauthorized to delete package %s"
msgstr ""

#: ckan/controllers/package.py:1063
msgid "Resource has been deleted."
msgstr "ធនធានត្រូវបានលុបចោល"

#: ckan/controllers/package.py:1074
#, python-format
msgid "Unauthorized to delete resource %s"
msgstr ""

#: ckan/controllers/package.py:1133 ckan/controllers/package.py:1576
msgid "Resource view not found"
msgstr ""

#: ckan/controllers/package.py:1172
msgid "Resource data not found"
msgstr ""

#: ckan/controllers/package.py:1181
msgid "No download is available"
msgstr ""

#: ckan/controllers/package.py:1318
#, python-format
msgid "Unauthorized to read dataset %s"
msgstr ""

#: ckan/controllers/package.py:1426
#, python-format
msgid "Unauthorized to read resource %s"
msgstr ""

#: ckan/controllers/package.py:1490
msgid "Unauthorized to edit resource"
msgstr ""

#: ckan/controllers/package.py:1508
msgid "View not found"
msgstr ""

#: ckan/controllers/package.py:1514
msgid "View Type Not found"
msgstr ""

#: ckan/controllers/package.py:1570
msgid "Bad resource view data"
msgstr ""

#: ckan/controllers/package.py:1579
msgid "Resource view not supplied"
msgstr ""

#: ckan/controllers/package.py:1608
msgid "No preview has been defined."
msgstr ""

#: ckan/controllers/revision.py:45
msgid "CKAN Repository Revision History"
msgstr ""

#: ckan/controllers/revision.py:47
msgid "Recent changes to the CKAN repository."
msgstr ""

#: ckan/controllers/revision.py:111
#, python-format
msgid "Datasets affected: %s.\n"
msgstr ""

#: ckan/controllers/revision.py:218
msgid "Revision updated"
msgstr "ការកែប្រែបានធ្វើបច្ចុប្បន្នភាព"

#: ckan/controllers/tag.py:60
msgid "Other"
msgstr "ផ្សេងៗទៀត"

#: ckan/controllers/tag.py:74
msgid "Tag not found"
msgstr "រកមិនឃើញ ស្លាក"

#: ckan/controllers/user.py:162 ckan/views/user.py:290
msgid "Unauthorized to register as a user."
msgstr "ពុំត្រូវបានអនុញ្ញាតអោយធ្វើការចុះឈ្មោះជា អ្នកប្រើ"

#: ckan/controllers/user.py:180
msgid "Unauthorized to create a user"
msgstr "ពុំត្រូវបានអនុញ្ញាតអោយបង្កើតអ្នកប្រើប្រាស់"

#: ckan/controllers/user.py:211 ckan/views/user.py:426
msgid "Unauthorized to delete user with id \"{user_id}\"."
msgstr "ពុំត្រូវបានអនុញ្ញាតដើម្បីលុបអ្នកប្រើប្រាស់ដែលមានលេខសំគាល់  \"{user_id}\"."

#: ckan/controllers/user.py:225 ckan/controllers/user.py:288
#: ckan/views/user.py:168 ckan/views/user.py:444
msgid "No user specified"
msgstr "មិនមានអ្នកប្រើប្រាស់ណាមួយត្រូវបាន​បញ្ជាក់"

#: ckan/controllers/user.py:231 ckan/controllers/user.py:313
#: ckan/controllers/user.py:376 ckan/controllers/user.py:547
#: ckan/views/user.py:218 ckan/views/user.py:246 ckan/views/user.py:450
#: ckan/views/user.py:639
#, python-format
msgid "Unauthorized to edit user %s"
msgstr "ពុំត្រូវបានអនុញ្ញាតអោយធ្វើការកែសម្រួលព័ត៍មានអ្នកប្រើប្រាស់​ %s"

#: ckan/controllers/user.py:233 ckan/controllers/user.py:248
#: ckan/controllers/user.py:315 ckan/controllers/user.py:378
#: ckan/controllers/user.py:523 ckan/controllers/user.py:549
#: ckan/logic/auth/update.py:179 ckan/views/user.py:220 ckan/views/user.py:248
#: ckan/views/user.py:315 ckan/views/user.py:452 ckan/views/user.py:596
#: ckan/views/user.py:641
msgid "User not found"
msgstr "រកមិនឃើញអ្នកប្រើប្រាស់"

#: ckan/controllers/user.py:235 ckan/controllers/user.py:368
#: ckan/views/user.py:226 ckan/views/user.py:454
msgid "Profile updated"
msgstr "ជិវប្រវត្តិត្រូវបានធ្វើបច្ចុប្បន្នភាព"

#: ckan/controllers/user.py:246 ckan/views/user.py:313
#, python-format
msgid "Unauthorized to create user %s"
msgstr "ពុំត្រូវបានអនុញ្ញាតអោយបង្កើតអ្បង្កើតអ្នកប្រើ %s"

#: ckan/controllers/user.py:252 ckan/views/user.py:306
msgid "Bad Captcha. Please try again."
msgstr "ការបញ្ចូលមិនត្រឹមត្រូវ។ សូមព្យាយាមម្តងទៀត។"

#: ckan/controllers/user.py:266 ckan/views/user.py:325
#, python-format
msgid ""
"User \"%s\" is now registered but you are still logged in as \"%s\" from "
"before"
msgstr ""
"អ្នកប្រើ \"%s\" ឥឡូវនេះបានចុះឈ្មោះហើយ ប៉ុន្តែអ្នកនៅតែត្រូវបានកត់ត្រាចូលជា "
"\"%s\"  ពីមុនមក"

#: ckan/controllers/user.py:294 ckan/views/user.py:174
msgid "Unauthorized to edit a user."
msgstr "ពុំត្រូវបានអនុញ្ញាតអោយធ្វើការកែសម្រួលព័ត៍មានអ្នកប្រើប្រាស់"

#: ckan/controllers/user.py:321 ckan/views/user.py:252
#, python-format
msgid "User %s not authorized to edit %s"
msgstr "អ្នកប្រើ %s មិនត្រូវបានអនុញ្ញាតអោយធ្វើការកែសម្រួល %s ទេ"

#: ckan/controllers/user.py:386 ckan/views/user.py:210
msgid "Password entered was incorrect"
msgstr ""

#: ckan/controllers/user.py:387 ckan/templates/user/edit_user_form.html:29
#: ckan/views/user.py:212
msgid "Old Password"
msgstr ""

#: ckan/controllers/user.py:387 ckan/views/user.py:212
msgid "incorrect password"
msgstr ""

#: ckan/controllers/user.py:427 ckan/views/user.py:386
msgid "Login failed. Bad username or password."
msgstr "កត់ត្រា​ចូលបានបរាជ័យ។ ឈ្មោះអ្នកប្រើឬពាក្យសម្ងាត់មិនត្រឹមត្រូវ។"

#: ckan/controllers/user.py:460 ckan/views/user.py:503
msgid "Unauthorized to request reset password."
msgstr "ពុំត្រូវបានអនុញ្ញាតក្នុងការស្នើសុំការកំណត់ពាក្យសម្ងាត់ឡើងវិញទេ។"

#: ckan/controllers/user.py:489
#, python-format
msgid "\"%s\" matched several users"
msgstr "\"%s\" ផ្គូផ្គងត្រូវ អ្នកប្រើប្រាស់ជាច្រើន"

#: ckan/controllers/user.py:491 ckan/controllers/user.py:493
#, python-format
msgid "No such user: %s"
msgstr "មិនមានអ្នកប្រើប្រាស់នេះទេ៖ %s"

#: ckan/controllers/user.py:498
msgid "Please check your inbox for a reset code."
msgstr "សូមពិនិត្យមើលប្រអប់សំបុត្ររបស់អ្នកសម្រាប់កូដកំណត់។"

#: ckan/controllers/user.py:502
#, python-format
msgid "Could not send reset link: %s"
msgstr ""

#: ckan/controllers/user.py:515 ckan/views/user.py:591
msgid "Unauthorized to reset password."
msgstr "ពុំត្រូវបានអនុញ្ញាតក្នុងការកំណត់ពាក្យសម្ងាត់ឡើងវិញទេ។"

#: ckan/controllers/user.py:527 ckan/views/user.py:600
msgid "Invalid reset key. Please try again."
msgstr ""

#: ckan/controllers/user.py:544 ckan/views/user.py:636
msgid "Your password has been reset."
msgstr "ពាក្យសម្ងាត់របស់លោកអ្នកត្រូវកំណត់ឡើងវិញ។"

#: ckan/controllers/user.py:566
msgid "Your password must be 4 characters or longer."
msgstr "ពាក្យសម្ងាត់របស់អ្នកត្រូវតែ៤តួអក្សរ ឬលើសពីនេះ។"

#: ckan/controllers/user.py:569 ckan/views/user.py:615
msgid "The passwords you entered do not match."
msgstr "ពាក្យសម្ងាត់ដែលអ្នកបានបញ្ចូលមិនត្រូវគ្នា។"

#: ckan/controllers/user.py:572 ckan/views/user.py:618
msgid "You must provide a password"
msgstr "អ្នកត្រូវតែផ្ដល់ពាក្យសម្ងាត់"

#: ckan/controllers/user.py:640 ckan/views/dashboard.py:61
msgid "Follow item not found"
msgstr "រកមិនឃើញ វត្ថុដែលតាមដាន"

#: ckan/controllers/user.py:644 ckan/views/dashboard.py:65
msgid "{0} not found"
msgstr "រកមិនឃើញ {0} "

#: ckan/controllers/user.py:658 ckan/views/dashboard.py:79
msgid "Everything"
msgstr "គ្រប់យ៉ាង"

#: ckan/controllers/util.py:18 ckan/logic/action/__init__.py:62
msgid "Missing Value"
msgstr "តំលៃដែលមិនឃើញ"

#: ckan/controllers/util.py:23
msgid "Redirecting to external site is not allowed."
msgstr ""

#: ckan/lib/activity_streams.py:60
msgid "{actor} added the tag {tag} to the dataset {dataset}"
msgstr ""

#: ckan/lib/activity_streams.py:63
msgid "{actor} updated the group {group}"
msgstr ""

#: ckan/lib/activity_streams.py:66
msgid "{actor} updated the organization {organization}"
msgstr ""

#: ckan/lib/activity_streams.py:69
msgid "{actor} updated the dataset {dataset}"
msgstr ""

#: ckan/lib/activity_streams.py:72
msgid "{actor} changed the extra {extra} of the dataset {dataset}"
msgstr ""

#: ckan/lib/activity_streams.py:75
msgid "{actor} updated the resource {resource} in the dataset {dataset}"
msgstr ""

#: ckan/lib/activity_streams.py:78
msgid "{actor} updated their profile"
msgstr ""

#: ckan/lib/activity_streams.py:81
msgid "{actor} deleted the group {group}"
msgstr ""

#: ckan/lib/activity_streams.py:84
msgid "{actor} deleted the organization {organization}"
msgstr ""

#: ckan/lib/activity_streams.py:87
msgid "{actor} deleted the dataset {dataset}"
msgstr ""

#: ckan/lib/activity_streams.py:90
msgid "{actor} deleted the extra {extra} from the dataset {dataset}"
msgstr ""

#: ckan/lib/activity_streams.py:93
msgid "{actor} deleted the resource {resource} from the dataset {dataset}"
msgstr ""

#: ckan/lib/activity_streams.py:97
msgid "{actor} created the group {group}"
msgstr ""

#: ckan/lib/activity_streams.py:100
msgid "{actor} created the organization {organization}"
msgstr ""

#: ckan/lib/activity_streams.py:103
msgid "{actor} created the dataset {dataset}"
msgstr ""

#: ckan/lib/activity_streams.py:106
msgid "{actor} added the extra {extra} to the dataset {dataset}"
msgstr ""

#: ckan/lib/activity_streams.py:109
msgid "{actor} added the resource {resource} to the dataset {dataset}"
msgstr ""

#: ckan/lib/activity_streams.py:112
msgid "{actor} signed up"
msgstr ""

#: ckan/lib/activity_streams.py:115
msgid "{actor} removed the tag {tag} from the dataset {dataset}"
msgstr ""

<<<<<<< HEAD
#: ckanext/webpageview/theme/templates/webpage_form.html:3
msgid "eg. http://example.com  (if blank uses resource url)"
=======
#: ckan/lib/activity_streams.py:118
msgid "{actor} started following {dataset}"
>>>>>>> fc1a6656
msgstr ""

#: ckan/lib/activity_streams.py:121
msgid "{actor} started following {user}"
msgstr ""

#: ckan/lib/activity_streams.py:124
msgid "{actor} started following {group}"
msgstr ""

#: ckan/lib/datapreview.py:265 ckan/templates/group/edit_base.html:16
#: ckan/templates/organization/edit_base.html:17
#: ckan/templates/package/resource_read.html:38
#: ckan/templates/package/resource_views.html:4
msgid "View"
msgstr ""

#: ckan/lib/email_notifications.py:103
msgid "{n} new activity from {site_title}"
msgid_plural "{n} new activities from {site_title}"
msgstr[0] ""

#: ckan/lib/formatters.py:19
msgid "January"
msgstr "មករា"

#: ckan/lib/formatters.py:23
msgid "February"
msgstr "កុម្ភៈ"

#: ckan/lib/formatters.py:27
msgid "March"
msgstr "មិនា"

#: ckan/lib/formatters.py:31
msgid "April"
msgstr "មេសា"

#: ckan/lib/formatters.py:35
msgid "May"
msgstr "ឧសភា"

#: ckan/lib/formatters.py:39
msgid "June"
msgstr "មិថុនា"

#: ckan/lib/formatters.py:43
msgid "July"
msgstr "កក្កដា"

#: ckan/lib/formatters.py:47
msgid "August"
msgstr "សីហា"

#: ckan/lib/formatters.py:51
msgid "September"
msgstr "កញ្ញា"

#: ckan/lib/formatters.py:55
msgid "October"
msgstr "តុលា"

#: ckan/lib/formatters.py:59
msgid "November"
msgstr "វិច្ឆិកា"

#: ckan/lib/formatters.py:63
msgid "December"
msgstr "ធ្នូ"

#: ckan/lib/formatters.py:114
msgid "Just now"
msgstr "ពេលឥឡូវនេះ"

#: ckan/lib/formatters.py:116
msgid "{mins} minute ago"
msgid_plural "{mins} minutes ago"
msgstr[0] ""

#: ckan/lib/formatters.py:119
msgid "{hours} hour ago"
msgid_plural "{hours} hours ago"
msgstr[0] ""

#: ckan/lib/formatters.py:125
msgid "{days} day ago"
msgid_plural "{days} days ago"
msgstr[0] "{days} កន្លងទៅ"

#: ckan/lib/formatters.py:128
msgid "{months} month ago"
msgid_plural "{months} months ago"
msgstr[0] ""

#: ckan/lib/formatters.py:130
msgid "over {years} year ago"
msgid_plural "over {years} years ago"
msgstr[0] ""

#: ckan/lib/formatters.py:146
msgid "{month} {day}, {year}, {hour:02}:{min:02} ({timezone})"
msgstr ""

#: ckan/lib/formatters.py:151
msgid "{month} {day}, {year}"
msgstr ""

#: ckan/lib/formatters.py:167
msgid "{bytes} bytes"
msgstr ""

#: ckan/lib/formatters.py:169
msgid "{kibibytes} KiB"
msgstr ""

#: ckan/lib/formatters.py:171
msgid "{mebibytes} MiB"
msgstr ""

#: ckan/lib/formatters.py:173
msgid "{gibibytes} GiB"
msgstr ""

#: ckan/lib/formatters.py:175
msgid "{tebibytes} TiB"
msgstr ""

#: ckan/lib/formatters.py:187
msgid "{n}"
msgstr ""

#: ckan/lib/formatters.py:189
msgid "{k}k"
msgstr ""

#: ckan/lib/formatters.py:191
msgid "{m}M"
msgstr ""

#: ckan/lib/formatters.py:193
msgid "{g}G"
msgstr ""

#: ckan/lib/formatters.py:195
msgid "{t}T"
msgstr ""

#: ckan/lib/formatters.py:197
msgid "{p}P"
msgstr ""

#: ckan/lib/formatters.py:199
msgid "{e}E"
msgstr ""

#: ckan/lib/formatters.py:201
msgid "{z}Z"
msgstr ""

#: ckan/lib/formatters.py:203
msgid "{y}Y"
msgstr ""

#: ckan/lib/helpers.py:1290
msgid "Update your avatar at gravatar.com"
msgstr ""

#: ckan/lib/helpers.py:1562 ckan/lib/helpers.py:1575
msgid "Unknown"
msgstr ""

#: ckan/lib/helpers.py:1626
msgid "Unnamed resource"
msgstr "ធនធានដែលគ្មានឈ្មោះ"

#: ckan/lib/helpers.py:1666
msgid "Created new dataset."
msgstr "បានបង្កើតបណ្តុំទិន្នន័យថ្មី"

#: ckan/lib/helpers.py:1668
msgid "Edited resources."
msgstr "ធនធានដែលបានកែ"

#: ckan/lib/helpers.py:1670
msgid "Edited settings."
msgstr "ការកំណត់ទុកដែលបានកែ"

#: ckan/lib/helpers.py:1916
msgid "{number} view"
msgid_plural "{number} views"
msgstr[0] ""

#: ckan/lib/helpers.py:1918
msgid "{number} recent view"
msgid_plural "{number} recent views"
msgstr[0] ""

#: ckan/lib/mailer.py:48
#, python-format
msgid "%s <%s>"
msgstr ""

#: ckan/lib/mailer.py:118
msgid "No recipient email address available!"
msgstr ""

#: ckan/lib/mailer.py:136 ckan/templates/home/snippets/stats.html:17
msgid "organization"
msgstr ""

#: ckan/lib/mailer.py:137 ckan/templates/home/snippets/stats.html:23
msgid "group"
msgstr ""

#: ckan/lib/navl/dictization_functions.py:16
#: ckan/lib/navl/dictization_functions.py:19
#: ckan/lib/navl/dictization_functions.py:22
#: ckan/lib/navl/dictization_functions.py:25
#: ckan/lib/navl/dictization_functions.py:28
#: ckan/lib/navl/dictization_functions.py:31
#: ckan/lib/navl/dictization_functions.py:34
#: ckan/lib/navl/dictization_functions.py:37 ckan/lib/navl/validators.py:27
#: ckan/lib/navl/validators.py:34 ckan/lib/navl/validators.py:54
#: ckan/logic/action/get.py:2047 ckan/logic/action/update.py:261
#: ckan/logic/validators.py:615
msgid "Missing value"
msgstr "តំលៃដែលមិនឃើញ"

#: ckan/lib/navl/validators.py:68
#, python-format
msgid "The input field %(name)s was not expected."
msgstr ""

#: ckan/lib/navl/validators.py:122
msgid "Please enter an integer value"
msgstr "សូមបញ្ចូលតំលៃជាចំនួនគត់"

#: ckan/lib/navl/validators.py:128
msgid "Must be a Unicode string value"
msgstr ""

#: ckan/logic/__init__.py:99 ckan/logic/action/__init__.py:60
#: ckan/templates/package/edit_base.html:21
#: ckan/templates/package/resources.html:5
#: ckan/templates/package/snippets/package_context.html:12
#: ckan/templates/package/snippets/resources.html:20
#: ckan/templates/snippets/context/dataset.html:13
#: ckanext/example_theme_docs/v18_snippet_api/templates/ajax_snippets/example_theme_popover.html:15
msgid "Resources"
msgstr "ធនធាន"

#: ckan/logic/__init__.py:99 ckan/logic/action/__init__.py:60
msgid "Package resource(s) invalid"
msgstr ""

#: ckan/logic/__init__.py:106 ckan/logic/__init__.py:108
#: ckan/logic/action/__init__.py:62 ckan/logic/action/__init__.py:64
msgid "Extras"
msgstr ""

#: ckan/logic/converters.py:76 ckan/logic/converters.py:91
#, python-format
msgid "Tag vocabulary \"%s\" does not exist"
msgstr ""

#: ckan/logic/converters.py:123 ckan/logic/validators.py:216
#: ckan/logic/validators.py:233 ckan/logic/validators.py:715
#: ckan/templates/group/members.html:14
#: ckan/templates/organization/members.html:19
#: ckanext/stats/templates/ckanext/stats/index.html:156
msgid "User"
msgstr "អ្នកប្រើប្រាស់"

#: ckan/logic/converters.py:148 ckan/logic/validators.py:151
#: ckan/logic/validators.py:193 ckan/templates/package/read_base.html:19
#: ckan/tests/config/test_middleware.py:619
#: ckanext/stats/templates/ckanext/stats/index.html:89
msgid "Dataset"
msgstr "សំនំុទិន្នន័យ"

#: ckan/logic/converters.py:173 ckan/logic/validators.py:246
#: ckanext/stats/templates/ckanext/stats/index.html:113
msgid "Group"
msgstr "ក្រុម"

#: ckan/logic/converters.py:182
msgid "Could not parse as valid JSON"
msgstr "មិនអាចផ្តល់អោយជា JSON បានការ"

#: ckan/logic/validators.py:35 ckan/logic/validators.py:44
msgid "An organization must be provided"
msgstr ""

#: ckan/logic/validators.py:49
msgid "Organization does not exist"
msgstr ""

#: ckan/logic/validators.py:54
msgid "You cannot add a dataset to this organization"
msgstr ""

#: ckan/logic/validators.py:94
msgid "Invalid integer"
msgstr "ចំនួនគត់មិនត្រឹមត្រូវ"

#: ckan/logic/validators.py:99
msgid "Must be a natural number"
msgstr ""

#: ckan/logic/validators.py:105
msgid "Must be a postive integer"
msgstr "ត្រូវតែជាចំនួនគត់វិជ្ជមាន"

#: ckan/logic/validators.py:132
msgid "Date format incorrect"
msgstr "ទ្រង់ទ្រាយកាលបរិច្ឆេទមិនត្រឹមត្រូវ"

#: ckan/logic/validators.py:141
msgid "No links are allowed in the log_message."
msgstr ""

#: ckan/logic/validators.py:161
msgid "Dataset id already exists"
msgstr ""

#: ckan/logic/validators.py:202
msgid "Resource"
msgstr "ធនធាន"

#: ckan/logic/validators.py:256
msgid "That group name or ID does not exist."
msgstr ""

#: ckan/logic/validators.py:270
msgid "Activity type"
msgstr "ប្រភេទសកម្មភាព"

#: ckan/logic/validators.py:333
msgid "Names must be strings"
msgstr "ឈ្មោះត្រូវតែជាអក្សរ"

#: ckan/logic/validators.py:337
msgid "That name cannot be used"
msgstr "ឈ្មោះនោះមិនត្រូវបានប្រើប្រាស់"

#: ckan/logic/validators.py:340
#, python-format
msgid "Must be at least %s characters long"
msgstr ""

#: ckan/logic/validators.py:342 ckan/logic/validators.py:631
#, python-format
msgid "Name must be a maximum of %i characters long"
msgstr ""

#: ckan/logic/validators.py:345
msgid ""
"Must be purely lowercase alphanumeric (ascii) characters and these symbols: "
"-_"
msgstr ""

#: ckan/logic/validators.py:363
msgid "That URL is already in use."
msgstr "អាស័យដ្ឋាន URL នោះស្ថិតក្នុងការប្រើប្រាស់រួចហើយ"

#: ckan/logic/validators.py:368
#, python-format
msgid "Name \"%s\" length is less than minimum %s"
msgstr ""

#: ckan/logic/validators.py:372
#, python-format
msgid "Name \"%s\" length is more than maximum %s"
msgstr ""

#: ckan/logic/validators.py:378
#, python-format
msgid "Version must be a maximum of %i characters long"
msgstr ""

#: ckan/logic/validators.py:396
#, python-format
msgid "Duplicate key \"%s\""
msgstr ""

#: ckan/logic/validators.py:412
msgid "Group name already exists in database"
msgstr "ឈ្មោះក្រុមមានរួចហើយនៅក្នុងមូលដ្ឋានទិន្នន័យ"

#: ckan/logic/validators.py:418
#, python-format
msgid "Tag \"%s\" length is less than minimum %s"
msgstr ""

#: ckan/logic/validators.py:422
#, python-format
msgid "Tag \"%s\" length is more than maximum %i"
msgstr ""

#: ckan/logic/validators.py:430
#, python-format
msgid "Tag \"%s\" must be alphanumeric characters or symbols: -_."
msgstr ""

#: ckan/logic/validators.py:438
#, python-format
msgid "Tag \"%s\" must not be uppercase"
msgstr ""

#: ckan/logic/validators.py:547
msgid "User names must be strings"
msgstr "ឈ្មោះអ្នកប្រើប្រាស់ត្រូវតែជាអក្សរ"

#: ckan/logic/validators.py:562
msgid "That login name is not available."
msgstr "កំណត់ត្រា​ឈ្មោះចូលនោះមិនមានទេ។"

#: ckan/logic/validators.py:566
msgid "That login name can not be modified."
msgstr ""

#: ckan/logic/validators.py:577
msgid "Please enter both passwords"
msgstr "សូមបញ្ចូលពាក្យសម្ងាត់ទាំងពីរ"

#: ckan/logic/validators.py:585
msgid "Passwords must be strings"
msgstr "ពាក្យសម្ងាត់ត្រូវតែជាខ្សែអក្សរ"

#: ckan/logic/validators.py:589
msgid "Your password must be 8 characters or longer"
msgstr ""

#: ckan/logic/validators.py:598
msgid "The passwords you entered do not match"
msgstr "ពាក្យសម្ងាត់ដែលអ្នកបានបញ្ចូលមិនត្រូវគ្នា។"

#: ckan/logic/validators.py:619
msgid ""
"Edit not allowed as it looks like spam. Please avoid links in your "
"description."
msgstr ""

#: ckan/logic/validators.py:628
#, python-format
msgid "Name must be at least %s characters long"
msgstr ""

#: ckan/logic/validators.py:636
msgid "That vocabulary name is already in use."
msgstr "ឈ្មោះវាក្យស័ព្ទនោះស្ថិតក្នុងការប្រើប្រាស់រួចហើយ"

#: ckan/logic/validators.py:642
#, python-format
msgid "Cannot change value of key from %s to %s. This key is read-only"
msgstr ""

#: ckan/logic/validators.py:651
msgid "Tag vocabulary was not found."
msgstr "វាក្យស័ព្ទនៃស្លាកពាក្យរកមិនឃើញ"

#: ckan/logic/validators.py:664
#, python-format
msgid "Tag %s does not belong to vocabulary %s"
msgstr ""

#: ckan/logic/validators.py:670
msgid "No tag name"
msgstr "គ្មានឈ្មោះស្លាកពាក្យ"

#: ckan/logic/validators.py:683
#, python-format
msgid "Tag %s already belongs to vocabulary %s"
msgstr ""

#: ckan/logic/validators.py:707
msgid "Please provide a valid URL"
msgstr "សូមផ្តល់អាស័យដ្ឋាន URL បានការ"

#: ckan/logic/validators.py:721
msgid "role does not exist."
msgstr "តួនាទីមិនមាន"

#: ckan/logic/validators.py:750
msgid "Datasets with no organization can't be private."
msgstr ""

#: ckan/logic/validators.py:756
msgid "Not a list"
msgstr "មិនមែនជាបញ្ជី"

#: ckan/logic/validators.py:759
msgid "Not a string"
msgstr "មិនមែនជាអក្សរ"

#: ckan/logic/validators.py:791
msgid "This parent would create a loop in the hierarchy"
msgstr ""

#: ckan/logic/validators.py:801
msgid "\"filter_fields\" and \"filter_values\" should have the same length"
msgstr ""

#: ckan/logic/validators.py:812
msgid "\"filter_fields\" is required when \"filter_values\" is filled"
msgstr ""

#: ckan/logic/validators.py:815
msgid "\"filter_values\" is required when \"filter_fields\" is filled"
msgstr ""

#: ckan/logic/validators.py:829
msgid "There is a schema field with the same name"
msgstr ""

#: ckan/logic/validators.py:855
msgid "Email {email} is not a valid format"
msgstr ""

#: ckan/logic/action/create.py:184 ckan/logic/action/create.py:668
#, python-format
msgid "REST API: Create object %s"
msgstr ""

#: ckan/logic/action/create.py:547
#, python-format
msgid "REST API: Create package relationship: %s %s %s"
msgstr ""

#: ckan/logic/action/create.py:588
#, python-format
msgid "REST API: Create member object %s"
msgstr ""

#: ckan/logic/action/create.py:807
msgid "Trying to create an organization as a group"
msgstr ""

#: ckan/logic/action/create.py:896
msgid "You must supply a package id or name (parameter \"package\")."
msgstr ""

#: ckan/logic/action/create.py:899
msgid "You must supply a rating (parameter \"rating\")."
msgstr ""

#: ckan/logic/action/create.py:904
msgid "Rating must be an integer value."
msgstr "ការវាយតំលៃត្រូវតែជា"

#: ckan/logic/action/create.py:908
#, python-format
msgid "Rating must be between %i and %i."
msgstr ""

#: ckan/logic/action/create.py:1078
msgid "Error sending the invite email, the user was not created: {0}"
msgstr ""

#: ckan/logic/action/create.py:1254 ckan/logic/action/create.py:1261
msgid "You must be logged in to follow users"
msgstr ""

#: ckan/logic/action/create.py:1274
msgid "You cannot follow yourself"
msgstr ""

#: ckan/logic/action/create.py:1282 ckan/logic/action/create.py:1339
#: ckan/logic/action/create.py:1478
msgid "You are already following {0}"
msgstr ""

#: ckan/logic/action/create.py:1313 ckan/logic/action/create.py:1321
msgid "You must be logged in to follow a dataset."
msgstr ""

#: ckan/logic/action/create.py:1379
msgid "User {username} does not exist."
msgstr ""

#: ckan/logic/action/create.py:1454 ckan/logic/action/create.py:1462
msgid "You must be logged in to follow a group."
msgstr ""

#: ckan/logic/action/delete.py:54
msgid " Delete User: {0}"
msgstr ""

#: ckan/logic/action/delete.py:92
#, python-format
msgid "REST API: Delete Package: %s"
msgstr ""

#: ckan/logic/action/delete.py:276 ckan/logic/action/delete.py:372
#, python-format
msgid "REST API: Delete %s"
msgstr ""

#: ckan/logic/action/delete.py:318
#, python-format
msgid "REST API: Delete Member: %s"
msgstr ""

#: ckan/logic/action/delete.py:358
msgid "Organization cannot be deleted while it still has datasets"
msgstr ""

#: ckan/logic/action/delete.py:560 ckan/logic/action/delete.py:586
#: ckan/logic/action/get.py:2446 ckan/logic/action/update.py:910
msgid "id not in data"
msgstr ""

#: ckan/logic/action/delete.py:564 ckan/logic/action/get.py:2449
#: ckan/logic/action/update.py:914
#, python-format
msgid "Could not find vocabulary \"%s\""
msgstr ""

#: ckan/logic/action/delete.py:594
#, python-format
msgid "Could not find tag \"%s\""
msgstr ""

#: ckan/logic/action/delete.py:607 ckan/logic/action/delete.py:611
msgid "You must be logged in to unfollow something."
msgstr ""

#: ckan/logic/action/delete.py:622
msgid "You are not following {0}."
msgstr ""

#: ckan/logic/action/get.py:1101 ckan/logic/action/update.py:77
#: ckan/logic/action/update.py:91
msgid "Resource was not found."
msgstr "រកមិនឃើញ ធនធាន។"

#: ckan/logic/action/get.py:1202
msgid "Parameter is not an bool"
msgstr ""

#: ckan/logic/action/get.py:2051
msgid "Do not specify if using \"query\" parameter"
msgstr ""

#: ckan/logic/action/get.py:2060
msgid "Must be <field>:<value> pair(s)"
msgstr ""

#: ckan/logic/action/get.py:2092
msgid "Field \"{field}\" not recognised in resource_search."
msgstr ""

#: ckan/logic/action/update.py:265 ckan/logic/action/update.py:995
msgid "Package was not found."
msgstr ""

#: ckan/logic/action/update.py:308 ckan/logic/action/update.py:526
#: ckan/logic/action/update.py:1013
#, python-format
msgid "REST API: Update object %s"
msgstr ""

#: ckan/logic/action/update.py:405
#, python-format
msgid "REST API: Update package relationship: %s %s %s"
msgstr ""

#: ckan/logic/action/update.py:770
msgid "TaskStatus was not found."
msgstr ""

#: ckan/logic/action/update.py:999
msgid "Organization was not found."
msgstr "រកមិនឃើញ អង្គការ។"

#: ckan/logic/auth/create.py:27 ckan/logic/auth/create.py:45
#, python-format
msgid "User %s not authorized to create packages"
msgstr ""

#: ckan/logic/auth/create.py:31 ckan/logic/auth/update.py:45
#, python-format
msgid "User %s not authorized to edit these groups"
msgstr ""

#: ckan/logic/auth/create.py:38
#, python-format
msgid "User %s not authorized to add dataset to this organization"
msgstr ""

#: ckan/logic/auth/create.py:61
msgid "No dataset id provided, cannot check auth."
msgstr ""

#: ckan/logic/auth/create.py:68 ckan/logic/auth/delete.py:34
#: ckan/logic/auth/get.py:153 ckan/logic/auth/update.py:63
msgid "No package found for this resource, cannot check auth."
msgstr ""

#: ckan/logic/auth/create.py:76
#, python-format
msgid "User %s not authorized to create resources on dataset %s"
msgstr ""

#: ckan/logic/auth/create.py:108
#, python-format
msgid "User %s not authorized to edit these packages"
msgstr ""

#: ckan/logic/auth/create.py:119
#, python-format
msgid "User %s not authorized to create groups"
msgstr ""

#: ckan/logic/auth/create.py:129
#, python-format
msgid "User %s not authorized to create organizations"
msgstr ""

#: ckan/logic/auth/create.py:145
msgid "User {user} not authorized to create users via the API"
msgstr ""

#: ckan/logic/auth/create.py:148
msgid "Not authorized to create users"
msgstr "ពុំបានអនុញ្ញាតអោយបង្កើតអ្នកប្រើប្រាស់"

#: ckan/logic/auth/create.py:189
msgid "Group was not found."
msgstr "រកមិនឃើញ ក្រុម។"

#: ckan/logic/auth/create.py:220
#, python-format
msgid "User %s not authorized to add members"
msgstr ""

#: ckan/logic/auth/create.py:244 ckan/logic/auth/update.py:115
#, python-format
msgid "User %s not authorized to edit group %s"
msgstr ""

#: ckan/logic/auth/delete.py:40
#, python-format
msgid "User %s not authorized to delete resource %s"
msgstr ""

#: ckan/logic/auth/delete.py:56 ckan/logic/auth/get.py:170
msgid "Resource view not found, cannot check auth."
msgstr ""

#: ckan/logic/auth/delete.py:73
#, python-format
msgid "User %s not authorized to delete relationship %s"
msgstr ""

#: ckan/logic/auth/delete.py:82
#, python-format
msgid "User %s not authorized to delete groups"
msgstr ""

#: ckan/logic/auth/delete.py:86
#, python-format
msgid "User %s not authorized to delete group %s"
msgstr ""

#: ckan/logic/auth/delete.py:103
#, python-format
msgid "User %s not authorized to delete organizations"
msgstr ""

#: ckan/logic/auth/delete.py:107
#, python-format
msgid "User %s not authorized to delete organization %s"
msgstr ""

#: ckan/logic/auth/delete.py:120
#, python-format
msgid "User %s not authorized to delete task_status"
msgstr ""

#: ckan/logic/auth/get.py:14 ckan/logic/auth/get.py:303
msgid "Not authorized"
msgstr "ពុំត្រូវបានអនុញ្ញាត"

#: ckan/logic/auth/get.py:124
#, python-format
msgid "User %s not authorized to read these packages"
msgstr ""

#: ckan/logic/auth/get.py:140
#, python-format
msgid "User %s not authorized to read package %s"
msgstr ""

#: ckan/logic/auth/get.py:159
#, python-format
msgid "User %s not authorized to read resource %s"
msgstr ""

#: ckan/logic/auth/get.py:198
#, python-format
msgid "User %s not authorized to read group %s"
msgstr ""

#: ckan/logic/auth/get.py:270
msgid "You must be logged in to access your dashboard."
msgstr ""

#: ckan/logic/auth/update.py:39
#, python-format
msgid "User %s not authorized to edit package %s"
msgstr ""

#: ckan/logic/auth/update.py:71
#, python-format
msgid "User %s not authorized to edit resource %s"
msgstr ""

#: ckan/logic/auth/update.py:100
#, python-format
msgid "User %s not authorized to change state of package %s"
msgstr ""

#: ckan/logic/auth/update.py:128
#, python-format
msgid "User %s not authorized to edit organization %s"
msgstr ""

#: ckan/logic/auth/update.py:145
#, python-format
msgid "User %s not authorized to change state of group %s"
msgstr ""

#: ckan/logic/auth/update.py:162
#, python-format
msgid "User %s not authorized to edit permissions of group %s"
msgstr ""

#: ckan/logic/auth/update.py:190
msgid "Have to be logged in to edit user"
msgstr ""

#: ckan/logic/auth/update.py:198
#, python-format
msgid "User %s not authorized to edit user %s"
msgstr ""

#: ckan/logic/auth/update.py:209
msgid "User {0} not authorized to update user {1}"
msgstr ""

#: ckan/logic/auth/update.py:217
#, python-format
msgid "User %s not authorized to change state of revision"
msgstr "អ្នកប្រើ %s មិនត្រូវបានអនុញ្ញាតឱ្យផ្លាស់ប្តូរស្ថានភាពនៃការកែប្រែ"

#: ckan/logic/auth/update.py:226
#, python-format
msgid "User %s not authorized to update task_status table"
msgstr ""

#: ckan/logic/auth/update.py:240
#, python-format
msgid "User %s not authorized to update term_translation table"
msgstr ""

#: ckan/model/license.py:133
msgid "title"
msgstr ""

#: ckan/model/license.py:228
msgid "License not specified"
msgstr ""

#: ckan/model/license.py:238
msgid "Open Data Commons Public Domain Dedication and License (PDDL)"
msgstr ""

#: ckan/model/license.py:248
msgid "Open Data Commons Open Database License (ODbL)"
msgstr ""

#: ckan/model/license.py:258
msgid "Open Data Commons Attribution License"
msgstr ""

#: ckan/model/license.py:269
msgid "Creative Commons CCZero"
msgstr ""

#: ckan/model/license.py:278
msgid "Creative Commons Attribution"
msgstr ""

#: ckan/model/license.py:288
msgid "Creative Commons Attribution Share-Alike"
msgstr ""

#: ckan/model/license.py:297
msgid "GNU Free Documentation License"
msgstr ""

#: ckan/model/license.py:307
msgid "Other (Open)"
msgstr ""

#: ckan/model/license.py:317
msgid "Other (Public Domain)"
msgstr ""

#: ckan/model/license.py:327
msgid "Other (Attribution)"
msgstr ""

#: ckan/model/license.py:339
msgid "UK Open Government Licence (OGL)"
msgstr ""

#: ckan/model/license.py:347
msgid "Creative Commons Non-Commercial (Any)"
msgstr ""

#: ckan/model/license.py:355
msgid "Other (Non-Commercial)"
msgstr ""

#: ckan/model/license.py:363
msgid "Other (Not Open)"
msgstr ""

#: ckan/model/package_relationship.py:54
#, python-format
msgid "depends on %s"
msgstr ""

#: ckan/model/package_relationship.py:54
#, python-format
msgid "is a dependency of %s"
msgstr ""

#: ckan/model/package_relationship.py:55
#, python-format
msgid "derives from %s"
msgstr ""

#: ckan/model/package_relationship.py:55
#, python-format
msgid "has derivation %s"
msgstr ""

#: ckan/model/package_relationship.py:56
#, python-format
msgid "links to %s"
msgstr ""

#: ckan/model/package_relationship.py:56
#, python-format
msgid "is linked from %s"
msgstr ""

#: ckan/model/package_relationship.py:57
#, python-format
msgid "is a child of %s"
msgstr ""

#: ckan/model/package_relationship.py:57
#, python-format
msgid "is a parent of %s"
msgstr ""

#: ckan/model/package_relationship.py:61
#, python-format
msgid "has sibling %s"
msgstr ""

#: ckan/public-bs2/base/javascript/modules/activity-stream.js:97
#: ckan/public-bs2/base/javascript/modules/popover-context.js:62
#: ckan/public/base/javascript/modules/activity-stream.js:97
#: ckan/public/base/javascript/modules/activity-stream.min.js:2
#: ckan/public/base/javascript/modules/popover-context.js:62
#: ckan/public/base/javascript/modules/popover-context.min.js:2
#: ckan/templates/tests/mock_json_resource_preview_template.html:7
#: ckan/templates/tests/mock_resource_preview_template.html:7
#: ckanext/datastore/templates-bs2/package/snippets/data_api_button.html:8
#: ckanext/datastore/templates/package/snippets/data_api_button.html:7
#: ckanext/example_theme_docs/v18_snippet_api/fanstatic/example_theme_popover.js:21
#: ckanext/example_theme_docs/v18_snippet_api/fanstatic/example_theme_popover.min.js:1
#: ckanext/example_theme_docs/v19_01_error/fanstatic/example_theme_popover.js:21
#: ckanext/example_theme_docs/v19_01_error/fanstatic/example_theme_popover.min.js:1
#: ckanext/example_theme_docs/v19_02_error_handling/fanstatic/example_theme_popover.js:8
#: ckanext/example_theme_docs/v19_02_error_handling/fanstatic/example_theme_popover.min.js:1
#: ckanext/example_theme_docs/v20_pubsub/fanstatic/example_theme_popover.js:8
#: ckanext/example_theme_docs/v20_pubsub/fanstatic/example_theme_popover.min.js:1
#: ckanext/example_theme_docs/v21_custom_jquery_plugin/fanstatic/example_theme_popover.js:8
#: ckanext/example_theme_docs/v21_custom_jquery_plugin/fanstatic/example_theme_popover.min.js:1
#: ckanext/reclineview/theme/templates/recline_view.html:15
#: ckanext/textview/theme/templates/text_view.html:9
msgid "Loading..."
msgstr ""

#: ckan/public-bs2/base/javascript/modules/api-info.js:96
#: ckan/public/base/javascript/modules/api-info.js:96
#: ckan/public/base/javascript/modules/api-info.min.js:2
msgid "There is no API data to load for this resource"
msgstr ""

#: ckan/public-bs2/base/javascript/modules/api-info.js:124
#: ckan/public/base/javascript/modules/api-info.js:124
#: ckan/public/base/javascript/modules/api-info.min.js:4
msgid "Failed to load data API information"
msgstr ""

#: ckan/public-bs2/base/javascript/modules/autocomplete.js:195
#: ckan/public/base/javascript/modules/autocomplete.js:200
#: ckan/public/base/javascript/modules/autocomplete.min.js:7
msgid "Start typing…"
msgstr ""

#: ckan/public-bs2/base/javascript/modules/autocomplete.js:195
#: ckan/public/base/javascript/modules/autocomplete.js:200
#: ckan/public/base/javascript/modules/autocomplete.min.js:7
msgid "No matches found"
msgstr ""

#: ckan/public-bs2/base/javascript/modules/autocomplete.js:204
#: ckan/public/base/javascript/modules/autocomplete.js:209
#: ckan/public/base/javascript/modules/autocomplete.min.js:7
#, python-format
msgid "Input is too short, must be at least one character"
msgid_plural "Input is too short, must be at least %(num)d characters"
msgstr[0] ""

#: ckan/public-bs2/base/javascript/modules/basic-form.js:4
#: ckan/public/base/javascript/modules/basic-form.js:4
#: ckan/public/base/javascript/modules/basic-form.min.js:1
msgid "There are unsaved modifications to this form"
msgstr ""

#: ckan/public-bs2/base/javascript/modules/confirm-action.js:97
#: ckan/public/base/javascript/modules/confirm-action.js:101
#: ckan/public/base/javascript/modules/confirm-action.min.js:1
msgid "Please Confirm Action"
msgstr ""

#: ckan/public-bs2/base/javascript/modules/confirm-action.js:100
#: ckan/public/base/javascript/modules/confirm-action.js:104
#: ckan/public/base/javascript/modules/confirm-action.min.js:1
msgid "Are you sure you want to perform this action?"
msgstr ""

#: ckan/public-bs2/base/javascript/modules/confirm-action.js:102
#: ckan/public/base/javascript/modules/confirm-action.js:106
#: ckan/public/base/javascript/modules/confirm-action.min.js:1
#: ckan/templates/user/new_user_form.html:9
#: ckan/templates/user/perform_reset.html:26
msgid "Confirm"
msgstr ""

#: ckan/public-bs2/base/javascript/modules/confirm-action.js:103
#: ckan/public-bs2/base/javascript/modules/resource-reorder.js:59
#: ckan/public-bs2/base/javascript/modules/resource-view-reorder.js:53
#: ckan/public/base/javascript/modules/confirm-action.js:107
#: ckan/public/base/javascript/modules/confirm-action.min.js:1
#: ckan/public/base/javascript/modules/resource-reorder.js:67
#: ckan/public/base/javascript/modules/resource-reorder.min.js:1
#: ckan/public/base/javascript/modules/resource-view-reorder.js:58
#: ckan/public/base/javascript/modules/resource-view-reorder.min.js:1
#: ckan/templates/admin/confirm_reset.html:9
#: ckan/templates/group/confirm_delete.html:14
#: ckan/templates/group/confirm_delete_member.html:15
#: ckan/templates/organization/confirm_delete.html:14
#: ckan/templates/organization/confirm_delete_member.html:15
#: ckan/templates/package/confirm_delete.html:15
#: ckan/templates/package/confirm_delete_resource.html:14
msgid "Cancel"
msgstr ""

#: ckan/public-bs2/base/javascript/modules/follow.js:70
#: ckan/public/base/javascript/modules/follow.js:70
#: ckan/public/base/javascript/modules/follow.min.js:1
#: ckan/templates/snippets/follow_button.html:9
msgid "Unfollow"
msgstr ""

#: ckan/public-bs2/base/javascript/modules/follow.js:73
#: ckan/public/base/javascript/modules/follow.js:73
#: ckan/public/base/javascript/modules/follow.min.js:1
#: ckan/templates/snippets/follow_button.html:14
msgid "Follow"
msgstr ""

#: ckan/public-bs2/base/javascript/modules/image-upload.js:60
#: ckan/public/base/javascript/modules/image-upload.js:60
#: ckan/public/base/javascript/modules/image-upload.min.js:3
msgid "Link"
msgstr ""

#: ckan/public-bs2/base/javascript/modules/image-upload.js:61
#: ckan/public/base/javascript/modules/image-upload.js:61
#: ckan/public/base/javascript/modules/image-upload.min.js:3
msgid "Link to a URL on the internet (you can also link to an API)"
msgstr ""

#: ckan/public-bs2/base/javascript/modules/image-upload.js:68
#: ckan/public/base/javascript/modules/image-upload.js:68
#: ckan/public/base/javascript/modules/image-upload.min.js:4
msgid "Upload"
msgstr ""

#: ckan/public-bs2/base/javascript/modules/image-upload.js:72
#: ckan/public/base/javascript/modules/image-upload.js:72
#: ckan/public/base/javascript/modules/image-upload.min.js:4
#: ckan/templates/group/snippets/group_item.html:43
#: ckan/templates/macros/form.html:241
#: ckan/templates/snippets/search_form.html:69
msgid "Remove"
msgstr ""

#: ckan/public-bs2/base/javascript/modules/image-upload.js:80
#: ckan/public/base/javascript/modules/image-upload.js:80
#: ckan/public/base/javascript/modules/image-upload.min.js:5
#: ckan/templates/macros/form.html:424 ckanext/imageview/plugin.py:27
#: ckanext/imageview/plugin.py:32
msgid "Image"
msgstr "រូបភាព"

#: ckan/public-bs2/base/javascript/modules/image-upload.js:87
#: ckan/public/base/javascript/modules/image-upload.js:87
#: ckan/public/base/javascript/modules/image-upload.min.js:5
msgid "Upload a file on your computer"
msgstr ""

#: ckan/public-bs2/base/javascript/modules/image-upload.js:110
#: ckan/public-bs2/base/javascript/modules/image-upload.js:178
#: ckan/public-bs2/base/javascript/modules/slug-preview.js:56
#: ckan/public/base/javascript/modules/image-upload.js:110
#: ckan/public/base/javascript/modules/image-upload.js:178
#: ckan/public/base/javascript/modules/image-upload.min.js:6
#: ckan/public/base/javascript/modules/image-upload.min.js:9
#: ckan/public/base/javascript/modules/slug-preview.js:56
#: ckan/public/base/javascript/modules/slug-preview.min.js:2
#: ckan/templates/group/snippets/group_form.html:17
#: ckan/templates/organization/snippets/organization_form.html:17
#: ckan/templates/package/snippets/package_basic_fields.html:13
#: ckan/templates/package/snippets/resource_form.html:26
msgid "URL"
msgstr ""

#: ckan/public-bs2/base/javascript/modules/image-upload.js:119
#: ckan/public-bs2/base/javascript/modules/image-upload.js:209
#: ckan/public/base/javascript/modules/image-upload.js:119
#: ckan/public/base/javascript/modules/image-upload.js:209
#: ckan/public/base/javascript/modules/image-upload.min.js:6
#: ckan/public/base/javascript/modules/image-upload.min.js:9
msgid "File"
msgstr ""

#: ckan/public/base/javascript/modules/resource-reorder.js:41
#: ckan/public/base/javascript/modules/resource-reorder.min.js:1
msgid "Reorder resources"
msgstr ""

#: ckan/public/base/javascript/modules/resource-reorder.js:42
#: ckan/public/base/javascript/modules/resource-reorder.min.js:1
msgid ""
"You can rearrange the resources by dragging them using the arrow icon. Drag "
"the resource to the right and place it to the desired location on the list. "
"When you are done, click the \"Save order\" -button."
msgstr ""

#: ckan/public-bs2/base/javascript/modules/resource-reorder.js:56
#: ckan/public-bs2/base/javascript/modules/resource-view-reorder.js:50
#: ckan/public/base/javascript/modules/resource-reorder.js:64
#: ckan/public/base/javascript/modules/resource-reorder.min.js:1
#: ckan/public/base/javascript/modules/resource-view-reorder.js:55
#: ckan/public/base/javascript/modules/resource-view-reorder.min.js:1
msgid "Save order"
msgstr ""

#: ckan/public-bs2/base/javascript/modules/resource-reorder.js:69
#: ckan/public-bs2/base/javascript/modules/resource-view-reorder.js:59
#: ckan/public/base/javascript/modules/resource-reorder.js:77
#: ckan/public/base/javascript/modules/resource-reorder.min.js:1
#: ckan/public/base/javascript/modules/resource-view-reorder.js:68
#: ckan/public/base/javascript/modules/resource-view-reorder.min.js:1
msgid "Saving..."
msgstr ""

#: ckan/public-bs2/base/javascript/modules/resource-upload-field.js:57
#: ckan/public/base/javascript/modules/resource-upload-field.js:57
#: ckan/public/base/javascript/modules/resource-upload-field.min.js:1
msgid "Upload a file"
msgstr ""

#: ckan/public-bs2/base/javascript/modules/resource-upload-field.js:144
#: ckan/public/base/javascript/modules/resource-upload-field.js:144
#: ckan/public/base/javascript/modules/resource-upload-field.min.js:1
msgid "An Error Occurred"
msgstr ""

#: ckan/public-bs2/base/javascript/modules/resource-upload-field.js:201
#: ckan/public/base/javascript/modules/resource-upload-field.js:204
#: ckan/public/base/javascript/modules/resource-upload-field.min.js:2
msgid "Unable to upload file"
msgstr ""

#: ckan/public-bs2/base/javascript/modules/resource-upload-field.js:252
#: ckan/public/base/javascript/modules/resource-upload-field.js:255
#: ckan/public/base/javascript/modules/resource-upload-field.min.js:2
msgid "Unable to authenticate upload"
msgstr ""

#: ckan/public-bs2/base/javascript/modules/resource-upload-field.js:260
#: ckan/public/base/javascript/modules/resource-upload-field.js:263
#: ckan/public/base/javascript/modules/resource-upload-field.min.js:2
msgid "Resource uploaded"
msgstr ""

#: ckan/public-bs2/base/javascript/modules/resource-upload-field.js:266
#: ckan/public/base/javascript/modules/resource-upload-field.js:269
#: ckan/public/base/javascript/modules/resource-upload-field.min.js:2
msgid "Unable to get data for uploaded file"
msgstr ""

#: ckan/public-bs2/base/javascript/modules/resource-upload-field.js:272
#: ckan/public/base/javascript/modules/resource-upload-field.js:275
#: ckan/public/base/javascript/modules/resource-upload-field.min.js:2
msgid ""
"You are uploading a file. Are you sure you want to navigate away and stop "
"this upload?"
msgstr ""

#: ckan/public-bs2/base/javascript/modules/resource-view-filters.js:9
#: ckan/public/base/javascript/modules/resource-view-filters.js:9
#: ckan/public/base/javascript/modules/resource-view-filters.min.js:1
#: ckan/templates/package/snippets/view_form_filters.html:16
msgid "Add Filter"
msgstr ""

#: ckan/public-bs2/base/javascript/modules/resource-view-filters.js:52
#: ckan/public/base/javascript/modules/resource-view-filters.js:52
#: ckan/public/base/javascript/modules/resource-view-filters.min.js:3
msgid "Select a field"
msgstr ""

#: ckan/public-bs2/base/javascript/modules/slug-preview.js:57
#: ckan/public/base/javascript/modules/slug-preview.js:57
#: ckan/public/base/javascript/modules/slug-preview.min.js:2
#: ckan/templates/group/edit_base.html:20 ckan/templates/group/members.html:28
#: ckan/templates/organization/bulk_process.html:65
#: ckan/templates/organization/edit.html:3
#: ckan/templates/organization/edit_base.html:22
#: ckan/templates/organization/members.html:33
#: ckan/templates/package/edit_base.html:11
#: ckan/templates/package/resource_edit.html:3
#: ckan/templates/package/resource_edit_base.html:12
#: ckan/templates/package/snippets/resource_item.html:56
msgid "Edit"
msgstr ""

#: ckan/public-bs2/base/javascript/modules/table-toggle-more.js:25
#: ckan/public/base/javascript/modules/table-toggle-more.js:25
#: ckan/public/base/javascript/modules/table-toggle-more.min.js:1
msgid "Show more"
msgstr ""

#: ckan/public-bs2/base/javascript/modules/table-toggle-more.js:26
#: ckan/public/base/javascript/modules/table-toggle-more.js:26
#: ckan/public/base/javascript/modules/table-toggle-more.min.js:1
msgid "Hide"
msgstr ""

#: ckan/public-bs2/base/test/spec/i18n.spec.js:13
#: ckan/public-bs2/base/test/spec/module.spec.js:385
#: ckan/public/base/test/spec/i18n.spec.js:13
#: ckan/public/base/test/spec/i18n.spec.min.js:1
#: ckan/public/base/test/spec/module.spec.js:385
#: ckan/public/base/test/spec/module.spec.min.js:1
msgid "foo"
msgstr ""

#: ckan/public-bs2/base/test/spec/i18n.spec.js:17
#: ckan/public-bs2/base/test/spec/i18n.spec.js:46
#: ckan/public-bs2/base/test/spec/i18n.spec.js:50
#: ckan/public-bs2/base/test/spec/i18n.spec.js:54
#: ckan/public/base/test/spec/i18n.spec.js:17
#: ckan/public/base/test/spec/i18n.spec.js:46
#: ckan/public/base/test/spec/i18n.spec.js:50
#: ckan/public/base/test/spec/i18n.spec.js:54
#: ckan/public/base/test/spec/i18n.spec.min.js:1
msgid "no translation"
msgid_plural "no translations"
msgstr[0] ""

#: ckan/public-bs2/base/test/spec/i18n.spec.js:22
#: ckan/public/base/test/spec/i18n.spec.js:22
#: ckan/public/base/test/spec/i18n.spec.min.js:1
#, python-format
msgid "hello %(name)s!"
msgstr ""

#: ckan/public-bs2/base/test/spec/i18n.spec.js:29
#: ckan/public-bs2/base/test/spec/i18n.spec.js:76
#: ckan/public-bs2/base/test/spec/i18n.spec.js:81
#: ckan/public-bs2/base/test/spec/i18n.spec.js:86
#: ckan/public/base/test/spec/i18n.spec.js:29
#: ckan/public/base/test/spec/i18n.spec.js:76
#: ckan/public/base/test/spec/i18n.spec.js:81
#: ckan/public/base/test/spec/i18n.spec.js:86
#: ckan/public/base/test/spec/i18n.spec.min.js:1
#, python-format
msgid "no %(attr)s translation"
msgid_plural "no %(attr)s translations"
msgstr[0] ""

#: ckan/public-bs2/base/test/spec/i18n.spec.js:39
#: ckan/public-bs2/base/test/spec/i18n.spec.js:40
#: ckan/public-bs2/base/test/spec/i18n.spec.js:41
#: ckan/public-bs2/base/test/spec/module.spec.js:395
#: ckan/public-bs2/base/test/spec/module.spec.js:396
#: ckan/public-bs2/base/test/spec/module.spec.js:397
#: ckan/public/base/test/spec/i18n.spec.js:39
#: ckan/public/base/test/spec/i18n.spec.js:40
#: ckan/public/base/test/spec/i18n.spec.js:41
#: ckan/public/base/test/spec/i18n.spec.min.js:1
#: ckan/public/base/test/spec/module.spec.js:395
#: ckan/public/base/test/spec/module.spec.js:396
#: ckan/public/base/test/spec/module.spec.js:397
#: ckan/public/base/test/spec/module.spec.min.js:1
msgid "bar"
msgid_plural "bars"
msgstr[0] ""

#: ckan/public-bs2/base/test/spec/i18n.spec.js:61
#: ckan/public-bs2/base/test/spec/i18n.spec.js:65
#: ckan/public-bs2/base/test/spec/i18n.spec.js:69
#: ckan/public/base/test/spec/i18n.spec.js:61
#: ckan/public/base/test/spec/i18n.spec.js:65
#: ckan/public/base/test/spec/i18n.spec.js:69
#: ckan/public/base/test/spec/i18n.spec.min.js:1
#, python-format
msgid "%(color)s shirt"
msgid_plural "%(color)s shirts"
msgstr[0] ""

#: ckan/public-bs2/base/test/spec/i18n.spec.js:93
#: ckan/public-bs2/base/test/spec/i18n.spec.js:94
#: ckan/public-bs2/base/test/spec/i18n.spec.js:95
#: ckan/public/base/test/spec/i18n.spec.js:93
#: ckan/public/base/test/spec/i18n.spec.js:94
#: ckan/public/base/test/spec/i18n.spec.js:95
#: ckan/public/base/test/spec/i18n.spec.min.js:1
#, python-format
msgid "%(num)d item"
msgid_plural "%(num)d items"
msgstr[0] ""

#: ckan/public-bs2/base/test/spec/i18n.spec.js:100
#: ckan/public-bs2/base/test/spec/i18n.spec.js:105
#: ckan/public-bs2/base/test/spec/i18n.spec.js:110
#: ckan/public/base/test/spec/i18n.spec.js:100
#: ckan/public/base/test/spec/i18n.spec.js:105
#: ckan/public/base/test/spec/i18n.spec.js:110
#: ckan/public/base/test/spec/i18n.spec.min.js:1
#, python-format
msgid "%(num)d missing translation"
msgid_plural "%(num)d missing translations"
msgstr[0] ""

#: ckan/templates/error_document_template.html:3
#, python-format
msgid "Error %(error_code)s"
msgstr ""

#: ckan/templates/footer.html:9
msgid "About {0}"
msgstr ""

#: ckan/templates/footer.html:15
msgid "CKAN API"
msgstr ""

#: ckan/templates/footer.html:16
msgid "CKAN Association"
msgstr ""

#: ckan/templates/footer.html:24
msgid ""
"<strong>Powered by</strong> <a class=\"hide-text ckan-footer-logo\" "
"href=\"http://ckan.org\">CKAN</a>"
msgstr ""

#: ckan/templates/header.html:9
msgid "Sysadmin settings"
msgstr ""

#: ckan/templates/header.html:16
msgid "View profile"
msgstr ""

#: ckan/templates/header.html:23
#, python-format
msgid "Dashboard (%(num)d new item)"
msgid_plural "Dashboard (%(num)d new items)"
msgstr[0] ""

#: ckan/templates/header.html:27 ckan/templates/user/dashboard.html:6
msgid "Dashboard"
msgstr ""

#: ckan/templates/header.html:33 ckan/templates/user/dashboard.html:16
msgid "Edit settings"
msgstr "កែការកំណត់ទុក"

#: ckan/templates/header.html:35
msgid "Settings"
msgstr ""

#: ckan/templates/header.html:40 ckan/templates/header.html:42
msgid "Log out"
msgstr ""

#: ckan/templates/header.html:52 ckan/templates/user/logout_first.html:14
msgid "Log in"
msgstr ""

#: ckan/templates/header.html:54 ckan/templates/user/new.html:3
msgid "Register"
msgstr "ចុះឈ្មោះ"

#: ckan/templates/group/read_base.html:17
#: ckan/templates/group/snippets/info.html:36 ckan/templates/header.html:87
#: ckan/templates/organization/bulk_process.html:20
#: ckan/templates/organization/edit_base.html:23
#: ckan/templates/organization/read_base.html:17
#: ckan/templates/package/base.html:7 ckan/templates/package/base.html:18
#: ckan/templates/package/base.html:22 ckan/templates/package/search.html:4
#: ckan/templates/package/snippets/new_package_breadcrumb.html:1
#: ckan/templates/revision/diff.html:11 ckan/templates/revision/read.html:65
#: ckan/templates/snippets/context/group.html:17
#: ckan/templates/snippets/context/user.html:19
#: ckan/templates/snippets/organization.html:59
#: ckan/templates/user/read.html:11 ckan/templates/user/read_base.html:19
#: ckan/templates/user/read_base.html:53
msgid "Datasets"
msgstr "បណ្តុំទិន្នន័យ"

#: ckan/templates/header.html:94
msgid "Search Datasets"
msgstr "ស្វែងរកបណ្តុំទិន្នន័យ"

#: ckan/templates/header.html:95 ckan/templates/home/snippets/search.html:11
#: ckan/templates/snippets/simple_search.html:5
#: ckan/templates/user/snippets/user_search.html:6
msgid "Search"
msgstr ""

#: ckan/templates/page.html:6
msgid "Skip to content"
msgstr ""

#: ckan/templates/activity_streams/activity_stream_items.html:9
msgid "Load less"
msgstr ""

#: ckan/templates/activity_streams/activity_stream_items.html:17
msgid "Load more"
msgstr ""

#: ckan/templates/activity_streams/activity_stream_items.html:23
msgid "No activities are within this activity stream"
msgstr ""

#: ckan/templates/admin/base.html:3
msgid "Administration"
msgstr ""

#: ckan/templates/admin/base.html:8
msgid "Sysadmins"
msgstr ""

#: ckan/templates/admin/base.html:9
msgid "Config"
msgstr ""

#: ckan/templates/admin/base.html:10 ckan/templates/admin/trash.html:29
msgid "Trash"
msgstr ""

#: ckan/templates/admin/config.html:23 ckan/templates/macros/autoform.html:62
msgid "Site logo"
msgstr ""

#: ckan/templates/admin/config.html:35
#: ckan/templates/admin/confirm_reset.html:7
msgid "Are you sure you want to reset the config?"
msgstr ""

#: ckan/templates/admin/config.html:35
msgid "Reset"
msgstr ""

#: ckan/templates/admin/config.html:36
msgid "Update Config"
msgstr ""

#: ckan/templates/admin/config.html:45
msgid "CKAN config options"
msgstr ""

#: ckan/templates/admin/config.html:52
#, python-format
msgid ""
" <p><strong>Site Title:</strong> This is the title of this CKAN instance It "
"appears in various places throughout CKAN.</p> <p><strong>Style:</strong> "
"Choose from a list of simple variations of the main colour scheme to get a "
"very quick custom theme working.</p> <p><strong>Site Tag Logo:</strong> This"
" is the logo that appears in the header of all the CKAN instance "
"templates.</p> <p><strong>About:</strong> This text will appear on this CKAN"
" instances <a href=\"%(about_url)s\">about page</a>.</p> <p><strong>Intro "
"Text:</strong> This text will appear on this CKAN instances <a "
"href=\"%(home_url)s\">home page</a> as a welcome to visitors.</p> "
"<p><strong>Custom CSS:</strong> This is a block of CSS that appears in "
"<code>&lt;head&gt;</code> tag of every page. If you wish to customize the "
"templates more fully we recommend <a href=\"%(docs_url)s\" "
"target=\"_blank\">reading the documentation</a>.</p> "
"<p><strong>Homepage:</strong> This is for choosing a predefined layout for "
"the modules that appear on your homepage.</p> "
msgstr ""

#: ckan/templates/admin/confirm_reset.html:3
#: ckan/templates/admin/confirm_reset.html:10
msgid "Confirm Reset"
msgstr ""

#: ckan/templates/admin/index.html:15
msgid "Administer CKAN"
msgstr ""

#: ckan/templates/admin/index.html:20
#, python-format
msgid ""
" <p>As a sysadmin user you have full control over this CKAN instance. "
"Proceed with care!</p> <p>For guidance on using sysadmin features, see the "
"CKAN <a href=\"%(docs_url)s\" target=\"_blank\">sysadmin guide</a></p> "
msgstr ""

#: ckan/templates/admin/trash.html:20
msgid "Purge"
msgstr ""

#: ckan/templates/admin/trash.html:32
msgid " <p>Purge deleted datasets forever and irreversibly.</p> "
msgstr ""

#: ckan/templates/dataviewer/snippets/data_preview.html:9
msgid "This resource can not be previewed at the moment."
msgstr ""

#: ckan/templates/dataviewer/snippets/data_preview.html:11
#: ckan/templates/package/resource_read.html:133
#: ckan/templates/package/snippets/resource_view.html:34
msgid "Click here for more information."
msgstr ""

#: ckan/templates/dataviewer/snippets/data_preview.html:18
#: ckan/templates/package/snippets/resource_view.html:41
msgid "Download resource"
msgstr ""

#: ckan/templates/dataviewer/snippets/data_preview.html:23
#: ckan/templates/package/snippets/resource_view.html:64
#: ckanext/webpageview/theme/templates/webpage_view.html:2
msgid "Your browser does not support iframes."
msgstr ""

#: ckan/templates/dataviewer/snippets/no_preview.html:3
msgid "No preview available."
msgstr ""

#: ckan/templates/dataviewer/snippets/no_preview.html:5
msgid "More details..."
msgstr "ព័ត៌មានលម្អិតបន្ថែម..."

#: ckan/templates/dataviewer/snippets/no_preview.html:12
#, python-format
msgid "No handler defined for data type: %(type)s."
msgstr ""

#: ckan/templates/development/snippets/form.html:5
msgid "Standard"
msgstr "បទដ្ឋាន"

#: ckan/templates/development/snippets/form.html:5
msgid "Standard Input"
msgstr ""

#: ckan/templates/development/snippets/form.html:6
msgid "Medium"
msgstr ""

#: ckan/templates/development/snippets/form.html:6
msgid "Medium Width Input"
msgstr ""

#: ckan/templates/development/snippets/form.html:7
msgid "Full"
msgstr ""

#: ckan/templates/development/snippets/form.html:7
msgid "Full Width Input"
msgstr ""

#: ckan/templates/development/snippets/form.html:8
msgid "Large"
msgstr ""

#: ckan/templates/development/snippets/form.html:8
msgid "Large Input"
msgstr ""

#: ckan/templates/development/snippets/form.html:9
msgid "Prepend"
msgstr ""

#: ckan/templates/development/snippets/form.html:9
msgid "Prepend Input"
msgstr ""

#: ckan/templates/development/snippets/form.html:13
msgid "Custom Field (empty)"
msgstr ""

#: ckan/templates/development/snippets/form.html:19
#: ckan/templates/snippets/custom_form_fields.html:20
#: ckan/templates/snippets/custom_form_fields.html:37
msgid "Custom Field"
msgstr ""

#: ckan/templates/development/snippets/form.html:22
msgid "Markdown"
msgstr ""

#: ckan/templates/development/snippets/form.html:23
msgid "Textarea"
msgstr ""

#: ckan/templates/development/snippets/form.html:24
msgid "Select"
msgstr ""

#: ckan/templates/group/activity_stream.html:3
#: ckan/templates/group/activity_stream.html:6
#: ckan/templates/group/read_base.html:18
#: ckan/templates/organization/activity_stream.html:3
#: ckan/templates/organization/activity_stream.html:6
#: ckan/templates/organization/read_base.html:18
#: ckan/templates/package/activity.html:3
#: ckan/templates/package/activity.html:6
#: ckan/templates/package/read_base.html:21
#: ckan/templates/user/activity_stream.html:3
#: ckan/templates/user/activity_stream.html:6
#: ckan/templates/user/read_base.html:20
msgid "Activity Stream"
msgstr ""

#: ckan/templates/group/admins.html:3 ckan/templates/group/admins.html:6
#: ckan/templates/organization/admins.html:3
#: ckan/templates/organization/admins.html:6
msgid "Administrators"
msgstr ""

#: ckan/templates/group/base_form_page.html:7
msgid "Add a Group"
msgstr "បន្ថែមក្រុម"

#: ckan/templates/group/base_form_page.html:11
msgid "Group Form"
msgstr ""

#: ckan/templates/group/confirm_delete.html:3
#: ckan/templates/group/confirm_delete.html:15
#: ckan/templates/group/confirm_delete_member.html:3
#: ckan/templates/group/confirm_delete_member.html:16
#: ckan/templates/organization/confirm_delete.html:3
#: ckan/templates/organization/confirm_delete.html:15
#: ckan/templates/organization/confirm_delete_member.html:3
#: ckan/templates/organization/confirm_delete_member.html:16
#: ckan/templates/package/confirm_delete.html:3
#: ckan/templates/package/confirm_delete.html:16
#: ckan/templates/package/confirm_delete_resource.html:3
#: ckan/templates/package/confirm_delete_resource.html:15
msgid "Confirm Delete"
msgstr ""

#: ckan/templates/group/confirm_delete.html:11
msgid "Are you sure you want to delete group - {name}?"
msgstr ""

#: ckan/templates/group/confirm_delete_member.html:11
#: ckan/templates/organization/confirm_delete_member.html:11
msgid "Are you sure you want to delete member - {name}?"
msgstr ""

#: ckan/templates/group/edit.html:7 ckan/templates/group/edit_base.html:3
#: ckan/templates/group/edit_base.html:11
#: ckan/templates/group/read_base.html:12
#: ckan/templates/organization/edit_base.html:11
#: ckan/templates/organization/read_base.html:12
#: ckan/templates/package/read_base.html:14
#: ckan/templates/package/resource_read.html:31
#: ckan/templates/user/edit.html:8 ckan/templates/user/edit_base.html:3
#: ckan/templates/user/read_base.html:14
msgid "Manage"
msgstr ""

#: ckan/templates/group/edit.html:12
msgid "Edit Group"
msgstr "កែប្រែក្រុម"

#: ckan/templates/group/edit_base.html:21 ckan/templates/group/members.html:3
#: ckan/templates/organization/edit_base.html:24
#: ckan/templates/organization/members.html:3
msgid "Members"
msgstr "សមាជិក"

#: ckan/templates/group/followers.html:3 ckan/templates/group/followers.html:6
#: ckan/templates/group/snippets/info.html:32
#: ckan/templates/package/followers.html:3
#: ckan/templates/package/followers.html:6
#: ckan/templates/package/snippets/info.html:24
#: ckan/templates/snippets/context/group.html:13
#: ckan/templates/snippets/context/user.html:15
#: ckan/templates/snippets/organization.html:55
#: ckan/templates/user/followers.html:3 ckan/templates/user/followers.html:7
#: ckan/templates/user/read_base.html:49
#: ckanext/example_theme_docs/v18_snippet_api/templates/ajax_snippets/example_theme_popover.html:12
msgid "Followers"
msgstr ""

#: ckan/templates/group/history.html:3 ckan/templates/group/history.html:6
#: ckan/templates/package/history.html:3 ckan/templates/package/history.html:6
msgid "History"
msgstr ""

#: ckan/templates/group/index.html:13
#: ckan/templates/user/dashboard_groups.html:7
msgid "Add Group"
msgstr "បន្ថែមក្រុម"

#: ckan/templates/group/index.html:20
msgid "Search groups..."
msgstr ""

#: ckan/templates/group/index.html:20 ckan/templates/group/read.html:14
#: ckan/templates/organization/bulk_process.html:97
#: ckan/templates/organization/index.html:20
#: ckan/templates/organization/read.html:20
#: ckan/templates/package/search.html:30
#: ckan/templates/snippets/search_form.html:4
#: ckan/templates/snippets/simple_search.html:10
#: ckan/templates/snippets/sort_by.html:15
#: ckanext/example_idatasetform/templates/package/search.html:13
msgid "Name Ascending"
msgstr ""

#: ckan/templates/group/index.html:20 ckan/templates/group/read.html:15
#: ckan/templates/organization/bulk_process.html:98
#: ckan/templates/organization/index.html:20
#: ckan/templates/organization/read.html:21
#: ckan/templates/package/search.html:31
#: ckan/templates/snippets/search_form.html:4
#: ckan/templates/snippets/simple_search.html:10
#: ckan/templates/snippets/sort_by.html:16
#: ckanext/example_idatasetform/templates/package/search.html:14
msgid "Name Descending"
msgstr ""

#: ckan/templates/group/index.html:29
msgid "There are currently no groups for this site"
msgstr ""

#: ckan/templates/group/index.html:31
#: ckan/templates/organization/index.html:31
msgid "How about creating one?"
msgstr ""

#: ckan/templates/group/member_new.html:8
#: ckan/templates/organization/member_new.html:10
msgid "Back to all members"
msgstr ""

#: ckan/templates/group/member_new.html:10
#: ckan/templates/organization/member_new.html:7
#: ckan/templates/organization/member_new.html:12
msgid "Edit Member"
msgstr "កែប្រែសមាជិក"

#: ckan/templates/group/member_new.html:10
#: ckan/templates/group/member_new.html:70 ckan/templates/group/members.html:6
#: ckan/templates/organization/member_new.html:7
#: ckan/templates/organization/member_new.html:12
#: ckan/templates/organization/member_new.html:72
#: ckan/templates/organization/members.html:8
msgid "Add Member"
msgstr "បន្ថែមសមាជិក"

#: ckan/templates/group/member_new.html:19
#: ckan/templates/organization/member_new.html:21
msgid "Existing User"
msgstr ""

#: ckan/templates/group/member_new.html:22
#: ckan/templates/organization/member_new.html:24
msgid "If you wish to add an existing user, search for their username below."
msgstr ""

#: ckan/templates/group/member_new.html:41
#: ckan/templates/organization/member_new.html:43
msgid "or"
msgstr ""

#: ckan/templates/group/member_new.html:47
#: ckan/templates/organization/member_new.html:49
msgid "New User"
msgstr ""

#: ckan/templates/group/member_new.html:50
#: ckan/templates/organization/member_new.html:52
msgid "If you wish to invite a new user, enter their email address."
msgstr ""

#: ckan/templates/group/member_new.html:61
#: ckan/templates/group/members.html:15
#: ckan/templates/organization/member_new.html:63
#: ckan/templates/organization/members.html:20
msgid "Role"
msgstr "តួនាទី"

#: ckan/templates/group/member_new.html:64
#: ckan/templates/group/members.html:31
#: ckan/templates/organization/member_new.html:66
#: ckan/templates/organization/members.html:36
msgid "Are you sure you want to delete this member?"
msgstr ""

#: ckan/templates/group/member_new.html:64
#: ckan/templates/group/members.html:31
#: ckan/templates/group/snippets/group_form.html:37
#: ckan/templates/organization/bulk_process.html:47
#: ckan/templates/organization/member_new.html:66
#: ckan/templates/organization/members.html:36
#: ckan/templates/organization/snippets/organization_form.html:37
#: ckan/templates/package/edit_view.html:19
#: ckan/templates/package/snippets/package_form.html:39
#: ckan/templates/package/snippets/resource_form.html:67
#: ckan/templates/revision/read.html:24
#: ckan/templates/user/edit_user_form.html:45
msgid "Delete"
msgstr "លុបចោល"

#: ckan/templates/group/member_new.html:66
#: ckanext/datastore/templates-bs2/datastore/dictionary.html:26
#: ckanext/datastore/templates/datastore/dictionary.html:20
msgid "Save"
msgstr ""

#: ckan/templates/group/member_new.html:83
#: ckan/templates/organization/member_new.html:85
msgid "What are roles?"
msgstr ""

#: ckan/templates/group/member_new.html:86
msgid ""
" <p><strong>Admin:</strong> Can edit group information, as well as manage "
"organization members.</p> <p><strong>Member:</strong> Can add/remove "
"datasets from groups</p> "
msgstr ""

#: ckan/templates/group/new.html:3 ckan/templates/group/new.html:5
#: ckan/templates/group/new.html:7
msgid "Create a Group"
msgstr ""

#: ckan/templates/group/new_group_form.html:17
msgid "Update Group"
msgstr ""

#: ckan/templates/group/new_group_form.html:19
msgid "Create Group"
msgstr ""

#: ckan/templates/group/read.html:13 ckan/templates/organization/read.html:19
#: ckan/templates/package/search.html:29
#: ckan/templates/snippets/sort_by.html:14
#: ckanext/example_idatasetform/templates/package/search.html:12
msgid "Relevance"
msgstr ""

#: ckan/templates/group/read.html:16
#: ckan/templates/organization/bulk_process.html:99
#: ckan/templates/organization/read.html:22
#: ckan/templates/package/search.html:32
#: ckan/templates/package/snippets/resource_form.html:53
#: ckan/templates/snippets/sort_by.html:17
#: ckanext/example_idatasetform/templates/package/search.html:15
msgid "Last Modified"
msgstr ""

#: ckan/templates/group/read.html:17 ckan/templates/organization/read.html:23
#: ckan/templates/package/search.html:33
#: ckan/templates/snippets/package_item.html:50
#: ckan/templates/snippets/popular.html:3
#: ckan/templates/snippets/sort_by.html:19
#: ckanext/example_idatasetform/templates/package/search.html:18
msgid "Popular"
msgstr ""

#: ckan/templates/group/read.html:19 ckan/templates/organization/read.html:25
#: ckan/templates/snippets/search_form.html:3
msgid "Search datasets..."
msgstr ""

#: ckan/templates/group/snippets/feeds.html:3
msgid "Datasets in group: {group}"
msgstr ""

#: ckan/templates/group/snippets/feeds.html:4
#: ckan/templates/organization/snippets/feeds.html:4
msgid "Recent Revision History"
msgstr "ប្រវត្តិនៃការកែប្រែដែលថ្មី"

#: ckan/templates/group/snippets/group_form.html:10
#: ckan/templates/organization/snippets/organization_form.html:10
#: ckan/templates/package/snippets/resource_form.html:30
msgid "Name"
msgstr ""

#: ckan/templates/group/snippets/group_form.html:10
msgid "My Group"
msgstr ""

#: ckan/templates/group/snippets/group_form.html:19
#: ckan/templates/organization/snippets/organization_form.html:19
#: ckan/templates/package/snippets/package_basic_fields.html:19
#: ckan/templates/package/snippets/resource_form.html:34
#: ckan/templates/package/snippets/view_form.html:9
#: ckanext/datastore/templates-bs2/datastore/dictionary.html:21
#: ckanext/datastore/templates-bs2/package/resource_read.html:21
#: ckanext/datastore/templates/datastore/snippets/dictionary_form.html:24
#: ckanext/datastore/templates/package/resource_read.html:22
msgid "Description"
msgstr ""

#: ckan/templates/group/snippets/group_form.html:19
msgid "A little information about my group..."
msgstr ""

#: ckan/templates/group/snippets/group_form.html:37
msgid "Are you sure you want to delete this Group?"
msgstr ""

#: ckan/templates/group/snippets/group_form.html:40
msgid "Save Group"
msgstr ""

#: ckan/templates/group/snippets/group_item.html:32
#: ckan/templates/organization/snippets/organization_item.html:31
#: ckanext/example_theme_docs/v10_custom_snippet/templates/snippets/example_theme_most_popular_groups.html:23
#: ckanext/example_theme_docs/v11_HTML_and_CSS/templates/snippets/example_theme_most_popular_groups.html:22
msgid "{num} Dataset"
msgid_plural "{num} Datasets"
msgstr[0] ""

#: ckan/templates/group/snippets/group_item.html:34
#: ckan/templates/organization/snippets/organization_item.html:33
#: ckanext/example_theme_docs/v10_custom_snippet/templates/snippets/example_theme_most_popular_groups.html:25
#: ckanext/example_theme_docs/v11_HTML_and_CSS/templates/snippets/example_theme_most_popular_groups.html:24
msgid "0 Datasets"
msgstr ""

#: ckan/templates/group/snippets/group_item.html:38
#: ckan/templates/group/snippets/group_item.html:39
msgid "View {name}"
msgstr ""

#: ckan/templates/group/snippets/group_item.html:43
msgid "Remove dataset from this group"
msgstr ""

#: ckan/templates/group/snippets/helper.html:4
msgid "What are Groups?"
msgstr ""

#: ckan/templates/group/snippets/helper.html:8
msgid ""
" You can use CKAN Groups to create and manage collections of datasets. This "
"could be to catalogue datasets for a particular project or team, or on a "
"particular theme, or as a very simple way to help people find and search "
"your own published datasets. "
msgstr ""

#: ckan/templates/group/snippets/history_revisions.html:10
#: ckan/templates/package/snippets/history_revisions.html:10
msgid "Compare"
msgstr ""

#: ckan/templates/group/snippets/info.html:16
#: ckan/templates/organization/bulk_process.html:72
#: ckan/templates/package/read.html:21
#: ckan/templates/package/snippets/package_basic_fields.html:118
#: ckan/templates/snippets/organization.html:37
#: ckan/templates/snippets/package_item.html:42
msgid "Deleted"
msgstr ""

#: ckan/templates/group/snippets/info.html:24
#: ckan/templates/package/snippets/package_context.html:7
#: ckan/templates/snippets/organization.html:45
msgid "read more"
msgstr ""

#: ckan/templates/group/snippets/revisions_table.html:7
#: ckan/templates/package/snippets/revisions_table.html:7
#: ckan/templates/revision/read.html:5 ckan/templates/revision/read.html:9
#: ckan/templates/revision/read.html:39
#: ckan/templates/revision/snippets/revisions_list.html:4
msgid "Revision"
msgstr "ការកែប្រែ"

#: ckan/templates/group/snippets/revisions_table.html:8
#: ckan/templates/package/snippets/revisions_table.html:8
#: ckan/templates/revision/read.html:53
#: ckan/templates/revision/snippets/revisions_list.html:5
msgid "Timestamp"
msgstr ""

#: ckan/templates/group/snippets/revisions_table.html:9
#: ckan/templates/package/snippets/additional_info.html:25
#: ckan/templates/package/snippets/additional_info.html:30
#: ckan/templates/package/snippets/package_metadata_fields.html:14
#: ckan/templates/package/snippets/revisions_table.html:9
#: ckan/templates/revision/read.html:50
#: ckan/templates/revision/snippets/revisions_list.html:6
msgid "Author"
msgstr ""

#: ckan/templates/group/snippets/revisions_table.html:10
#: ckan/templates/package/snippets/revisions_table.html:10
#: ckan/templates/revision/read.html:56
#: ckan/templates/revision/snippets/revisions_list.html:8
msgid "Log Message"
msgstr ""

#: ckan/templates/home/index.html:4
msgid "Welcome"
msgstr ""

#: ckan/templates/home/snippets/about_text.html:1
msgid ""
" <p>CKAN is the world’s leading open-source data portal platform.</p> "
"<p>CKAN is a complete out-of-the-box software solution that makes data "
"accessible and usable – by providing tools to streamline publishing, "
"sharing, finding and using data (including storage of data and provision of "
"robust data APIs). CKAN is aimed at data publishers (national and regional "
"governments, companies and organizations) wanting to make their data open "
"and available.</p> <p>CKAN is used by governments and user groups worldwide "
"and powers a variety of official and community data portals including "
"portals for local, national and international government, such as the UK’s "
"<a href=\"http://data.gov.uk\">data.gov.uk</a> and the European Union’s <a "
"href=\"http://publicdata.eu/\">publicdata.eu</a>, the Brazilian <a "
"href=\"http://dados.gov.br/\">dados.gov.br</a>, Dutch and Netherland "
"government portals, as well as city and municipal sites in the US, UK, "
"Argentina, Finland and elsewhere.</p> <p>CKAN: <a "
"href=\"http://ckan.org/\">http://ckan.org/</a><br /> CKAN Tour: <a "
"href=\"http://ckan.org/tour/\">http://ckan.org/tour/</a><br /> Features "
"overview: <a "
"href=\"http://ckan.org/features/\">http://ckan.org/features/</a></p> "
msgstr ""

#: ckan/templates/home/snippets/promoted.html:8
msgid "Welcome to CKAN"
msgstr ""

#: ckan/templates/home/snippets/promoted.html:10
msgid ""
"This is a nice introductory paragraph about CKAN or the site in general. We "
"don't have any copy to go here yet but soon we will "
msgstr ""

#: ckan/templates/home/snippets/promoted.html:19
msgid "This is a featured section"
msgstr ""

#: ckan/templates/home/snippets/search.html:2
msgid "E.g. environment"
msgstr ""

#: ckan/templates/home/snippets/search.html:6
msgid "Search data"
msgstr ""

#: ckan/templates/home/snippets/search.html:8
msgid "Search datasets"
msgstr ""

#: ckan/templates/home/snippets/search.html:16
msgid "Popular tags"
msgstr ""

#: ckan/templates/home/snippets/stats.html:5
msgid "{0} statistics"
msgstr ""

#: ckan/templates/home/snippets/stats.html:11
msgid "dataset"
msgstr ""

#: ckan/templates/home/snippets/stats.html:11
msgid "datasets"
msgstr ""

#: ckan/templates/home/snippets/stats.html:17
msgid "organizations"
msgstr ""

#: ckan/templates/home/snippets/stats.html:23
msgid "groups"
msgstr ""

#: ckan/templates/macros/form.html:126
#, python-format
msgid ""
"You can use <a href=\"#markdown\" title=\"Markdown quick reference\" data-"
"target=\"popover\" data-content=\"%(markdown_tooltip)s\" data-"
"html=\"true\">Markdown formatting</a> here"
msgstr ""

#: ckan/templates/macros/form.html:233
msgid "Key"
msgstr ""

#: ckan/templates/macros/form.html:245
#: ckan/templates/package/resource_read.html:167
#: ckan/templates/package/snippets/additional_info.html:7
#: ckan/templates/snippets/additional_info.html:12
msgid "Value"
msgstr ""

#: ckan/templates/macros/form.html:277
msgid "This field is required"
msgstr ""

#: ckan/templates/macros/form.html:277
msgid "Custom"
msgstr ""

#: ckan/templates/macros/form.html:302
msgid "The form contains invalid entries:"
msgstr ""

#: ckan/templates/macros/form.html:407
msgid "Required field"
msgstr ""

#: ckan/templates/macros/form.html:422
msgid "http://example.com/my-image.jpg"
msgstr ""

#: ckan/templates/macros/form.html:423
msgid "Image URL"
msgstr ""

#: ckan/templates/macros/form.html:438
msgid "Clear Upload"
msgstr ""

#: ckan/templates/organization/base_form_page.html:5
msgid "Organization Form"
msgstr ""

#: ckan/templates/organization/bulk_process.html:3
#: ckan/templates/organization/bulk_process.html:11
msgid "Edit datasets"
msgstr ""

#: ckan/templates/organization/bulk_process.html:16
msgid " found for \"{query}\""
msgstr ""

#: ckan/templates/organization/bulk_process.html:18
msgid "Sorry no datasets found for \"{query}\""
msgstr ""

#: ckan/templates/organization/bulk_process.html:37
msgid "Make public"
msgstr ""

#: ckan/templates/organization/bulk_process.html:41
msgid "Make private"
msgstr ""

#: ckan/templates/organization/bulk_process.html:70
#: ckan/templates/package/read.html:18
#: ckan/templates/snippets/package_item.html:40
msgid "Draft"
msgstr ""

#: ckan/templates/organization/bulk_process.html:75
#: ckan/templates/package/read.html:11
#: ckan/templates/package/snippets/package_basic_fields.html:98
#: ckan/templates/snippets/package_item.html:31
#: ckan/templates/snippets/private.html:2
#: ckan/templates/user/read_base.html:82 ckan/templates/user/read_base.html:96
msgid "Private"
msgstr ""

#: ckan/templates/organization/bulk_process.html:88
msgid "This organization has no datasets associated to it"
msgstr ""

#: ckan/templates/organization/confirm_delete.html:11
msgid "Are you sure you want to delete organization - {name}?"
msgstr ""

#: ckan/templates/organization/edit.html:6
#: ckan/templates/organization/snippets/info.html:13
#: ckan/templates/organization/snippets/info.html:16
msgid "Edit Organization"
msgstr ""

<<<<<<< HEAD
#: ckan/templates/admin/index.html:20
#, python-format
msgid ""
"<p>As a sysadmin user you have full control over this CKAN instance. Proceed"
" with care!</p> <p>For guidance on using sysadmin features, see the CKAN  <a"
" href=\"%(docs_url)s\" target=\"_blank\">sysadmin guide</a></p>"
=======
#: ckan/templates/organization/index.html:13
#: ckan/templates/user/dashboard_organizations.html:7
msgid "Add Organization"
>>>>>>> fc1a6656
msgstr ""

#: ckan/templates/organization/index.html:20
msgid "Search organizations..."
msgstr ""

#: ckan/templates/organization/index.html:29
msgid "There are currently no organizations for this site"
msgstr ""

#: ckan/templates/organization/member_new.html:33
#: ckan/templates/user/edit_user_form.html:8
#: ckan/templates/user/logout_first.html:10
#: ckan/templates/user/new_user_form.html:5
#: ckan/templates/user/perform_reset.html:22
#: ckan/templates/user/read_base.html:76
#: ckan/templates/user/snippets/login_form.html:20
msgid "Username"
msgstr "ឈ្មោះអ្នកប្រើប្រាស់"

#: ckan/templates/organization/member_new.html:55
msgid "Email address"
msgstr ""

#: ckan/templates/organization/member_new.html:68
msgid "Update Member"
msgstr ""

#: ckan/templates/organization/member_new.html:88
msgid ""
" <p><strong>Admin:</strong> Can add/edit and delete datasets, as well as "
"manage organization members.</p> <p><strong>Editor:</strong> Can add and "
"edit datasets, but not manage organization members.</p> "
"<p><strong>Member:</strong> Can view the organization's private datasets, "
"but not add new datasets.</p> "
msgstr ""

#: ckan/templates/organization/members.html:14
msgid "{count} member"
msgid_plural "{count} members"
msgstr[0] ""

#: ckan/templates/organization/new.html:3
#: ckan/templates/organization/new.html:5
#: ckan/templates/organization/new.html:7
#: ckan/templates/organization/new.html:12
msgid "Create an Organization"
msgstr ""

#: ckan/templates/organization/new_organization_form.html:17
msgid "Update Organization"
msgstr ""

#: ckan/templates/organization/new_organization_form.html:19
msgid "Create Organization"
msgstr ""

#: ckan/templates/organization/snippets/feeds.html:3
msgid "Datasets in organization: {group}"
msgstr ""

#: ckan/templates/organization/snippets/help.html:4
#: ckan/templates/organization/snippets/helper.html:4
msgid "What are Organizations?"
msgstr ""

#: ckan/templates/organization/snippets/help.html:7
msgid ""
" <p>Organizations act like publishing departments for datasets (for example,"
" the Department of Health). This means that datasets can be published by and"
" belong to a department instead of an individual user.</p> <p>Within "
"organizations, admins can assign roles and authorise its members, giving "
"individual users the right to publish datasets from that particular "
"organisation (e.g. Office of National Statistics).</p> "
msgstr ""

#: ckan/templates/organization/snippets/helper.html:8
msgid ""
" CKAN Organizations are used to create, manage and publish collections of "
"datasets. Users can have different roles within an Organization, depending "
"on their level of authorisation to create, edit and publish. "
msgstr ""

#: ckan/templates/organization/snippets/organization_form.html:10
msgid "My Organization"
msgstr ""

#: ckan/templates/organization/snippets/organization_form.html:19
msgid "A little information about my organization..."
msgstr ""

#: ckan/templates/organization/snippets/organization_form.html:37
msgid ""
"Are you sure you want to delete this Organization? Note*: Deleting cannot be"
" performed while public or private datasets belong to this organization."
msgstr ""

#: ckan/templates/organization/snippets/organization_form.html:40
msgid "Save Organization"
msgstr ""

#: ckan/templates/organization/snippets/organization_item.html:42
#: ckan/templates/organization/snippets/organization_item.html:43
msgid "View {organization_name}"
msgstr ""

#: ckan/templates/package/base.html:23 ckan/templates/package/new.html:9
#: ckan/templates/package/snippets/new_package_breadcrumb.html:2
msgid "Create Dataset"
msgstr ""

#: ckan/templates/package/base_form_page.html:22
msgid "What are datasets?"
msgstr ""

#: ckan/templates/package/base_form_page.html:25
msgid ""
" A CKAN Dataset is a collection of data resources (such as files), together "
"with a description and other information, at a fixed URL. Datasets are what "
"users see when searching for data. "
msgstr ""

#: ckan/templates/package/confirm_delete.html:12
msgid "Are you sure you want to delete dataset - {name}?"
msgstr ""

#: ckan/templates/package/confirm_delete_resource.html:11
msgid "Are you sure you want to delete resource - {name}?"
msgstr ""

#: ckan/templates/package/edit_base.html:16
msgid "View dataset"
msgstr ""

#: ckan/templates/package/edit_base.html:20
msgid "Edit metadata"
msgstr ""

#: ckan/templates/package/edit_view.html:3
#: ckan/templates/package/edit_view.html:4
#: ckan/templates/package/edit_view.html:8
#: ckan/templates/package/edit_view.html:12
msgid "Edit view"
msgstr ""

#: ckan/templates/package/edit_view.html:20
#: ckan/templates/package/new_view.html:28
#: ckan/templates/package/snippets/resource_item.html:32
msgid "Preview"
msgstr "មើលជាមុន"

#: ckan/templates/package/edit_view.html:21
msgid "Update"
msgstr ""

#: ckan/templates/package/group_list.html:14
msgid "Associate this group with this dataset"
msgstr ""

#: ckan/templates/package/group_list.html:14
msgid "Add to group"
msgstr ""

#: ckan/templates/package/group_list.html:23
msgid "There are no groups associated with this dataset"
msgstr ""

#: ckan/templates/package/new_package_form.html:15
msgid "Update Dataset"
msgstr ""

#: ckan/templates/package/new_resource.html:5
msgid "Add data to the dataset"
msgstr ""

#: ckan/templates/package/new_resource.html:11
#: ckan/templates/package/new_resource_not_draft.html:8
msgid "Add New Resource"
msgstr ""

#: ckan/templates/package/new_resource_not_draft.html:3
#: ckan/templates/package/new_resource_not_draft.html:4
msgid "Add resource"
msgstr ""

#: ckan/templates/package/new_resource_not_draft.html:16
msgid "New resource"
msgstr ""

#: ckan/templates/package/new_view.html:3
#: ckan/templates/package/new_view.html:4
#: ckan/templates/package/new_view.html:8
#: ckan/templates/package/new_view.html:12
msgid "Add view"
msgstr ""

#: ckan/templates/package/new_view.html:19
msgid ""
" Data Explorer views may be slow and unreliable unless the DataStore "
"extension is enabled. For more information, please see the <a "
"href='http://docs.ckan.org/en/latest/maintaining/data-viewer.html#viewing-"
"structured-data-the-data-explorer' target='_blank'>Data Explorer "
"documentation</a>. "
msgstr ""

#: ckan/templates/package/new_view.html:29
#: ckan/templates/package/snippets/resource_form.html:83
msgid "Add"
msgstr "បន្ថែម"

#: ckan/templates/package/read_base.html:32
#, python-format
msgid ""
"This is an old revision of this dataset, as edited at %(timestamp)s. It may "
"differ significantly from the <a href=\"%(url)s\">current revision</a>."
msgstr ""

#: ckan/templates/package/resource_edit_base.html:17
msgid "All resources"
msgstr ""

#: ckan/templates/package/resource_edit_base.html:19
msgid "View resource"
msgstr ""

#: ckan/templates/package/resource_edit_base.html:24
#: ckan/templates/package/resource_edit_base.html:30
msgid "Edit resource"
msgstr ""

#: ckan/templates/package/resource_edit_base.html:26
msgid "Views"
msgstr ""

#: ckan/templates/package/resource_read.html:40
msgid "API Endpoint"
msgstr ""

#: ckan/templates/package/resource_read.html:42
#: ckan/templates/package/snippets/resource_item.html:47
msgid "Go to resource"
msgstr ""

#: ckan/templates/package/resource_read.html:44
#: ckan/templates/package/snippets/resource_item.html:44
msgid "Download"
msgstr ""

#: ckan/templates/package/resource_read.html:76
#: ckan/templates/package/resource_read.html:78
msgid "URL:"
msgstr ""

#: ckan/templates/package/resource_read.html:86
msgid "From the dataset abstract"
msgstr ""

#: ckan/templates/package/resource_read.html:88
#, python-format
msgid "Source: <a href=\"%(url)s\">%(dataset)s</a>"
msgstr ""

#: ckan/templates/package/resource_read.html:127
msgid "There are no views created for this resource yet."
msgstr ""

#: ckan/templates/package/resource_read.html:131
msgid "Not seeing the views you were expecting?"
msgstr ""

#: ckan/templates/package/resource_read.html:136
msgid "Here are some reasons you may not be seeing expected views:"
msgstr ""

#: ckan/templates/package/resource_read.html:138
msgid "No view has been created that is suitable for this resource"
msgstr ""

#: ckan/templates/package/resource_read.html:139
msgid "The site administrators may not have enabled the relevant view plugins"
msgstr ""

#: ckan/templates/package/resource_read.html:140
msgid ""
"If a view requires the DataStore, the DataStore plugin may not be enabled, "
"or the data may not have been pushed to the DataStore, or the DataStore "
"hasn't finished processing the data yet"
msgstr ""

#: ckan/templates/package/resource_read.html:162
msgid "Additional Information"
msgstr ""

#: ckan/templates/package/resource_read.html:166
#: ckan/templates/package/snippets/additional_info.html:6
#: ckan/templates/revision/diff.html:43
#: ckan/templates/snippets/additional_info.html:11
msgid "Field"
msgstr ""

#: ckan/templates/package/resource_read.html:172
msgid "Data last updated"
msgstr ""

<<<<<<< HEAD
#: ckan/templates/group/snippets/helper.html:8
msgid ""
"You can use CKAN Groups to create and manage collections of datasets. This "
"could be to catalogue datasets for a particular project or team, or on a "
"particular theme, or as a very simple way to help people find and search "
"your own published datasets."
=======
#: ckan/templates/package/resource_read.html:173
#: ckan/templates/package/resource_read.html:177
#: ckan/templates/package/resource_read.html:181
#: ckan/templates/package/resource_read.html:185
msgid "unknown"
>>>>>>> fc1a6656
msgstr ""

#: ckan/templates/package/resource_read.html:176
msgid "Metadata last updated"
msgstr ""

#: ckan/templates/package/resource_read.html:180
#: ckan/templates/package/snippets/additional_info.html:70
msgid "Created"
msgstr ""

#: ckan/templates/package/resource_read.html:184
#: ckan/templates/package/snippets/resource_form.html:39
#: ckan/templates/package/snippets/resource_info.html:16
msgid "Format"
msgstr ""

#: ckan/templates/package/resource_read.html:188
#: ckan/templates/package/snippets/package_basic_fields.html:30
#: ckan/templates/snippets/license.html:21
msgid "License"
msgstr "អាជ្ញាប័ណ្ឌ"

#: ckan/templates/package/resource_views.html:10
msgid "New view"
msgstr ""

#: ckan/templates/package/resource_views.html:27
msgid "This resource has no views"
msgstr ""

#: ckan/templates/package/resources.html:8
msgid "Add new resource"
msgstr ""

#: ckan/templates/package/resources.html:20
#: ckan/templates/package/snippets/resources_list.html:26
#, python-format
msgid ""
" <p class=\"empty\">This dataset has no data, <a href=\"%(url)s\">why not "
"add some?</a></p> "
msgstr ""

<<<<<<< HEAD
#: ckan/templates/home/snippets/about_text.html:1
msgid ""
"<p>CKAN is the world’s leading open-source data portal platform.</p> <p>CKAN"
" is a complete out-of-the-box software solution that makes data accessible "
"and usable – by providing tools to streamline publishing, sharing, finding "
"and using data (including storage of data and provision of robust data "
"APIs). CKAN is aimed at data publishers (national and regional governments, "
"companies and organizations) wanting to make their data open and "
"available.</p> <p>CKAN is used by governments and user groups worldwide and "
"powers a variety of official and community data portals including portals "
"for local, national and international government, such as the UK’s <a "
"href=\"http://data.gov.uk\">data.gov.uk</a> and the European Union’s <a "
"href=\"http://publicdata.eu/\">publicdata.eu</a>, the Brazilian <a "
"href=\"http://dados.gov.br/\">dados.gov.br</a>, Dutch and Netherland "
"government portals, as well as city and municipal sites in the US, UK, "
"Argentina, Finland and elsewhere.</p> <p>CKAN: <a "
"href=\"http://ckan.org/\">http://ckan.org/</a><br /> CKAN Tour: <a "
"href=\"http://ckan.org/tour/\">http://ckan.org/tour/</a><br /> Features "
"overview: <a "
"href=\"http://ckan.org/features/\">http://ckan.org/features/</a></p>"
=======
#: ckan/templates/package/search.html:52
msgid "API"
msgstr "API"

#: ckan/templates/package/search.html:53
msgid "API Docs"
>>>>>>> fc1a6656
msgstr ""

#: ckan/templates/package/search.html:55
msgid "full {format} dump"
msgstr ""

#: ckan/templates/package/search.html:56
#, python-format
msgid ""
<<<<<<< HEAD
"This is a nice introductory paragraph about CKAN or the site in general. We "
"don't have any copy to go here yet but soon we will"
=======
" You can also access this registry using the %(api_link)s (see "
"%(api_doc_link)s) or download a %(dump_link)s. "
>>>>>>> fc1a6656
msgstr ""

#: ckan/templates/package/search.html:60
#, python-format
msgid ""
" You can also access this registry using the %(api_link)s (see "
"%(api_doc_link)s). "
msgstr ""

#: ckan/templates/package/view_edit_base.html:9
msgid "All views"
msgstr ""

#: ckan/templates/package/view_edit_base.html:12
msgid "View view"
msgstr ""

#: ckan/templates/package/view_edit_base.html:37
msgid "View preview"
msgstr ""

#: ckan/templates/package/snippets/additional_info.html:2
#: ckan/templates/snippets/additional_info.html:7
msgid "Additional Info"
msgstr ""

#: ckan/templates/package/snippets/additional_info.html:14
#: ckan/templates/package/snippets/package_metadata_fields.html:6
msgid "Source"
msgstr ""

#: ckan/templates/package/snippets/additional_info.html:37
#: ckan/templates/package/snippets/additional_info.html:42
#: ckan/templates/package/snippets/package_metadata_fields.html:20
msgid "Maintainer"
msgstr ""

#: ckan/templates/package/snippets/additional_info.html:49
#: ckan/templates/package/snippets/package_metadata_fields.html:10
msgid "Version"
msgstr ""

#: ckan/templates/package/snippets/additional_info.html:56
#: ckan/templates/package/snippets/package_basic_fields.html:114
#: ckan/templates/user/read_base.html:91
msgid "State"
msgstr ""

#: ckan/templates/package/snippets/additional_info.html:62
msgid "Last Updated"
msgstr ""

#: ckan/templates/package/snippets/cannot_create_package.html:10
msgid "Before you can create a dataset you need to create an organization."
msgstr ""

#: ckan/templates/package/snippets/cannot_create_package.html:13
msgid "Create a new organization"
msgstr ""

#: ckan/templates/package/snippets/cannot_create_package.html:18
msgid "There are no organizations to which you can assign this dataset."
msgstr ""

#: ckan/templates/package/snippets/cannot_create_package.html:19
msgid ""
"Ask a system administrator to create an organization before you can "
"continue."
msgstr ""

#: ckan/templates/package/snippets/package_basic_fields.html:4
#: ckan/templates/package/snippets/view_form.html:8
msgid "Title"
msgstr ""

#: ckan/templates/package/snippets/package_basic_fields.html:4
msgid "eg. A descriptive title"
msgstr ""

#: ckan/templates/package/snippets/package_basic_fields.html:13
msgid "eg. my-dataset"
msgstr ""

#: ckan/templates/package/snippets/package_basic_fields.html:19
msgid "eg. Some useful notes about the data"
msgstr ""

#: ckan/templates/package/snippets/package_basic_fields.html:24
msgid "eg. economy, mental health, government"
msgstr ""

#: ckan/templates/package/snippets/package_basic_fields.html:45
msgid ""
" License definitions and additional information can be found at <a "
"href=\"http://opendefinition.org/licenses/\">opendefinition.org</a> "
msgstr ""

#: ckan/templates/package/snippets/package_basic_fields.html:76
#: ckan/templates/snippets/organization.html:23
msgid "Organization"
msgstr ""

#: ckan/templates/package/snippets/package_basic_fields.html:80
msgid "No organization"
msgstr ""

#: ckan/templates/package/snippets/package_basic_fields.html:95
msgid "Visibility"
msgstr ""

#: ckan/templates/package/snippets/package_basic_fields.html:98
msgid "Public"
msgstr ""

#: ckan/templates/package/snippets/package_basic_fields.html:117
msgid "Active"
msgstr ""

#: ckan/templates/package/snippets/package_form.html:28
msgid ""
"The <i>data license</i> you select above only applies to the contents of any"
" resource files that you add to this dataset. By submitting this form, you "
"agree to release the <i>metadata</i> values that you enter into the form "
"under the <a href=\"http://opendatacommons.org/licenses/odbl/1-0/\">Open "
"Database License</a>."
msgstr ""

#: ckan/templates/package/snippets/package_form.html:39
msgid "Are you sure you want to delete this dataset?"
msgstr ""

#: ckan/templates/package/snippets/package_form.html:43
msgid "Next: Add Data"
msgstr ""

#: ckan/templates/package/snippets/package_metadata_fields.html:6
msgid "http://example.com/dataset.json"
msgstr ""

#: ckan/templates/package/snippets/package_metadata_fields.html:10
msgid "1.0"
msgstr ""

#: ckan/templates/package/snippets/package_metadata_fields.html:14
#: ckan/templates/package/snippets/package_metadata_fields.html:20
#: ckan/templates/user/new_user_form.html:6
msgid "Joe Bloggs"
msgstr ""

#: ckan/templates/package/snippets/package_metadata_fields.html:16
msgid "Author Email"
msgstr ""

#: ckan/templates/package/snippets/package_metadata_fields.html:16
#: ckan/templates/package/snippets/package_metadata_fields.html:22
#: ckan/templates/user/new_user_form.html:7
msgid "joe@example.com"
msgstr ""

#: ckan/templates/package/snippets/package_metadata_fields.html:22
msgid "Maintainer Email"
msgstr ""

#: ckan/templates/package/snippets/resource_edit_form.html:12
msgid "Update Resource"
msgstr ""

#: ckan/templates/package/snippets/resource_form.html:26
msgid "Data"
msgstr ""

#: ckan/templates/package/snippets/resource_form.html:26
msgid "http://example.com/external-data.csv"
msgstr ""

#: ckan/templates/package/snippets/resource_form.html:30
msgid "eg. January 2011 Gold Prices"
msgstr ""

#: ckan/templates/package/snippets/resource_form.html:34
msgid "Some useful notes about the data"
msgstr ""

#: ckan/templates/package/snippets/resource_form.html:39
msgid "eg. CSV, XML or JSON"
msgstr ""

#: ckan/templates/package/snippets/resource_form.html:42
msgid "This will be guessed automatically. Leave blank if you wish"
msgstr ""

#: ckan/templates/package/snippets/resource_form.html:53
msgid "eg. 2012-06-05"
msgstr ""

#: ckan/templates/package/snippets/resource_form.html:55
msgid "File Size"
msgstr ""

#: ckan/templates/package/snippets/resource_form.html:55
msgid "eg. 1024"
msgstr ""

#: ckan/templates/package/snippets/resource_form.html:57
#: ckan/templates/package/snippets/resource_form.html:59
msgid "MIME Type"
msgstr ""

<<<<<<< HEAD
#: ckan/templates/organization/snippets/help.html:7
msgid ""
"<p>Organizations act like publishing departments for datasets (for example, "
"the Department of Health). This means that datasets can be published by and "
"belong to a department instead of an individual user.</p> <p>Within "
"organizations, admins can assign roles and authorise its members, giving "
"individual users the right to publish datasets from that particular "
"organisation (e.g. Office of National Statistics).</p>"
msgstr ""

#: ckan/templates/organization/snippets/helper.html:8
msgid ""
"CKAN Organizations are used to create, manage and publish collections of "
"datasets. Users can have different roles within an Organization, depending "
"on their level of authorisation to create, edit and publish."
=======
#: ckan/templates/package/snippets/resource_form.html:57
#: ckan/templates/package/snippets/resource_form.html:59
msgid "eg. application/json"
msgstr ""

#: ckan/templates/package/snippets/resource_form.html:67
msgid "Are you sure you want to delete this resource?"
>>>>>>> fc1a6656
msgstr ""

#: ckan/templates/package/snippets/resource_form.html:73
msgid "Previous"
msgstr ""

#: ckan/templates/package/snippets/resource_form.html:76
msgid "Save & add another"
msgstr ""

#: ckan/templates/package/snippets/resource_form.html:79
msgid "Finish"
msgstr ""

#: ckan/templates/package/snippets/resource_help.html:2
msgid "What's a resource?"
msgstr ""

#: ckan/templates/package/snippets/resource_help.html:4
msgid "A resource can be any file or link to a file containing useful data."
msgstr ""

#: ckan/templates/package/snippets/resource_item.html:23
msgid "Explore"
msgstr ""

#: ckan/templates/package/snippets/resource_item.html:35
msgid "More information"
msgstr ""

#: ckan/templates/package/snippets/resource_view.html:10
msgid "Fullscreen"
msgstr ""

#: ckan/templates/package/snippets/resource_view.html:18
msgid "Embed"
msgstr ""

#: ckan/templates/package/snippets/resource_view.html:32
msgid "This resource view is not available at the moment."
msgstr ""

#: ckan/templates/package/snippets/resource_view.html:74
msgid "Embed resource view"
msgstr ""

#: ckan/templates/package/snippets/resource_view.html:77
msgid ""
"You can copy and paste the embed code into a CMS or blog software that "
"supports raw HTML"
msgstr ""

#: ckan/templates/package/snippets/resource_view.html:80
msgid "Width"
msgstr ""

#: ckan/templates/package/snippets/resource_view.html:83
msgid "Height"
msgstr ""

#: ckan/templates/package/snippets/resource_view.html:86
msgid "Code"
msgstr ""

#: ckan/templates/package/snippets/resource_views_list.html:8
msgid "Resource Preview"
msgstr ""

#: ckan/templates/package/snippets/resources_list.html:13
msgid "Data and Resources"
msgstr "ទិន្នន័យ និងធនធាន"

#: ckan/templates/package/snippets/resources_list.html:30
msgid "This dataset has no data"
msgstr ""

#: ckan/templates/package/snippets/revisions_table.html:24
#, python-format
msgid "Read dataset as of %s"
msgstr ""

#: ckan/templates/package/snippets/stages.html:23
#: ckan/templates/package/snippets/stages.html:25
msgid "Create dataset"
msgstr ""

#: ckan/templates/package/snippets/stages.html:30
#: ckan/templates/package/snippets/stages.html:34
#: ckan/templates/package/snippets/stages.html:36
msgid "Add data"
msgstr "បន្ថែមទិន្នន័យ"

#: ckan/templates/package/snippets/view_form.html:8
msgid "eg. My View"
msgstr ""

#: ckan/templates/package/snippets/view_form.html:9
msgid "eg. Information about my view"
msgstr ""

#: ckan/templates/package/snippets/view_form_filters.html:28
msgid "Remove Filter"
msgstr ""

#: ckan/templates/package/snippets/view_form_filters.html:46
#: ckanext/reclineview/theme/public/recline_view.js:219
#: ckanext/reclineview/theme/public/recline_view.min.js:14
msgid "Filters"
msgstr ""

#: ckan/templates/package/snippets/view_help.html:2
msgid "What's a view?"
msgstr ""

#: ckan/templates/package/snippets/view_help.html:4
msgid "A view is a representation of the data held against a resource"
msgstr ""

<<<<<<< HEAD
#: ckan/templates/package/new_view.html:19
msgid ""
"Data Explorer views may be slow and unreliable unless the DataStore "
"extension is enabled. For more information, please see the <a "
"href='http://docs.ckan.org/en/latest/maintaining/data-viewer.html#viewing-"
"structured-data-the-data-explorer' target='_blank'>Data Explorer "
"documentation</a>."
=======
#: ckan/templates/revision/diff.html:6
msgid "Differences"
>>>>>>> fc1a6656
msgstr ""

#: ckan/templates/revision/diff.html:13 ckan/templates/revision/diff.html:18
#: ckan/templates/revision/diff.html:23
msgid "Revision Differences"
msgstr " ភាពខុសគ្នានៃការកែប្រែ"

#: ckan/templates/revision/diff.html:44
msgid "Difference"
msgstr ""

#: ckan/templates/revision/diff.html:54
msgid "No Differences"
msgstr ""

#: ckan/templates/revision/list.html:3 ckan/templates/revision/list.html:6
#: ckan/templates/revision/list.html:10
msgid "Revision History"
msgstr "ប្រវត្តិនៃការកែប្រែ"

#: ckan/templates/revision/list.html:6 ckan/templates/revision/read.html:8
msgid "Revisions"
msgstr "ការកែប្រែ"

#: ckan/templates/revision/read.html:30
msgid "Undelete"
msgstr ""

#: ckan/templates/revision/read.html:64
msgid "Changes"
msgstr ""

#: ckan/templates/revision/read.html:74
msgid "Datasets' Tags"
msgstr ""

#: ckan/templates/revision/snippets/revisions_list.html:7
msgid "Entity"
msgstr ""

#: ckan/templates/snippets/activity_item.html:3
msgid "New activity item"
msgstr ""

#: ckan/templates/snippets/add_dataset.html:6
msgid "Add Dataset"
msgstr ""

#: ckan/templates/snippets/datapusher_status.html:8
msgid "Datapusher status: {status}."
msgstr ""

#: ckan/templates/snippets/disqus_trackback.html:2
msgid "Trackback URL"
msgstr ""

#: ckan/templates/snippets/facet_list.html:82
msgid "Show More {facet_type}"
msgstr ""

#: ckan/templates/snippets/facet_list.html:85
msgid "Show Only Popular {facet_type}"
msgstr ""

#: ckan/templates/snippets/facet_list.html:89
msgid "There are no {facet_type} that match this search"
msgstr ""

#: ckan/templates/snippets/home_breadcrumb_item.html:2
msgid "Home"
msgstr "ទំព័រដើម"

#: ckan/templates/snippets/language_selector.html:3
msgid "Language"
msgstr "ភាសា"

#: ckan/templates/snippets/language_selector.html:11
#: ckan/templates/snippets/search_form.html:42
#: ckan/templates/snippets/simple_search.html:15
#: ckan/templates/snippets/sort_by.html:22
msgid "Go"
msgstr "ទៅ"

#: ckan/templates/snippets/license.html:14
msgid "No License Provided"
msgstr ""

#: ckan/templates/snippets/license.html:28
msgid "This dataset satisfies the Open Definition."
msgstr ""

#: ckan/templates/snippets/organization.html:48
msgid "There is no description for this organization"
msgstr ""

#: ckan/templates/snippets/package_item.html:57
msgid "This dataset has no description"
msgstr ""

#: ckan/templates/snippets/search_form.html:33
#: ckan/templates/snippets/simple_search.html:8
#: ckan/templates/snippets/sort_by.html:12
msgid "Order by"
msgstr ""

#: ckan/templates/snippets/search_form.html:74
msgid "Filter Results"
msgstr ""

#: ckan/templates/snippets/search_form.html:81
msgid " <p class=\"extra\">Please try another search.</p> "
msgstr ""

#: ckan/templates/snippets/search_form.html:87
msgid ""
" <p id=\"search-error\"><strong>There was an error while searching.</strong>"
" Please try again.</p> "
msgstr ""

#: ckan/templates/snippets/search_result_text.html:15
msgid "{number} dataset found for \"{query}\""
msgid_plural "{number} datasets found for \"{query}\""
msgstr[0] ""

#: ckan/templates/snippets/search_result_text.html:16
msgid "No datasets found for \"{query}\""
msgstr ""

#: ckan/templates/snippets/search_result_text.html:17
msgid "{number} dataset found"
msgid_plural "{number} datasets found"
msgstr[0] ""

#: ckan/templates/snippets/search_result_text.html:18
msgid "No datasets found"
msgstr ""

#: ckan/templates/snippets/search_result_text.html:21
msgid "{number} group found for \"{query}\""
msgid_plural "{number} groups found for \"{query}\""
msgstr[0] ""

#: ckan/templates/snippets/search_result_text.html:22
msgid "No groups found for \"{query}\""
msgstr ""

#: ckan/templates/snippets/search_result_text.html:23
msgid "{number} group found"
msgid_plural "{number} groups found"
msgstr[0] ""

#: ckan/templates/snippets/search_result_text.html:24
msgid "No groups found"
msgstr ""

#: ckan/templates/snippets/search_result_text.html:27
msgid "{number} organization found for \"{query}\""
msgid_plural "{number} organizations found for \"{query}\""
msgstr[0] ""

#: ckan/templates/snippets/search_result_text.html:28
msgid "No organizations found for \"{query}\""
msgstr ""

#: ckan/templates/snippets/search_result_text.html:29
msgid "{number} organization found"
msgid_plural "{number} organizations found"
msgstr[0] ""

#: ckan/templates/snippets/search_result_text.html:30
msgid "No organizations found"
msgstr ""

#: ckan/templates/snippets/social.html:5
msgid "Social"
msgstr ""

#: ckan/templates/snippets/subscribe.html:2
msgid "Subscribe"
msgstr ""

#: ckan/templates/snippets/subscribe.html:4
#: ckan/templates/user/edit_user_form.html:12
#: ckan/templates/user/new_user_form.html:7
#: ckan/templates/user/read_base.html:82
msgid "Email"
msgstr "អ៉ីម៉ែល"

#: ckan/templates/snippets/subscribe.html:5
msgid "RSS"
msgstr ""

#: ckan/templates/snippets/context/user.html:23
#: ckan/templates/user/read_base.html:57
msgid "Edits"
msgstr ""

#: ckan/templates/tag/index.html:33 ckan/templates/tag/index.html:34
msgid "Search Tags"
msgstr ""

#: ckan/templates/user/dashboard.html:19 ckan/templates/user/dashboard.html:37
msgid "News feed"
msgstr ""

#: ckan/templates/user/dashboard.html:20
#: ckan/templates/user/dashboard_datasets.html:12
msgid "My Datasets"
msgstr ""

#: ckan/templates/user/dashboard.html:21
#: ckan/templates/user/dashboard_organizations.html:12
msgid "My Organizations"
msgstr ""

#: ckan/templates/user/dashboard.html:22
#: ckan/templates/user/dashboard_groups.html:12
msgid "My Groups"
msgstr ""

#: ckan/templates/user/dashboard.html:39
msgid "Activity from items that I'm following"
msgstr ""

#: ckan/templates/user/dashboard_datasets.html:17
#: ckan/templates/user/read.html:20
msgid "You haven't created any datasets."
msgstr ""

#: ckan/templates/user/dashboard_datasets.html:19
#: ckan/templates/user/dashboard_groups.html:22
#: ckan/templates/user/dashboard_organizations.html:23
#: ckan/templates/user/read.html:22
msgid "Create one now?"
msgstr ""

#: ckan/templates/user/dashboard_groups.html:20
msgid "You are not a member of any groups."
msgstr ""

#: ckan/templates/user/dashboard_organizations.html:21
msgid "You are not a member of any organizations."
msgstr ""

#: ckan/templates/user/edit.html:6 ckan/templates/user/edit_base.html:3
#: ckan/templates/user/list.html:6 ckan/templates/user/list.html:13
#: ckan/templates/user/read_base.html:5 ckan/templates/user/read_base.html:8
#: ckan/templates/user/snippets/user_search.html:2
msgid "Users"
msgstr ""

#: ckan/templates/user/edit.html:17
msgid "Account Info"
msgstr ""

#: ckan/templates/user/edit.html:19
msgid ""
" Your profile lets other CKAN users know about who you are and what you do. "
msgstr ""

#: ckan/templates/user/edit_user_form.html:7
msgid "Change details"
msgstr ""

#: ckan/templates/user/edit_user_form.html:10
msgid "Full name"
msgstr "ឈ្មោះពេញ"

#: ckan/templates/user/edit_user_form.html:10
msgid "eg. Joe Bloggs"
msgstr ""

#: ckan/templates/user/edit_user_form.html:12
msgid "eg. joe@example.com"
msgstr ""

<<<<<<< HEAD
#: ckan/templates/package/snippets/package_basic_fields.html:41
msgid ""
"License definitions and additional information can be found at <a "
"href=\"http://opendefinition.org/licenses/\">opendefinition.org</a>"
=======
#: ckan/templates/user/edit_user_form.html:14
msgid "A little information about yourself"
>>>>>>> fc1a6656
msgstr ""

#: ckan/templates/user/edit_user_form.html:17
msgid "Subscribe to notification emails"
msgstr ""

#: ckan/templates/user/edit_user_form.html:26
msgid "Change password"
msgstr "លាស់ប្តូរពាក្យសម្ងាត់"

#: ckan/templates/user/edit_user_form.html:29
msgid "Sysadmin Password"
msgstr ""

#: ckan/templates/user/edit_user_form.html:37
#: ckan/templates/user/logout_first.html:11
#: ckan/templates/user/new_user_form.html:8
#: ckan/templates/user/perform_reset.html:25
#: ckan/templates/user/snippets/login_form.html:22
msgid "Password"
msgstr "ពាក្យសម្ងាត់"

#: ckan/templates/user/edit_user_form.html:39
msgid "Confirm Password"
msgstr "បញ្ជាក់ពាក្យសម្ងាត់"

#: ckan/templates/user/edit_user_form.html:45
msgid "Are you sure you want to delete this User?"
msgstr ""

#: ckan/templates/user/edit_user_form.html:50
msgid "Are you sure you want to regenerate the API key?"
msgstr ""

#: ckan/templates/user/edit_user_form.html:50
msgid "Regenerate API Key"
msgstr ""

#: ckan/templates/user/edit_user_form.html:54
msgid "Update Profile"
msgstr ""

#: ckan/templates/user/list.html:3
#: ckan/templates/user/snippets/user_search.html:11
msgid "All Users"
msgstr ""

#: ckan/templates/user/login.html:3 ckan/templates/user/login.html:6
#: ckan/templates/user/login.html:12
#: ckan/templates/user/snippets/login_form.html:28
msgid "Login"
msgstr "កត់ត្រា​ចូល"

#: ckan/templates/user/login.html:25
msgid "Need an Account?"
msgstr ""

#: ckan/templates/user/login.html:27
msgid "Then sign right up, it only takes a minute."
msgstr ""

#: ckan/templates/user/login.html:30
msgid "Create an Account"
msgstr ""

#: ckan/templates/user/login.html:42
msgid "Forgotten your password?"
msgstr "ភ្លេចពាក្យសម្ងាត់របស់អ្នក?"

#: ckan/templates/user/login.html:44
msgid "No problem, use our password recovery form to reset it."
msgstr ""
"គ្មានបញ្ហាទេ, "
"សូមប្រើប្រាស់ទម្រង់បែបបទទាញយកពាក្យសម្ងាត់របស់យើងដើម្បីកំណត់ឡើងវិញ។"

#: ckan/templates/user/login.html:47
msgid "Forgot your password?"
msgstr "ភ្លេច​ពាក្យសម្ងាត់​របស់​អ្នក?"

#: ckan/templates/user/logout.html:3 ckan/templates/user/logout.html:9
msgid "Logged Out"
msgstr ""

#: ckan/templates/user/logout.html:11
msgid "You are now logged out."
msgstr ""

#: ckan/templates/user/logout_first.html:9
msgid "You're already logged in as {user}."
msgstr ""

#: ckan/templates/user/logout_first.html:9
msgid "Logout"
msgstr ""

#: ckan/templates/user/logout_first.html:12
#: ckan/templates/user/snippets/login_form.html:24
msgid "Remember me"
msgstr "ចងចាំខ្ញំុ"

#: ckan/templates/user/logout_first.html:20
msgid "You're already logged in"
msgstr ""

#: ckan/templates/user/logout_first.html:22
msgid "You need to log out before you can log in with another account."
msgstr ""

#: ckan/templates/user/logout_first.html:23
msgid "Log out now"
msgstr ""

#: ckan/templates/user/new.html:6
msgid "Registration"
msgstr ""

#: ckan/templates/user/new.html:14
msgid "Register for an Account"
msgstr "ចុះឈ្មោះសំរាប់គណនីមួយ"

#: ckan/templates/user/new.html:26
msgid "Why Sign Up?"
msgstr ""

#: ckan/templates/user/new.html:28
msgid "Create datasets, groups and other exciting things"
msgstr ""

#: ckan/templates/user/new_user_form.html:5
msgid "username"
msgstr ""

#: ckan/templates/user/new_user_form.html:6
msgid "Full Name"
msgstr ""

#: ckan/templates/user/new_user_form.html:19
msgid "Create Account"
msgstr ""

#: ckan/templates/user/perform_reset.html:4
#: ckan/templates/user/perform_reset.html:15
msgid "Reset Your Password"
msgstr "កំណត់ពាក្យសម្ងាត់របស់អ្នកជាថ្មីម្តងទៀត"

#: ckan/templates/user/perform_reset.html:7
#: ckan/templates/user/request_reset.html:6
msgid "Password Reset"
msgstr "កំណត់ពាក្យសម្ងាត់ជាថ្មីម្តងទៀត"

#: ckan/templates/user/perform_reset.html:21
msgid "You can also change username. It can not be modified later."
msgstr ""

#: ckan/templates/user/perform_reset.html:29
msgid "Update Password"
msgstr "ធ្វើបច្ចុប្បន្នភាពពាក្យសម្ងាត់"

#: ckan/templates/user/perform_reset.html:43
#: ckan/templates/user/request_reset.html:36
msgid "How does this work?"
msgstr ""

#: ckan/templates/user/perform_reset.html:45
msgid "Simply enter a new password and we'll update your account"
msgstr ""
"គ្រាន់តែបញ្ចូលពាក្យសម្ងាត់ថ្មី ហើយយើងនឹងធ្វើបច្ចុប្បន្នភាពគណនីរបស់អ្នក"

#: ckan/templates/user/read.html:27
msgid "User hasn't created any datasets."
msgstr ""

#: ckan/templates/user/read_base.html:39
msgid "You have not provided a biography."
msgstr ""

#: ckan/templates/user/read_base.html:41
msgid "This user has no biography."
msgstr ""

#: ckan/templates/user/read_base.html:73
msgid "Open ID"
msgstr ""

#: ckan/templates/user/read_base.html:82 ckan/templates/user/read_base.html:96
msgid "This means only you can see this"
msgstr ""

#: ckan/templates/user/read_base.html:87
msgid "Member Since"
msgstr ""

#: ckan/templates/user/read_base.html:96
msgid "API Key"
msgstr ""

#: ckan/templates/user/request_reset.html:3
#: ckan/templates/user/request_reset.html:13
msgid "Reset your password"
msgstr "កំណត់ពាក្យសម្ងាត់របស់អ្នកជាថ្មីម្តងទៀត"

#: ckan/templates/user/request_reset.html:17
msgid "Email or username"
msgstr ""

#: ckan/templates/user/request_reset.html:22
msgid "Request Reset"
msgstr ""

#: ckan/templates/user/request_reset.html:38
msgid ""
"Enter your email address or username into the box and we will send you an "
"email with a link to enter a new password. "
msgstr ""

#: ckan/templates/user/snippets/followee_dropdown.html:15
#: ckan/templates/user/snippets/followee_dropdown.html:16
msgid "Activity from:"
msgstr ""

#: ckan/templates/user/snippets/followee_dropdown.html:23
msgid "Search list..."
msgstr ""

#: ckan/templates/user/snippets/followee_dropdown.html:44
msgid "You are not following anything"
msgstr ""

#: ckan/templates/user/snippets/followers.html:9
msgid "No followers"
msgstr ""

#: ckan/templates/user/snippets/user_search.html:5
msgid "Search Users"
msgstr ""

#: ckan/views/user.py:509
msgid "Email is required"
msgstr ""

#: ckan/views/user.py:561
msgid ""
"Error sending the email. Try again later or contact an administrator for "
"help"
msgstr ""

#: ckan/views/user.py:569
msgid ""
"A reset link has been emailed to you (unless the account specified does not "
"exist)"
msgstr ""

#: ckan/views/user.py:611
msgid "Your password must be 8 characters or longer."
msgstr ""

#: ckanext/datapusher/helpers.py:21
msgid "Complete"
msgstr ""

#: ckanext/datapusher/helpers.py:22
msgid "Pending"
msgstr ""

#: ckanext/datapusher/helpers.py:23
msgid "Submitting"
msgstr ""

#: ckanext/datapusher/helpers.py:29
msgid "Not Uploaded Yet"
msgstr ""

#: ckanext/datapusher/templates-bs2/datapusher/resource_data.html:12
#: ckanext/datapusher/templates/datapusher/resource_data.html:12
msgid "Upload to DataStore"
msgstr ""

#: ckanext/datapusher/templates-bs2/datapusher/resource_data.html:19
#: ckanext/datapusher/templates/datapusher/resource_data.html:19
msgid "Upload error:"
msgstr ""

#: ckanext/datapusher/templates-bs2/datapusher/resource_data.html:25
#: ckanext/datapusher/templates-bs2/datapusher/resource_data.html:27
#: ckanext/datapusher/templates/datapusher/resource_data.html:25
#: ckanext/datapusher/templates/datapusher/resource_data.html:27
msgid "Error:"
msgstr ""

#: ckanext/datapusher/templates-bs2/datapusher/resource_data.html:36
#: ckanext/datapusher/templates/datapusher/resource_data.html:36
msgid "Error traceback:"
msgstr ""

#: ckanext/datapusher/templates-bs2/datapusher/resource_data.html:48
#: ckanext/datapusher/templates/datapusher/resource_data.html:48
msgid "Status"
msgstr ""

#: ckanext/datapusher/templates-bs2/datapusher/resource_data.html:52
#: ckanext/datapusher/templates/datapusher/resource_data.html:52
msgid "Last updated"
msgstr ""

#: ckanext/datapusher/templates-bs2/datapusher/resource_data.html:56
#: ckanext/datapusher/templates/datapusher/resource_data.html:56
msgid "Never"
msgstr ""

#: ckanext/datapusher/templates-bs2/datapusher/resource_data.html:62
#: ckanext/datapusher/templates/datapusher/resource_data.html:62
msgid "Upload Log"
msgstr ""

#: ckanext/datapusher/templates-bs2/datapusher/resource_data.html:76
#: ckanext/datapusher/templates/datapusher/resource_data.html:76
msgid "Details"
msgstr ""

#: ckanext/datapusher/templates-bs2/datapusher/resource_data.html:83
#: ckanext/datapusher/templates/datapusher/resource_data.html:83
msgid "End of log"
msgstr ""

#: ckanext/datapusher/templates-bs2/package/resource_edit_base.html:5
#: ckanext/datapusher/templates/package/resource_edit_base.html:5
msgid "DataStore"
msgstr ""

#: ckanext/datastore/controller.py:53
#, python-format
msgid "format: must be one of %s"
msgstr ""

#: ckanext/datastore/controller.py:65
msgid "DataStore resource not found"
msgstr ""

#: ckanext/datastore/controller.py:101
msgid ""
"Data Dictionary saved. Any type overrides will take effect when the resource"
" is next uploaded to DataStore"
msgstr ""

#: ckanext/datastore/backend/postgres.py:1036
msgid ""
"The data was invalid (for example: a numeric value is out of range or was "
"inserted into a text field)."
msgstr ""

#: ckanext/datastore/logic/action.py:258 ckanext/datastore/logic/action.py:286
#: ckanext/datastore/logic/action.py:344 ckanext/datastore/logic/action.py:457
msgid "Resource \"{0}\" was not found."
msgstr "រកមិនឃើញ ធនធាន \"{0}\" ។"

#: ckanext/datastore/logic/auth.py:19
msgid "User {0} not authorized to update resource {1}"
msgstr ""

#: ckanext/datastore/templates-bs2/ajax_snippets/api_info.html:19
#: ckanext/datastore/templates/ajax_snippets/api_info.html:21
msgid "CKAN Data API"
msgstr ""

#: ckanext/datastore/templates-bs2/ajax_snippets/api_info.html:23
#: ckanext/datastore/templates/ajax_snippets/api_info.html:25
msgid "Access resource data via a web API with powerful query support"
msgstr ""

#: ckanext/datastore/templates/ajax_snippets/api_info.html:26
msgid ""
" Further information in the <a             "
"href=\"http://docs.ckan.org/en/latest/maintaining/datastore.html\" "
"target=\"_blank\">main CKAN Data API and DataStore documentation</a>.</p> "
msgstr ""

#: ckanext/datastore/templates-bs2/ajax_snippets/api_info.html:33
#: ckanext/datastore/templates/ajax_snippets/api_info.html:35
msgid "Endpoints"
msgstr ""

#: ckanext/datastore/templates-bs2/ajax_snippets/api_info.html:37
#: ckanext/datastore/templates/ajax_snippets/api_info.html:39
msgid ""
"The Data API can be accessed via the following actions of the CKAN action "
"API."
msgstr ""

#: ckanext/datastore/templates-bs2/ajax_snippets/api_info.html:42
#: ckanext/datastore/templates/ajax_snippets/api_info.html:44
msgid "Create"
msgstr "បង្កើត"

#: ckanext/datastore/templates-bs2/ajax_snippets/api_info.html:46
#: ckanext/datastore/templates/ajax_snippets/api_info.html:48
msgid "Update / Insert"
msgstr ""

#: ckanext/datastore/templates-bs2/ajax_snippets/api_info.html:50
#: ckanext/datastore/templates/ajax_snippets/api_info.html:52
msgid "Query"
msgstr ""

#: ckanext/datastore/templates-bs2/ajax_snippets/api_info.html:54
#: ckanext/datastore/templates/ajax_snippets/api_info.html:56
msgid "Query (via SQL)"
msgstr ""

#: ckanext/datastore/templates-bs2/ajax_snippets/api_info.html:66
#: ckanext/datastore/templates/ajax_snippets/api_info.html:68
msgid "Querying"
msgstr ""

#: ckanext/datastore/templates-bs2/ajax_snippets/api_info.html:70
#: ckanext/datastore/templates/ajax_snippets/api_info.html:72
msgid "Query example (first 5 results)"
msgstr ""

#: ckanext/datastore/templates-bs2/ajax_snippets/api_info.html:75
#: ckanext/datastore/templates/ajax_snippets/api_info.html:77
msgid "Query example (results containing 'jones')"
msgstr ""

#: ckanext/datastore/templates-bs2/ajax_snippets/api_info.html:80
#: ckanext/datastore/templates/ajax_snippets/api_info.html:82
msgid "Query example (via SQL statement)"
msgstr ""

#: ckanext/datastore/templates-bs2/ajax_snippets/api_info.html:91
#: ckanext/datastore/templates/ajax_snippets/api_info.html:93
msgid "Example: Javascript"
msgstr ""

#: ckanext/datastore/templates-bs2/ajax_snippets/api_info.html:95
#: ckanext/datastore/templates/ajax_snippets/api_info.html:97
msgid "A simple ajax (JSONP) request to the data API using jQuery."
msgstr ""

#: ckanext/datastore/templates-bs2/ajax_snippets/api_info.html:116
#: ckanext/datastore/templates/ajax_snippets/api_info.html:118
msgid "Example: Python"
msgstr ""

#: ckanext/datastore/templates-bs2/datastore/dictionary.html:16
#: ckanext/datastore/templates/datastore/snippets/dictionary_form.html:3
msgid "Field {num}."
msgstr ""

#: ckanext/datastore/templates/datastore/snippets/dictionary_form.html:12
msgid "Type Override"
msgstr ""

#: ckanext/datastore/templates-bs2/datastore/dictionary.html:18
#: ckanext/datastore/templates-bs2/package/resource_read.html:20
#: ckanext/datastore/templates/datastore/snippets/dictionary_form.html:20
#: ckanext/datastore/templates/package/resource_read.html:21
#: ckanext/datatablesview/templates/datatables/datatables_form.html:18
msgid "Label"
msgstr ""

#: ckanext/datastore/templates-bs2/package/resource_edit_base.html:6
#: ckanext/datastore/templates-bs2/package/resource_read.html:14
#: ckanext/datastore/templates/package/resource_edit_base.html:6
#: ckanext/datastore/templates/package/resource_read.html:14
msgid "Data Dictionary"
msgstr ""

#: ckanext/datastore/templates-bs2/package/resource_read.html:18
#: ckanext/datastore/templates/package/resource_read.html:19
#: ckanext/datatablesview/templates/datatables/datatables_form.html:17
msgid "Column"
msgstr ""

#: ckanext/datastore/templates-bs2/package/resource_read.html:19
#: ckanext/datastore/templates/package/resource_read.html:20
msgid "Type"
msgstr ""

#: ckanext/datastore/templates-bs2/package/snippets/data_api_button.html:10
#: ckanext/datastore/templates/package/snippets/data_api_button.html:9
msgid "Data API"
msgstr ""

#: ckanext/datastore/templates-bs2/ajax_snippets/api_info.html:24
msgid ""
" Further information in the <a       "
"href=\"http://docs.ckan.org/en/latest/maintaining/datastore.html\" "
"target=\"_blank\">main CKAN Data API and DataStore documentation</a>.</p> "
msgstr ""

#: ckanext/datatablesview/plugin.py:47 ckanext/reclineview/plugin.py:137
msgid "Table"
msgstr ""

#: ckanext/datatablesview/templates/datatables/datatables_form.html:6
msgid "Responsive display"
msgstr ""

#: ckanext/datatablesview/templates/datatables/datatables_form.html:12
msgid "Show Columns"
msgstr ""

#: ckanext/datatablesview/templates/datatables/datatables_view.html:28
msgid "Hide/Unhide Columns"
msgstr ""

#: ckanext/example_iconfigurer/templates/admin/config.html:11
msgid "Datasets per page"
msgstr ""

#: ckanext/example_iconfigurer/templates/admin/config.html:13
msgid "Test conf"
msgstr ""

#: ckanext/example_idatasetform/templates/package/search.html:16
msgid "Custom Field Ascending"
msgstr ""

#: ckanext/example_idatasetform/templates/package/search.html:17
msgid "Custom Field Descending"
msgstr ""

#: ckanext/example_idatasetform/templates/package/snippets/additional_info.html:6
#: ckanext/example_idatasetform/templates/package/snippets/package_basic_fields.html:4
#: ckanext/example_idatasetform/templates/package/snippets/resource_form.html:6
msgid "Custom Text"
msgstr ""

#: ckanext/example_idatasetform/templates/package/snippets/package_basic_fields.html:4
msgid "custom text"
msgstr ""

<<<<<<< HEAD
#: ckan/templates/user/edit.html:19
msgid ""
"Your profile lets other CKAN users know about who you are and what you do."
=======
#: ckanext/example_idatasetform/templates/package/snippets/package_metadata_fields.html:11
msgid "Country Code"
>>>>>>> fc1a6656
msgstr ""

#: ckanext/example_idatasetform/templates/package/snippets/resource_form.html:6
msgid "custom resource text"
msgstr ""

#: ckanext/example_itranslation/templates/home/index.html:4
msgid "This is an untranslated string"
msgstr ""

#: ckanext/example_theme_docs/v10_custom_snippet/templates/snippets/example_theme_most_popular_groups.html:20
#: ckanext/example_theme_docs/v11_HTML_and_CSS/templates/snippets/example_theme_most_popular_groups.html:19
msgid "This group has no description"
msgstr ""

#: ckanext/example_theme_docs/v12_extra_public_dir/templates/home/snippets/promoted.html:4
msgid "CKAN's data previewing tool has many powerful features"
msgstr ""

#: ckanext/imageview/theme/templates/image_form.html:3
msgid "Image url"
msgstr ""

#: ckanext/imageview/theme/templates/image_form.html:3
msgid "eg. http://example.com/image.jpg (if blank uses resource url)"
msgstr ""

#: ckanext/reclineview/plugin.py:110
msgid "Data Explorer"
msgstr ""

#: ckanext/reclineview/plugin.py:180
#: ckanext/reclineview/theme/public/recline_view.js:204
#: ckanext/reclineview/theme/public/recline_view.min.js:14
msgid "Graph"
msgstr ""

#: ckanext/reclineview/plugin.py:240
#: ckanext/reclineview/theme/public/recline_view.js:211
#: ckanext/reclineview/theme/public/recline_view.min.js:14
msgid "Map"
msgstr ""

#: ckanext/reclineview/theme/public/recline_view.js:29
#: ckanext/reclineview/theme/public/recline_view.min.js:1
msgid "error loading view"
msgstr ""

#: ckanext/reclineview/theme/public/recline_view.js:79
#: ckanext/reclineview/theme/public/recline_view.min.js:5
msgid "Could not load view"
msgstr ""

#: ckanext/reclineview/theme/public/recline_view.js:81
#: ckanext/reclineview/theme/public/recline_view.min.js:5
msgid "DataStore returned an error"
msgstr ""

#: ckanext/reclineview/theme/public/recline_view.js:83
#: ckanext/reclineview/theme/public/recline_view.min.js:5
msgid "DataProxy returned an error"
msgstr ""

#: ckanext/reclineview/theme/public/recline_view.js:197
#: ckanext/reclineview/theme/public/recline_view.min.js:14
msgid "Grid"
msgstr ""

#: ckanext/reclineview/theme/templates/recline_graph_form.html:3
#: ckanext/reclineview/theme/templates/recline_map_form.html:3
msgid "Row offset"
msgstr ""

#: ckanext/reclineview/theme/templates/recline_graph_form.html:3
#: ckanext/reclineview/theme/templates/recline_map_form.html:3
msgid "eg: 0"
msgstr ""

#: ckanext/reclineview/theme/templates/recline_graph_form.html:4
#: ckanext/reclineview/theme/templates/recline_map_form.html:4
msgid "Number of rows"
msgstr ""

#: ckanext/reclineview/theme/templates/recline_graph_form.html:4
#: ckanext/reclineview/theme/templates/recline_map_form.html:4
msgid "eg: 100"
msgstr ""

#: ckanext/reclineview/theme/templates/recline_graph_form.html:6
msgid "Graph type"
msgstr ""

#: ckanext/reclineview/theme/templates/recline_graph_form.html:7
msgid "Group (Axis 1)"
msgstr ""

#: ckanext/reclineview/theme/templates/recline_graph_form.html:8
msgid "Series (Axis 2)"
msgstr ""

#: ckanext/reclineview/theme/templates/recline_map_form.html:6
msgid "Field type"
msgstr ""

#: ckanext/reclineview/theme/templates/recline_map_form.html:7
msgid "Latitude field"
msgstr ""

#: ckanext/reclineview/theme/templates/recline_map_form.html:8
msgid "Longitude field"
msgstr ""

#: ckanext/reclineview/theme/templates/recline_map_form.html:9
msgid "GeoJSON field"
msgstr ""

#: ckanext/reclineview/theme/templates/recline_map_form.html:10
msgid "Auto zoom to features"
msgstr ""

#: ckanext/reclineview/theme/templates/recline_map_form.html:11
msgid "Cluster markers"
msgstr ""

#: ckanext/stats/templates/ckanext/stats/index.html:10
msgid "Total number of Datasets"
msgstr ""

#: ckanext/stats/templates/ckanext/stats/index.html:17
#: ckanext/stats/templates/ckanext/stats/index.html:40
msgid "Date"
msgstr ""

#: ckanext/stats/templates/ckanext/stats/index.html:18
msgid "Total datasets"
msgstr ""

#: ckanext/stats/templates/ckanext/stats/index.html:33
#: ckanext/stats/templates/ckanext/stats/index.html:179
msgid "Dataset Revisions per Week"
msgstr "ការកែប្រែបណ្តុំទិន្នន័យក្នុងមួយសប្តាហ៍"

#: ckanext/stats/templates/ckanext/stats/index.html:41
msgid "All dataset revisions"
msgstr "ការកែប្រែសំណុំទិន្នន័យទាំងអស់"

#: ckanext/stats/templates/ckanext/stats/index.html:42
msgid "New datasets"
msgstr ""

#: ckanext/stats/templates/ckanext/stats/index.html:58
#: ckanext/stats/templates/ckanext/stats/index.html:180
msgid "Top Rated Datasets"
msgstr ""

#: ckanext/stats/templates/ckanext/stats/index.html:64
msgid "Average rating"
msgstr ""

#: ckanext/stats/templates/ckanext/stats/index.html:65
msgid "Number of ratings"
msgstr ""

#: ckanext/stats/templates/ckanext/stats/index.html:79
msgid "No ratings"
msgstr ""

#: ckanext/stats/templates/ckanext/stats/index.html:84
#: ckanext/stats/templates/ckanext/stats/index.html:181
msgid "Most Edited Datasets"
msgstr ""

#: ckanext/stats/templates/ckanext/stats/index.html:90
msgid "Number of edits"
msgstr ""

#: ckanext/stats/templates/ckanext/stats/index.html:103
msgid "No edited datasets"
msgstr ""

#: ckanext/stats/templates/ckanext/stats/index.html:108
#: ckanext/stats/templates/ckanext/stats/index.html:182
msgid "Largest Groups"
msgstr ""

#: ckanext/stats/templates/ckanext/stats/index.html:114
msgid "Number of datasets"
msgstr ""

#: ckanext/stats/templates/ckanext/stats/index.html:127
msgid "No groups"
msgstr ""

#: ckanext/stats/templates/ckanext/stats/index.html:132
#: ckanext/stats/templates/ckanext/stats/index.html:183
msgid "Top Tags"
msgstr ""

#: ckanext/stats/templates/ckanext/stats/index.html:136
msgid "Tag Name"
msgstr ""

#: ckanext/stats/templates/ckanext/stats/index.html:137
#: ckanext/stats/templates/ckanext/stats/index.html:157
msgid "Number of Datasets"
msgstr ""

#: ckanext/stats/templates/ckanext/stats/index.html:152
#: ckanext/stats/templates/ckanext/stats/index.html:184
msgid "Users Creating Most Datasets"
msgstr ""

#: ckanext/stats/templates/ckanext/stats/index.html:175
msgid "Statistics Menu"
msgstr ""

#: ckanext/stats/templates/ckanext/stats/index.html:178
msgid "Total Number of Datasets"
msgstr ""

#: ckanext/textview/plugin.py:67 ckanext/textview/plugin.py:69
msgid "Text"
msgstr ""

#: ckanext/textview/theme/public/text_view.js:70
#: ckanext/textview/theme/public/text_view.min.js:3
msgid "An error occured during AJAX request. Could not load view."
msgstr ""

#: ckanext/webpageview/plugin.py:22 ckanext/webpageview/plugin.py:27
msgid "Website"
msgstr ""

#: ckanext/webpageview/theme/templates/webpage_form.html:3
msgid "Web Page url"
msgstr ""

#: ckanext/webpageview/theme/templates/webpage_form.html:3
msgid "eg. http://example.com (if blank uses resource url)"
msgstr ""<|MERGE_RESOLUTION|>--- conflicted
+++ resolved
@@ -1,13 +1,8 @@
 # Translations template for ckan.
 # Copyright (C) 2020 ORGANIZATION
 # This file is distributed under the same license as the ckan project.
-<<<<<<< HEAD
-# FIRST AUTHOR <EMAIL@ADDRESS>, 2018.
-#
-=======
 # FIRST AUTHOR <EMAIL@ADDRESS>, 2020.
 # 
->>>>>>> fc1a6656
 # Translators:
 # Adrià Mercader <adria.mercader@okfn.org>, 2018
 #
@@ -23,10 +18,7 @@
 "MIME-Version: 1.0\n"
 "Content-Type: text/plain; charset=UTF-8\n"
 "Content-Transfer-Encoding: 8bit\n"
-<<<<<<< HEAD
-=======
 "Generated-By: Babel 2.3.4\n"
->>>>>>> fc1a6656
 "Language: km\n"
 "Plural-Forms: nplurals=1; plural=0;\n"
 "Generated-By: Babel 2.5.3\n"
@@ -266,20 +258,11 @@
 msgid "Tags"
 msgstr "ស្លាក"
 
-<<<<<<< HEAD
-#: ckanext/datastore/templates/ajax_snippets/api_info.html:24
-msgid ""
-"Further information in the <a "
-"href=\"http://docs.ckan.org/en/latest/maintaining/datastore.html\" "
-"target=\"_blank\">main CKAN Data API and DataStore documentation</a>.</p>"
-msgstr ""
-=======
 #: ckan/controllers/group.py:309 ckan/controllers/home.py:64
 #: ckan/controllers/package.py:259 ckan/lib/helpers.py:1076
 #: ckan/views/home.py:49
 msgid "Formats"
 msgstr "ទ្រង់ទ្រាយ"
->>>>>>> fc1a6656
 
 #: ckan/controllers/group.py:310 ckan/controllers/home.py:65
 #: ckan/controllers/package.py:260 ckan/lib/helpers.py:1077
@@ -471,18 +454,9 @@
 msgid "Resource not found"
 msgstr "រកមិនឃើញ ធនធាន"
 
-<<<<<<< HEAD
-#: ckanext/datastore/templates-bs2/ajax_snippets/api_info.html:24
-msgid ""
-"Further information in the <a "
-"href=\"http://docs.ckan.org/en/latest/maintaining/datastore.html\" "
-"target=\"_blank\">main CKAN Data API and DataStore documentation</a>.</p>"
-msgstr ""
-=======
 #: ckan/controllers/package.py:666
 msgid "Unauthorized to update dataset"
 msgstr "ពុំត្រូវបានអនុញ្ញាតអោយធ្វើបច្ចុប្បន្នភាពទិន្នន័យទេ"
->>>>>>> fc1a6656
 
 #: ckan/controllers/package.py:668 ckan/controllers/package.py:705
 #: ckan/controllers/package.py:731
@@ -828,13 +802,8 @@
 msgid "{actor} removed the tag {tag} from the dataset {dataset}"
 msgstr ""
 
-<<<<<<< HEAD
-#: ckanext/webpageview/theme/templates/webpage_form.html:3
-msgid "eg. http://example.com  (if blank uses resource url)"
-=======
 #: ckan/lib/activity_streams.py:118
 msgid "{actor} started following {dataset}"
->>>>>>> fc1a6656
 msgstr ""
 
 #: ckan/lib/activity_streams.py:121
@@ -3066,18 +3035,9 @@
 msgid "Edit Organization"
 msgstr ""
 
-<<<<<<< HEAD
-#: ckan/templates/admin/index.html:20
-#, python-format
-msgid ""
-"<p>As a sysadmin user you have full control over this CKAN instance. Proceed"
-" with care!</p> <p>For guidance on using sysadmin features, see the CKAN  <a"
-" href=\"%(docs_url)s\" target=\"_blank\">sysadmin guide</a></p>"
-=======
 #: ckan/templates/organization/index.html:13
 #: ckan/templates/user/dashboard_organizations.html:7
 msgid "Add Organization"
->>>>>>> fc1a6656
 msgstr ""
 
 #: ckan/templates/organization/index.html:20
@@ -3382,20 +3342,11 @@
 msgid "Data last updated"
 msgstr ""
 
-<<<<<<< HEAD
-#: ckan/templates/group/snippets/helper.html:8
-msgid ""
-"You can use CKAN Groups to create and manage collections of datasets. This "
-"could be to catalogue datasets for a particular project or team, or on a "
-"particular theme, or as a very simple way to help people find and search "
-"your own published datasets."
-=======
 #: ckan/templates/package/resource_read.html:173
 #: ckan/templates/package/resource_read.html:177
 #: ckan/templates/package/resource_read.html:181
 #: ckan/templates/package/resource_read.html:185
 msgid "unknown"
->>>>>>> fc1a6656
 msgstr ""
 
 #: ckan/templates/package/resource_read.html:176
@@ -3439,35 +3390,12 @@
 "add some?</a></p> "
 msgstr ""
 
-<<<<<<< HEAD
-#: ckan/templates/home/snippets/about_text.html:1
-msgid ""
-"<p>CKAN is the world’s leading open-source data portal platform.</p> <p>CKAN"
-" is a complete out-of-the-box software solution that makes data accessible "
-"and usable – by providing tools to streamline publishing, sharing, finding "
-"and using data (including storage of data and provision of robust data "
-"APIs). CKAN is aimed at data publishers (national and regional governments, "
-"companies and organizations) wanting to make their data open and "
-"available.</p> <p>CKAN is used by governments and user groups worldwide and "
-"powers a variety of official and community data portals including portals "
-"for local, national and international government, such as the UK’s <a "
-"href=\"http://data.gov.uk\">data.gov.uk</a> and the European Union’s <a "
-"href=\"http://publicdata.eu/\">publicdata.eu</a>, the Brazilian <a "
-"href=\"http://dados.gov.br/\">dados.gov.br</a>, Dutch and Netherland "
-"government portals, as well as city and municipal sites in the US, UK, "
-"Argentina, Finland and elsewhere.</p> <p>CKAN: <a "
-"href=\"http://ckan.org/\">http://ckan.org/</a><br /> CKAN Tour: <a "
-"href=\"http://ckan.org/tour/\">http://ckan.org/tour/</a><br /> Features "
-"overview: <a "
-"href=\"http://ckan.org/features/\">http://ckan.org/features/</a></p>"
-=======
 #: ckan/templates/package/search.html:52
 msgid "API"
 msgstr "API"
 
 #: ckan/templates/package/search.html:53
 msgid "API Docs"
->>>>>>> fc1a6656
 msgstr ""
 
 #: ckan/templates/package/search.html:55
@@ -3477,13 +3405,8 @@
 #: ckan/templates/package/search.html:56
 #, python-format
 msgid ""
-<<<<<<< HEAD
-"This is a nice introductory paragraph about CKAN or the site in general. We "
-"don't have any copy to go here yet but soon we will"
-=======
 " You can also access this registry using the %(api_link)s (see "
 "%(api_doc_link)s) or download a %(dump_link)s. "
->>>>>>> fc1a6656
 msgstr ""
 
 #: ckan/templates/package/search.html:60
@@ -3692,23 +3615,6 @@
 msgid "MIME Type"
 msgstr ""
 
-<<<<<<< HEAD
-#: ckan/templates/organization/snippets/help.html:7
-msgid ""
-"<p>Organizations act like publishing departments for datasets (for example, "
-"the Department of Health). This means that datasets can be published by and "
-"belong to a department instead of an individual user.</p> <p>Within "
-"organizations, admins can assign roles and authorise its members, giving "
-"individual users the right to publish datasets from that particular "
-"organisation (e.g. Office of National Statistics).</p>"
-msgstr ""
-
-#: ckan/templates/organization/snippets/helper.html:8
-msgid ""
-"CKAN Organizations are used to create, manage and publish collections of "
-"datasets. Users can have different roles within an Organization, depending "
-"on their level of authorisation to create, edit and publish."
-=======
 #: ckan/templates/package/snippets/resource_form.html:57
 #: ckan/templates/package/snippets/resource_form.html:59
 msgid "eg. application/json"
@@ -3716,7 +3622,6 @@
 
 #: ckan/templates/package/snippets/resource_form.html:67
 msgid "Are you sure you want to delete this resource?"
->>>>>>> fc1a6656
 msgstr ""
 
 #: ckan/templates/package/snippets/resource_form.html:73
@@ -3835,18 +3740,8 @@
 msgid "A view is a representation of the data held against a resource"
 msgstr ""
 
-<<<<<<< HEAD
-#: ckan/templates/package/new_view.html:19
-msgid ""
-"Data Explorer views may be slow and unreliable unless the DataStore "
-"extension is enabled. For more information, please see the <a "
-"href='http://docs.ckan.org/en/latest/maintaining/data-viewer.html#viewing-"
-"structured-data-the-data-explorer' target='_blank'>Data Explorer "
-"documentation</a>."
-=======
 #: ckan/templates/revision/diff.html:6
 msgid "Differences"
->>>>>>> fc1a6656
 msgstr ""
 
 #: ckan/templates/revision/diff.html:13 ckan/templates/revision/diff.html:18
@@ -4123,15 +4018,8 @@
 msgid "eg. joe@example.com"
 msgstr ""
 
-<<<<<<< HEAD
-#: ckan/templates/package/snippets/package_basic_fields.html:41
-msgid ""
-"License definitions and additional information can be found at <a "
-"href=\"http://opendefinition.org/licenses/\">opendefinition.org</a>"
-=======
 #: ckan/templates/user/edit_user_form.html:14
 msgid "A little information about yourself"
->>>>>>> fc1a6656
 msgstr ""
 
 #: ckan/templates/user/edit_user_form.html:17
@@ -4664,14 +4552,8 @@
 msgid "custom text"
 msgstr ""
 
-<<<<<<< HEAD
-#: ckan/templates/user/edit.html:19
-msgid ""
-"Your profile lets other CKAN users know about who you are and what you do."
-=======
 #: ckanext/example_idatasetform/templates/package/snippets/package_metadata_fields.html:11
 msgid "Country Code"
->>>>>>> fc1a6656
 msgstr ""
 
 #: ckanext/example_idatasetform/templates/package/snippets/resource_form.html:6
