# Translations template for ckan.
# Copyright (C) 2020 ORGANIZATION
# This file is distributed under the same license as the ckan project.
<<<<<<< HEAD
# FIRST AUTHOR <EMAIL@ADDRESS>, 2018.
#
=======
# FIRST AUTHOR <EMAIL@ADDRESS>, 2020.
# 
>>>>>>> fc1a6656
# Translators:
# Adrià Mercader <adria.mercader@okfn.org>, 2018
# Börje Lewin <borjelewin@gmail.com>, 2018
#
#, fuzzy
msgid ""
msgstr ""
"Project-Id-Version: ckan 2.8.4b0\n"
"Report-Msgid-Bugs-To: EMAIL@ADDRESS\n"
"POT-Creation-Date: 2020-03-31 17:05+0200\n"
"PO-Revision-Date: 2018-03-27 14:15+0000\n"
"Last-Translator: Börje Lewin <borjelewin@gmail.com>, 2018\n"
"Language-Team: Swedish (https://www.transifex.com/okfn/teams/11162/sv/)\n"
"MIME-Version: 1.0\n"
"Content-Type: text/plain; charset=UTF-8\n"
"Content-Transfer-Encoding: 8bit\n"
<<<<<<< HEAD
=======
"Generated-By: Babel 2.3.4\n"
>>>>>>> fc1a6656
"Language: sv\n"
"Plural-Forms: nplurals=2; plural=(n != 1);\n"
"Generated-By: Babel 2.5.3\n"

#: ckan/authz.py:214
#, python-format
msgid "Authorization function not found: %s"
msgstr "Behörighetsfunktion hittades inte: %s"

#: ckan/authz.py:226 ckan/templates/header.html:11
msgid "Admin"
msgstr "Admin"

#: ckan/authz.py:230
msgid "Editor"
msgstr "Redaktör"

#: ckan/authz.py:234
msgid "Member"
msgstr "Medlem"

#: ckan/controllers/admin.py:34 ckan/views/admin.py:76
msgid "Need to be system administrator to administer"
msgstr "Du måste vara systemadministratör för att administrera."

#: ckan/controllers/admin.py:50 ckan/templates/admin/config.html:14
msgid "Site Title"
msgstr "Webbplatsnamn"

#: ckan/controllers/admin.py:51 ckan/templates/admin/config.html:16
msgid "Style"
msgstr "Stil"

#: ckan/controllers/admin.py:52 ckan/templates/admin/config.html:18
msgid "Site Tag Line"
msgstr "Tagline för webbplatsen"

#: ckan/controllers/admin.py:53
msgid "Site Tag Logo"
msgstr "Logotyp för webbplatskortnamn"

#: ckan/controllers/admin.py:55 ckan/templates/admin/config.html:25
#: ckan/templates/group/about.html:3 ckan/templates/group/read_base.html:19
#: ckan/templates/header.html:88 ckan/templates/home/about.html:3
#: ckan/templates/home/about.html:6 ckan/templates/home/about.html:16
#: ckan/templates/organization/about.html:3
#: ckan/templates/organization/read_base.html:19
#: ckan/templates/user/edit_user_form.html:14
msgid "About"
msgstr "Om"

#: ckan/controllers/admin.py:55 ckan/templates/admin/config.html:25
msgid "About page text"
msgstr "Om webbplatsentext"

#: ckan/controllers/admin.py:56 ckan/templates/admin/config.html:27
msgid "Intro Text"
msgstr "Introtext"

#: ckan/controllers/admin.py:56 ckan/templates/admin/config.html:27
msgid "Text on home page"
msgstr "Text på startsida"

#: ckan/controllers/admin.py:57 ckan/templates/admin/config.html:29
msgid "Custom CSS"
msgstr "Egen CSS"

#: ckan/controllers/admin.py:57 ckan/templates/admin/config.html:29
msgid "Customisable css inserted into the page header"
msgstr "Egen CSS inlagd i sidhuvudet"

#: ckan/controllers/admin.py:58 ckan/templates/admin/config.html:31
msgid "Homepage"
msgstr "Hemsida"

#: ckan/controllers/admin.py:161 ckan/views/admin.py:178
#, python-format
msgid ""
"Cannot purge package %s as associated revision %s includes non-deleted "
"packages %s"
msgstr ""
"Kan inte radera paketet %s eftersom den relaterade versionen %s innehåller "
"paket som ännu inte är raderade %s"

#: ckan/controllers/admin.py:183 ckan/views/admin.py:200
#, python-format
msgid "Problem purging revision %s: %s"
msgstr "Problem att rensa version %s: %s"

#: ckan/controllers/admin.py:185 ckan/views/admin.py:202
msgid "Purge complete"
msgstr "Rensning klar"

#: ckan/controllers/admin.py:187 ckan/views/admin.py:204
msgid "Action not implemented."
msgstr "Åtgärden inte implementerad."

#: ckan/controllers/api.py:66 ckan/controllers/group.py:156
#: ckan/controllers/home.py:27 ckan/controllers/package.py:144
#: ckan/controllers/package.py:315 ckan/controllers/revision.py:34
#: ckan/controllers/revision.py:160 ckan/controllers/revision.py:189
#: ckan/controllers/tag.py:27 ckan/controllers/user.py:58
#: ckan/controllers/user.py:83 ckan/controllers/user.py:86
#: ckan/controllers/user.py:117 ckan/controllers/user.py:598
#: ckan/views/dashboard.py:27 ckan/views/user.py:59 ckan/views/user.py:62
#: ckan/views/user.py:87 ckan/views/user.py:110 ckan/views/user.py:476
#: ckanext/datapusher/plugin.py:68
msgid "Not authorized to see this page"
msgstr "Du är inte behörig att se denna sida"

#: ckan/controllers/api.py:127 ckan/controllers/api.py:218
#: ckan/views/api.py:114 ckan/views/api.py:301
msgid "Access denied"
msgstr "Åtkomst nekad"

<<<<<<< HEAD
#: ckanext/datastore/templates/ajax_snippets/api_info.html:24
msgid ""
"Further information in the <a "
"href=\"http://docs.ckan.org/en/latest/maintaining/datastore.html\" "
"target=\"_blank\">main CKAN Data API and DataStore documentation</a>.</p>"
msgstr ""
" Mer information finns i <a       "
"href=\"http://docs.ckan.org/en/latest/maintaining/datastore.html\" "
"target=\"_blank\">main CKAN Data API and DataStore documentation</a>.</p> "
=======
#: ckan/controllers/api.py:133 ckan/controllers/api.py:227
#: ckan/logic/action/create.py:911 ckan/logic/converters.py:123
#: ckan/logic/converters.py:148 ckan/logic/converters.py:173
#: ckan/logic/validators.py:151 ckan/logic/validators.py:172
#: ckan/logic/validators.py:193 ckan/logic/validators.py:202
#: ckan/logic/validators.py:216 ckan/logic/validators.py:233
#: ckan/logic/validators.py:246 ckan/logic/validators.py:270
#: ckan/logic/validators.py:715 ckan/views/api.py:121 ckan/views/api.py:310
msgid "Not found"
msgstr "Hittades inte"
>>>>>>> fc1a6656

#: ckan/controllers/api.py:139 ckan/views/api.py:128
msgid "Bad request"
msgstr "Felaktig begäran"

#: ckan/controllers/api.py:167
#, python-format
msgid "Action name not known: %s"
msgstr "Åtgärdsnamn okänt: %s"

#: ckan/controllers/api.py:188 ckan/views/api.py:270
#, python-format
msgid "JSON Error: %s"
msgstr "JSON-fel: %s"

#: ckan/controllers/api.py:194 ckan/views/api.py:276
#, python-format
msgid "Bad request data: %s"
msgstr "Felaktig begäran: %s"

#: ckan/controllers/api.py:283
msgid "No revision specified"
msgstr "Ingen utgåva angiven"

#: ckan/controllers/api.py:287
#, python-format
msgid "There is no revision with id: %s"
msgstr "Det finns ingen utgåva med id: %s"

#: ckan/controllers/api.py:297
msgid "Missing search term ('since_id=UUID' or  'since_time=TIMESTAMP')"
msgstr "Saknade sökord (\"since_id = UUID 'eller' since_time = TIMESTAMP')"

#: ckan/controllers/api.py:309
#, python-format
msgid "Could not read parameters: %r"
msgstr "Kunde inte läsa parametrar: %r"

#: ckan/controllers/api.py:370
#, python-format
msgid "Bad search option: %s"
msgstr "Felaktiga sökparametrar: %s"

#: ckan/controllers/api.py:373
#, python-format
msgid "Unknown register: %s"
msgstr "Okänt register: %s"

#: ckan/controllers/api.py:382
#, python-format
msgid "Malformed qjson value: %r"
msgstr "Felaktigt format för qjsonvärde: %r"

#: ckan/controllers/api.py:392
msgid "Request params must be in form of a json encoded dictionary."
msgstr "Parametrarna måste vara i formen av en json-kodad dictionary."

#: ckan/controllers/feed.py:234 ckan/controllers/group.py:128
#: ckan/controllers/group.py:226 ckan/controllers/group.py:394
#: ckan/controllers/group.py:504 ckan/controllers/group.py:537
#: ckan/controllers/group.py:567 ckan/controllers/group.py:578
#: ckan/controllers/group.py:632 ckan/controllers/group.py:658
#: ckan/controllers/group.py:714 ckan/controllers/group.py:746
#: ckan/controllers/group.py:779 ckan/controllers/group.py:836
#: ckan/controllers/group.py:933 ckan/controllers/package.py:1265
#: ckan/controllers/package.py:1280 ckan/logic/action/create.py:1373
#: ckan/views/feed.py:143
msgid "Group not found"
msgstr "Gruppen hittades inte"

#: ckan/controllers/feed.py:245 ckan/logic/action/create.py:1373
#: ckan/views/feed.py:160
msgid "Organization not found"
msgstr "Hittade inte organisationen"

#: ckan/controllers/group.py:130 ckan/controllers/group.py:581
msgid "Incorrect group type"
msgstr "Felaktig grupptyp"

#: ckan/controllers/group.py:306 ckan/controllers/home.py:61
#: ckan/controllers/package.py:256 ckan/lib/helpers.py:1073
#: ckan/templates/header.html:87 ckan/templates/organization/edit_base.html:5
#: ckan/templates/organization/edit_base.html:8
#: ckan/templates/organization/index.html:3
#: ckan/templates/organization/index.html:6
#: ckan/templates/organization/index.html:18
#: ckan/templates/organization/read_base.html:3
#: ckan/templates/organization/read_base.html:6
#: ckan/templates/package/base.html:15 ckan/views/home.py:46
msgid "Organizations"
msgstr "Organisationer"

#: ckan/controllers/group.py:307 ckan/controllers/home.py:62
#: ckan/controllers/package.py:257 ckan/lib/helpers.py:1074
#: ckan/templates/group/base_form_page.html:6 ckan/templates/group/edit.html:4
#: ckan/templates/group/edit_base.html:3 ckan/templates/group/edit_base.html:8
#: ckan/templates/group/index.html:3 ckan/templates/group/index.html:6
#: ckan/templates/group/index.html:18 ckan/templates/group/members.html:3
#: ckan/templates/group/read_base.html:3 ckan/templates/group/read_base.html:6
#: ckan/templates/header.html:88 ckan/templates/package/group_list.html:5
#: ckan/templates/package/read_base.html:20
#: ckan/templates/revision/diff.html:16 ckan/templates/revision/read.html:84
#: ckan/tests/config/test_middleware.py:632 ckan/views/home.py:47
msgid "Groups"
msgstr "Grupper"

#: ckan/controllers/group.py:308 ckan/controllers/home.py:63
#: ckan/controllers/package.py:258 ckan/lib/helpers.py:1075
#: ckan/logic/__init__.py:110
#: ckan/templates/package/snippets/package_basic_fields.html:24
#: ckan/templates/snippets/context/dataset.html:17
#: ckan/templates/tag/index.html:3 ckan/templates/tag/index.html:6
#: ckan/templates/tag/index.html:12 ckan/views/home.py:48
msgid "Tags"
msgstr "Taggar"

#: ckan/controllers/group.py:309 ckan/controllers/home.py:64
#: ckan/controllers/package.py:259 ckan/lib/helpers.py:1076
#: ckan/views/home.py:49
msgid "Formats"
msgstr "Format"

#: ckan/controllers/group.py:310 ckan/controllers/home.py:65
#: ckan/controllers/package.py:260 ckan/lib/helpers.py:1077
#: ckan/views/home.py:50
msgid "Licenses"
msgstr "Licenser"

#: ckan/controllers/group.py:396 ckan/controllers/group.py:513
#: ckan/controllers/package.py:345 ckan/controllers/package.py:576
#: ckan/controllers/package.py:789 ckan/controllers/package.py:1409
#: ckan/controllers/package.py:1443
#, python-format
msgid "User %r not authorized to edit %s"
msgstr "Användare %r har inte behörighet att redigera %s"

#: ckan/controllers/group.py:443
msgid "Not authorized to perform bulk update"
msgstr "Ej behörig att utföra bulkuppdateringar"

<<<<<<< HEAD
#: ckanext/datastore/templates-bs2/ajax_snippets/api_info.html:24
msgid ""
"Further information in the <a "
"href=\"http://docs.ckan.org/en/latest/maintaining/datastore.html\" "
"target=\"_blank\">main CKAN Data API and DataStore documentation</a>.</p>"
msgstr ""
" Mer information finns i <a       "
"href=\"http://docs.ckan.org/en/latest/maintaining/datastore.html\" "
"target=\"_blank\">main CKAN Data API and DataStore documentation</a>.</p> "
=======
#: ckan/controllers/group.py:461
msgid "Unauthorized to create a group"
msgstr "Du har inte behörighet att skapa en ny grupp"
>>>>>>> fc1a6656

#: ckan/controllers/group.py:539 ckan/controllers/group.py:569
#: ckan/controllers/package.py:944 ckan/controllers/package.py:992
#: ckan/controllers/user.py:250 ckan/controllers/user.py:380
#: ckan/controllers/user.py:551 ckan/views/user.py:193 ckan/views/user.py:300
#: ckan/views/user.py:643
msgid "Integrity Error"
msgstr "Integritetsfel"

#: ckan/controllers/group.py:595
#, python-format
msgid "User %r not authorized to edit %s authorizations"
msgstr "Användare %r har inte behörighet att redigera %s behörigheter"

#: ckan/controllers/group.py:615 ckan/controllers/group.py:630
#, python-format
msgid "Unauthorized to delete group %s"
msgstr "Obehörig att radera grupp %s"

#: ckan/controllers/group.py:621
msgid "Organization has been deleted."
msgstr "Organisationen har raderats."

#: ckan/controllers/group.py:623
msgid "Group has been deleted."
msgstr "Gruppen har raderats"

#: ckan/controllers/group.py:625
#, python-format
msgid "%s has been deleted."
msgstr "%s har raderats."

#: ckan/controllers/group.py:649
#, python-format
msgid "User %r not authorized to edit members of %s"
msgstr ""

#: ckan/controllers/group.py:670
#, python-format
msgid "Unauthorized to create group %s members"
msgstr ""

#: ckan/controllers/group.py:712
#, python-format
msgid "Unauthorized to add member to group %s"
msgstr "Behörighet saknas för att lägga till medlem till grupp %s"

#: ckan/controllers/group.py:731 ckan/controllers/group.py:744
#, python-format
msgid "Unauthorized to delete group %s members"
msgstr "Behörighet saknas för att radera medlemmar i grupp %s"

#: ckan/controllers/group.py:738
msgid "Group member has been deleted."
msgstr "Gruppmedlem har raderats."

#: ckan/controllers/group.py:762 ckan/controllers/package.py:436
msgid "Select two revisions before doing the comparison."
msgstr "Välj två versioner innan du jämför dem"

#: ckan/controllers/group.py:786
msgid "CKAN Group Revision History"
msgstr "CKAN Revisionshistorik för grupp"

#: ckan/controllers/group.py:790
msgid "Recent changes to CKAN Group: "
msgstr "Senaste ändringarna i CKAN-gruppen:"

#: ckan/controllers/group.py:811 ckan/controllers/package.py:487
msgid "Log message: "
msgstr "Loggmeddelande:"

#: ckan/controllers/group.py:861 ckan/controllers/package.py:1193
#: ckan/controllers/user.py:719 ckan/views/user.py:673
msgid "You are now following {0}"
msgstr "Du följer nu {0}"

#: ckan/controllers/group.py:881 ckan/controllers/package.py:1212
#: ckan/controllers/user.py:739 ckan/views/user.py:695
msgid "You are no longer following {0}"
msgstr "Du har slutat följa {0}"

#: ckan/controllers/group.py:901 ckan/controllers/user.py:584
#: ckan/views/user.py:720
#, python-format
msgid "Unauthorized to view followers %s"
msgstr "Behörighet saknas för att se followers %s"

#: ckan/controllers/home.py:35
msgid "This site is currently off-line. Database is not initialised."
msgstr ""
"Webbplatsen är för tillfället offline. Databasen är inte initialiserad."

#: ckan/controllers/home.py:73 ckan/views/home.py:58
#, python-format
msgid "Please <a href=\"%s\">update your profile</a> and add your email address. "
msgstr ""
"Vänligen <a href=\"%s\">uppdatera din profil</a> och lägg till din "
"e-postadress. "

#: ckan/controllers/home.py:75 ckan/views/home.py:60
#, python-format
msgid "%s uses your email address if you need to reset your password."
msgstr "%s använder din e-postadress om du behöver återställa ditt lösenord."

#: ckan/controllers/package.py:304
msgid "Invalid search query: {error_message}"
msgstr ""

#: ckan/controllers/package.py:323
msgid "Parameter \"{parameter_name}\" is not an integer"
msgstr "Parametern \"{parameter_name}\" är inte ett heltal"

#: ckan/controllers/package.py:343 ckan/controllers/package.py:351
#: ckan/controllers/package.py:389 ckan/controllers/package.py:456
#: ckan/controllers/package.py:775 ckan/controllers/package.py:823
#: ckan/controllers/package.py:841 ckan/controllers/package.py:942
#: ckan/controllers/package.py:990 ckan/controllers/package.py:1042
#: ckan/controllers/package.py:1089 ckan/controllers/package.py:1237
#: ckan/controllers/package.py:1253 ckan/controllers/package.py:1316
#: ckan/controllers/package.py:1415 ckan/controllers/package.py:1450
#: ckan/controllers/package.py:1557
msgid "Dataset not found"
msgstr "Dataset hittades inte"

#: ckan/controllers/package.py:377 ckan/controllers/package.py:379
#: ckan/controllers/package.py:381
#, python-format
msgid "Invalid revision format: %r"
msgstr "Felaktigt format på revision: %r"

#: ckan/controllers/package.py:415
msgid "Viewing datasets of type \"{package_type}\" is not supported ({file_!r})."
msgstr ""

#: ckan/controllers/package.py:454 ckan/controllers/package.py:839
#: ckan/controllers/package.py:940 ckan/controllers/package.py:988
#: ckan/controllers/package.py:1239
#, python-format
msgid "Unauthorized to read package %s"
msgstr "Obehörig att läsa paket %s"

#: ckan/controllers/package.py:463
msgid "CKAN Dataset Revision History"
msgstr "Ändringshistorik för CKAN dataset"

#: ckan/controllers/package.py:466
msgid "Recent changes to CKAN Dataset: "
msgstr "Senaste ändringar av CKAn dataset: "

#: ckan/controllers/package.py:522
msgid "Unauthorized to create a package"
msgstr "Oberhörig för att skapa paket"

#: ckan/controllers/package.py:598
msgid "Unauthorized to edit this resource"
msgstr "Behörighet saknas för att redigera denna resurs"

#: ckan/controllers/package.py:613 ckan/controllers/package.py:1076
#: ckan/controllers/package.py:1096 ckan/controllers/package.py:1163
#: ckan/controllers/package.py:1346 ckan/controllers/package.py:1424
#: ckan/controllers/package.py:1455 ckan/controllers/package.py:1563
#: ckan/controllers/package.py:1614 ckanext/datapusher/plugin.py:59
#: ckanext/datastore/controller.py:80 ckanext/resourceproxy/controller.py:33
msgid "Resource not found"
msgstr "Objektet kunde inte hittas"

#: ckan/controllers/package.py:666
msgid "Unauthorized to update dataset"
msgstr "Behörighet saknas för att uppdatera detta dataset"

#: ckan/controllers/package.py:668 ckan/controllers/package.py:705
#: ckan/controllers/package.py:731
msgid "The dataset {id} could not be found."
msgstr "Dataset med {id} kunde inte hittas."

#: ckan/controllers/package.py:672
msgid "You must add at least one data resource"
msgstr "Du måste lägga till åtminstone en dataresurs"

#: ckan/controllers/package.py:681 ckanext/datapusher/helpers.py:24
msgid "Error"
msgstr "Fel"

#: ckan/controllers/package.py:703
msgid "Unauthorized to create a resource"
msgstr "Behörighet saknas för att skapa en resurs"

#: ckan/controllers/package.py:736
msgid "Unauthorized to create a resource for this package"
msgstr "Behörighet saknas för att skapa en resurs för paketet"

#: ckan/controllers/package.py:950
msgid "Unable to add package to search index."
msgstr "Kan inte lägga till paketet till sökindex"

#: ckan/controllers/package.py:998
msgid "Unable to update search index."
msgstr "Det går inte att uppdatera sökindex."

#: ckan/controllers/package.py:1035
msgid "Dataset has been deleted."
msgstr "Dataset har raderats."

#: ckan/controllers/package.py:1040 ckan/controllers/package.py:1058
#, python-format
msgid "Unauthorized to delete package %s"
msgstr "Behörighet saknas för att radera paket %s"

#: ckan/controllers/package.py:1063
msgid "Resource has been deleted."
msgstr "Resursen har raderats."

#: ckan/controllers/package.py:1074
#, python-format
msgid "Unauthorized to delete resource %s"
msgstr "Behörighet saknas för att radera resurs %s"

#: ckan/controllers/package.py:1133 ckan/controllers/package.py:1576
msgid "Resource view not found"
msgstr "Hittade inte resursvy"

#: ckan/controllers/package.py:1172
msgid "Resource data not found"
msgstr "Resursens data hittades inte"

#: ckan/controllers/package.py:1181
msgid "No download is available"
msgstr "Ingen nerladdning möjlig"

#: ckan/controllers/package.py:1318
#, python-format
msgid "Unauthorized to read dataset %s"
msgstr "Behörighet saknas för att läsa dataset %s"

#: ckan/controllers/package.py:1426
#, python-format
msgid "Unauthorized to read resource %s"
msgstr "Inga rättigheter för objektet %s"

#: ckan/controllers/package.py:1490
msgid "Unauthorized to edit resource"
msgstr "Behörighet saknas för att redigera resursen"

#: ckan/controllers/package.py:1508
msgid "View not found"
msgstr "Hittade inte vyn"

#: ckan/controllers/package.py:1514
msgid "View Type Not found"
msgstr "Hittade inte typen av vy"

#: ckan/controllers/package.py:1570
msgid "Bad resource view data"
msgstr "Fel data för resursvy"

#: ckan/controllers/package.py:1579
msgid "Resource view not supplied"
msgstr "Resursvyn saknas"

#: ckan/controllers/package.py:1608
msgid "No preview has been defined."
msgstr "Ingen förhandsvisning har definierats."

#: ckan/controllers/revision.py:45
msgid "CKAN Repository Revision History"
msgstr "CKAN Revisionshistorik för repository"

#: ckan/controllers/revision.py:47
msgid "Recent changes to the CKAN repository."
msgstr "Senaste ändringarna för CKAN-repositoryt."

#: ckan/controllers/revision.py:111
#, python-format
msgid "Datasets affected: %s.\n"
msgstr "Dataset som påverkas: %s.\n"

#: ckan/controllers/revision.py:218
msgid "Revision updated"
msgstr "Utgåvan uppdaterad"

#: ckan/controllers/tag.py:60
msgid "Other"
msgstr "Andra"

#: ckan/controllers/tag.py:74
msgid "Tag not found"
msgstr "Taggen hittades inte"

#: ckan/controllers/user.py:162 ckan/views/user.py:290
msgid "Unauthorized to register as a user."
msgstr "Ej behörig att registrera sig som användare."

#: ckan/controllers/user.py:180
msgid "Unauthorized to create a user"
msgstr "Obehörig att skapa användare"

#: ckan/controllers/user.py:211 ckan/views/user.py:426
msgid "Unauthorized to delete user with id \"{user_id}\"."
msgstr "Ej behörig att radera användare med id \"{user_id}\"."

#: ckan/controllers/user.py:225 ckan/controllers/user.py:288
#: ckan/views/user.py:168 ckan/views/user.py:444
msgid "No user specified"
msgstr "Ingen användare angiven"

#: ckan/controllers/user.py:231 ckan/controllers/user.py:313
#: ckan/controllers/user.py:376 ckan/controllers/user.py:547
#: ckan/views/user.py:218 ckan/views/user.py:246 ckan/views/user.py:450
#: ckan/views/user.py:639
#, python-format
msgid "Unauthorized to edit user %s"
msgstr "Obehörig att redigera användare %s"

#: ckan/controllers/user.py:233 ckan/controllers/user.py:248
#: ckan/controllers/user.py:315 ckan/controllers/user.py:378
#: ckan/controllers/user.py:523 ckan/controllers/user.py:549
#: ckan/logic/auth/update.py:179 ckan/views/user.py:220 ckan/views/user.py:248
#: ckan/views/user.py:315 ckan/views/user.py:452 ckan/views/user.py:596
#: ckan/views/user.py:641
msgid "User not found"
msgstr "Användaren hittades inte"

#: ckan/controllers/user.py:235 ckan/controllers/user.py:368
#: ckan/views/user.py:226 ckan/views/user.py:454
msgid "Profile updated"
msgstr "Profil uppdaterad"

#: ckan/controllers/user.py:246 ckan/views/user.py:313
#, python-format
msgid "Unauthorized to create user %s"
msgstr "Obehörig att skapa användare %s"

#: ckan/controllers/user.py:252 ckan/views/user.py:306
msgid "Bad Captcha. Please try again."
msgstr "Felaktig Captcha. Var god försök igen."

#: ckan/controllers/user.py:266 ckan/views/user.py:325
#, python-format
msgid ""
"User \"%s\" is now registered but you are still logged in as \"%s\" from "
"before"
msgstr "Användare \"%s\" är nu registrerad men du är fortfarande inloggad som \"%s\" "

#: ckan/controllers/user.py:294 ckan/views/user.py:174
msgid "Unauthorized to edit a user."
msgstr "Du saknar behörighet för att redigera en användare."

#: ckan/controllers/user.py:321 ckan/views/user.py:252
#, python-format
msgid "User %s not authorized to edit %s"
msgstr "Användare %s är inte behörig att redigera %s"

#: ckan/controllers/user.py:386 ckan/views/user.py:210
msgid "Password entered was incorrect"
msgstr "Lösenordet är felaktigt"

#: ckan/controllers/user.py:387 ckan/templates/user/edit_user_form.html:29
#: ckan/views/user.py:212
msgid "Old Password"
msgstr "Gammalt lösenord"

#: ckan/controllers/user.py:387 ckan/views/user.py:212
msgid "incorrect password"
msgstr "felaktigt lösenord"

#: ckan/controllers/user.py:427 ckan/views/user.py:386
msgid "Login failed. Bad username or password."
msgstr "Inloggning misslyckades. Fel användarnamn eller lösenord."

#: ckan/controllers/user.py:460 ckan/views/user.py:503
msgid "Unauthorized to request reset password."
msgstr "Ej behörig att begära återställande av lösenord."

#: ckan/controllers/user.py:489
#, python-format
msgid "\"%s\" matched several users"
msgstr "\"%s\" matchade flera användare"

#: ckan/controllers/user.py:491 ckan/controllers/user.py:493
#, python-format
msgid "No such user: %s"
msgstr "Ingen sådan användare: %s"

#: ckan/controllers/user.py:498
msgid "Please check your inbox for a reset code."
msgstr "Kontrollera din inkorg för en återställningskod."

<<<<<<< HEAD
#: ckanext/webpageview/theme/templates/webpage_form.html:3
msgid "eg. http://example.com  (if blank uses resource url)"
msgstr "t.ex. http://example.com (om inte angivet så används resursens URL)"
=======
#: ckan/controllers/user.py:502
#, python-format
msgid "Could not send reset link: %s"
msgstr "Kunde inte skicka länk för återställning: %s"
>>>>>>> fc1a6656

#: ckan/controllers/user.py:515 ckan/views/user.py:591
msgid "Unauthorized to reset password."
msgstr "Ej behörig att återställa lösenord."

#: ckan/controllers/user.py:527 ckan/views/user.py:600
msgid "Invalid reset key. Please try again."
msgstr "Ogiltig återställningsnyckel. Var god försök igen."

#: ckan/controllers/user.py:544 ckan/views/user.py:636
msgid "Your password has been reset."
msgstr "Ditt lösenord har återställts."

#: ckan/controllers/user.py:566
msgid "Your password must be 4 characters or longer."
msgstr "Ditt lösenord måste bestå av minst 4 tecken."

#: ckan/controllers/user.py:569 ckan/views/user.py:615
msgid "The passwords you entered do not match."
msgstr "Lösenorden du angav matchar inte."

#: ckan/controllers/user.py:572 ckan/views/user.py:618
msgid "You must provide a password"
msgstr "Du måste ange ett lösenord"

#: ckan/controllers/user.py:640 ckan/views/dashboard.py:61
msgid "Follow item not found"
msgstr "Följande post hittades ej"

#: ckan/controllers/user.py:644 ckan/views/dashboard.py:65
msgid "{0} not found"
msgstr "{0} hittades inte"

#: ckan/controllers/user.py:658 ckan/views/dashboard.py:79
msgid "Everything"
msgstr "Allt"

#: ckan/controllers/util.py:18 ckan/logic/action/__init__.py:62
msgid "Missing Value"
msgstr "Värde saknas"

#: ckan/controllers/util.py:23
msgid "Redirecting to external site is not allowed."
msgstr "Omdirigering till extern webbplats är inte tillåten."

#: ckan/lib/activity_streams.py:60
msgid "{actor} added the tag {tag} to the dataset {dataset}"
msgstr "{actor} lade till taggen {tag} till dataset {dataset}"

#: ckan/lib/activity_streams.py:63
msgid "{actor} updated the group {group}"
msgstr "{actor} uppdaterade gruppen {group}"

#: ckan/lib/activity_streams.py:66
msgid "{actor} updated the organization {organization}"
msgstr "{actor} uppdaterade organisationen {organization}"

#: ckan/lib/activity_streams.py:69
msgid "{actor} updated the dataset {dataset}"
msgstr "{actor} uppdaterade dataset {dataset}"

#: ckan/lib/activity_streams.py:72
msgid "{actor} changed the extra {extra} of the dataset {dataset}"
msgstr "{actor} ändrade extraobjektet {extra} i dataset {dataset}"

#: ckan/lib/activity_streams.py:75
msgid "{actor} updated the resource {resource} in the dataset {dataset}"
msgstr "{actor} uppdaterade resursen {resource} i dataset {dataset}"

#: ckan/lib/activity_streams.py:78
msgid "{actor} updated their profile"
msgstr "{actor} uppdaterade sin profil"

#: ckan/lib/activity_streams.py:81
msgid "{actor} deleted the group {group}"
msgstr "{actor} raderade gruppen {group}"

#: ckan/lib/activity_streams.py:84
msgid "{actor} deleted the organization {organization}"
msgstr "{actor} raderade organisationen {organization}"

#: ckan/lib/activity_streams.py:87
msgid "{actor} deleted the dataset {dataset}"
msgstr "{actor} raderade dataset {dataset}"

#: ckan/lib/activity_streams.py:90
msgid "{actor} deleted the extra {extra} from the dataset {dataset}"
msgstr "{actor} raderade extraobjektet {extra} från dataset {dataset}"

#: ckan/lib/activity_streams.py:93
msgid "{actor} deleted the resource {resource} from the dataset {dataset}"
msgstr "{actor} raderade resursen {resource} från dataset {dataset}"

#: ckan/lib/activity_streams.py:97
msgid "{actor} created the group {group}"
msgstr "{actor} skapade gruppen {group}"

#: ckan/lib/activity_streams.py:100
msgid "{actor} created the organization {organization}"
msgstr "{actor} skapade organisationen {organization}"

#: ckan/lib/activity_streams.py:103
msgid "{actor} created the dataset {dataset}"
msgstr "{actor} skapade dataset {dataset}"

#: ckan/lib/activity_streams.py:106
msgid "{actor} added the extra {extra} to the dataset {dataset}"
msgstr "{actor} lade till extraobjektet {extra} till dataset {dataset}"

#: ckan/lib/activity_streams.py:109
msgid "{actor} added the resource {resource} to the dataset {dataset}"
msgstr "{actor} lade till resursen {resource} till dataset {dataset}"

#: ckan/lib/activity_streams.py:112
msgid "{actor} signed up"
msgstr "{actor} registrerade sig"

#: ckan/lib/activity_streams.py:115
msgid "{actor} removed the tag {tag} from the dataset {dataset}"
msgstr "{actor} tog bort taggen {tag} från dataset {dataset}"

#: ckan/lib/activity_streams.py:118
msgid "{actor} started following {dataset}"
msgstr "{actor} började följa {dataset}"

#: ckan/lib/activity_streams.py:121
msgid "{actor} started following {user}"
msgstr "{actor} började följa {user}"

#: ckan/lib/activity_streams.py:124
msgid "{actor} started following {group}"
msgstr "{actor} började följa {group}"

#: ckan/lib/datapreview.py:265 ckan/templates/group/edit_base.html:16
#: ckan/templates/organization/edit_base.html:17
#: ckan/templates/package/resource_read.html:38
#: ckan/templates/package/resource_views.html:4
msgid "View"
msgstr "Visa"

#: ckan/lib/email_notifications.py:103
msgid "{n} new activity from {site_title}"
msgid_plural "{n} new activities from {site_title}"
msgstr[0] ""
msgstr[1] ""

#: ckan/lib/formatters.py:19
msgid "January"
msgstr "Januari"

#: ckan/lib/formatters.py:23
msgid "February"
msgstr "Februari"

#: ckan/lib/formatters.py:27
msgid "March"
msgstr "Mars"

#: ckan/lib/formatters.py:31
msgid "April"
msgstr "April"

#: ckan/lib/formatters.py:35
msgid "May"
msgstr "Maj"

#: ckan/lib/formatters.py:39
msgid "June"
msgstr "Juni"

#: ckan/lib/formatters.py:43
msgid "July"
msgstr "Juli"

#: ckan/lib/formatters.py:47
msgid "August"
msgstr "Augusti"

#: ckan/lib/formatters.py:51
msgid "September"
msgstr "September"

#: ckan/lib/formatters.py:55
msgid "October"
msgstr "Oktober"

#: ckan/lib/formatters.py:59
msgid "November"
msgstr "november"

#: ckan/lib/formatters.py:63
msgid "December"
msgstr "December"

#: ckan/lib/formatters.py:114
msgid "Just now"
msgstr "Nyss"

#: ckan/lib/formatters.py:116
msgid "{mins} minute ago"
msgid_plural "{mins} minutes ago"
msgstr[0] "{mins} minuter sedan"
msgstr[1] "{mins} minuter sedan"

#: ckan/lib/formatters.py:119
msgid "{hours} hour ago"
msgid_plural "{hours} hours ago"
msgstr[0] "{hours} timmar sedan"
msgstr[1] "{hours} timmar sedan"

#: ckan/lib/formatters.py:125
msgid "{days} day ago"
msgid_plural "{days} days ago"
msgstr[0] "{days} dagar sedan"
msgstr[1] "{days} dagar sedan"

#: ckan/lib/formatters.py:128
msgid "{months} month ago"
msgid_plural "{months} months ago"
msgstr[0] "{months} månader sedan"
msgstr[1] "{months} månader sedan"

#: ckan/lib/formatters.py:130
msgid "over {years} year ago"
msgid_plural "over {years} years ago"
msgstr[0] "mer än {years} år sedan"
msgstr[1] "mer än {years} år sedan"

#: ckan/lib/formatters.py:146
msgid "{month} {day}, {year}, {hour:02}:{min:02} ({timezone})"
msgstr ""

#: ckan/lib/formatters.py:151
msgid "{month} {day}, {year}"
msgstr "{month} {day}, {year}"

#: ckan/lib/formatters.py:167
msgid "{bytes} bytes"
msgstr "{bytes} byte"

#: ckan/lib/formatters.py:169
msgid "{kibibytes} KiB"
msgstr "{kibibytes} KiB"

#: ckan/lib/formatters.py:171
msgid "{mebibytes} MiB"
msgstr "{mebibytes} MiB"

#: ckan/lib/formatters.py:173
msgid "{gibibytes} GiB"
msgstr "{gibibytes} GiB"

#: ckan/lib/formatters.py:175
msgid "{tebibytes} TiB"
msgstr "{tebibytes} TiB"

#: ckan/lib/formatters.py:187
msgid "{n}"
msgstr "{n}"

#: ckan/lib/formatters.py:189
msgid "{k}k"
msgstr "{k}k"

#: ckan/lib/formatters.py:191
msgid "{m}M"
msgstr "{m}M"

#: ckan/lib/formatters.py:193
msgid "{g}G"
msgstr "{g}G"

#: ckan/lib/formatters.py:195
msgid "{t}T"
msgstr "{t}T"

#: ckan/lib/formatters.py:197
msgid "{p}P"
msgstr "{p}P"

#: ckan/lib/formatters.py:199
msgid "{e}E"
msgstr "{e}E"

#: ckan/lib/formatters.py:201
msgid "{z}Z"
msgstr "{z}Z"

#: ckan/lib/formatters.py:203
msgid "{y}Y"
msgstr "{y}Y"

#: ckan/lib/helpers.py:1290
msgid "Update your avatar at gravatar.com"
msgstr "Ändra din profilbild på gravatar.com"

#: ckan/lib/helpers.py:1562 ckan/lib/helpers.py:1575
msgid "Unknown"
msgstr "Okänd"

#: ckan/lib/helpers.py:1626
msgid "Unnamed resource"
msgstr "Namnlös resurs"

#: ckan/lib/helpers.py:1666
msgid "Created new dataset."
msgstr "Skapade ett nytt dataset."

#: ckan/lib/helpers.py:1668
msgid "Edited resources."
msgstr "Redigerade resurser."

#: ckan/lib/helpers.py:1670
msgid "Edited settings."
msgstr "Redigerade inställningar"

#: ckan/lib/helpers.py:1916
msgid "{number} view"
msgid_plural "{number} views"
msgstr[0] "{number} visningar"
msgstr[1] "{number} visningar"

#: ckan/lib/helpers.py:1918
msgid "{number} recent view"
msgid_plural "{number} recent views"
msgstr[0] "visad {number} gång nyligen"
msgstr[1] "visad {number} gånger nyligen"

#: ckan/lib/mailer.py:48
#, python-format
msgid "%s <%s>"
msgstr "%s <%s>"

#: ckan/lib/mailer.py:118
msgid "No recipient email address available!"
msgstr "Mottagarens e-postadress finns inte!"

#: ckan/lib/mailer.py:136 ckan/templates/home/snippets/stats.html:17
msgid "organization"
msgstr "organisation"

#: ckan/lib/mailer.py:137 ckan/templates/home/snippets/stats.html:23
msgid "group"
msgstr "grupp"

#: ckan/lib/navl/dictization_functions.py:16
#: ckan/lib/navl/dictization_functions.py:19
#: ckan/lib/navl/dictization_functions.py:22
#: ckan/lib/navl/dictization_functions.py:25
#: ckan/lib/navl/dictization_functions.py:28
#: ckan/lib/navl/dictization_functions.py:31
#: ckan/lib/navl/dictization_functions.py:34
#: ckan/lib/navl/dictization_functions.py:37 ckan/lib/navl/validators.py:27
#: ckan/lib/navl/validators.py:34 ckan/lib/navl/validators.py:54
#: ckan/logic/action/get.py:2047 ckan/logic/action/update.py:261
#: ckan/logic/validators.py:615
msgid "Missing value"
msgstr "Värde saknas"

#: ckan/lib/navl/validators.py:68
#, python-format
msgid "The input field %(name)s was not expected."
msgstr "Inmatningsfält %(name)s var inte väntat."

#: ckan/lib/navl/validators.py:122
msgid "Please enter an integer value"
msgstr "Vänligen mata in ett heltal"

#: ckan/lib/navl/validators.py:128
msgid "Must be a Unicode string value"
msgstr ""

#: ckan/logic/__init__.py:99 ckan/logic/action/__init__.py:60
#: ckan/templates/package/edit_base.html:21
#: ckan/templates/package/resources.html:5
#: ckan/templates/package/snippets/package_context.html:12
#: ckan/templates/package/snippets/resources.html:20
#: ckan/templates/snippets/context/dataset.html:13
#: ckanext/example_theme_docs/v18_snippet_api/templates/ajax_snippets/example_theme_popover.html:15
msgid "Resources"
msgstr "Resurser"

#: ckan/logic/__init__.py:99 ckan/logic/action/__init__.py:60
msgid "Package resource(s) invalid"
msgstr "Paketets objekt ogiltiga"

#: ckan/logic/__init__.py:106 ckan/logic/__init__.py:108
#: ckan/logic/action/__init__.py:62 ckan/logic/action/__init__.py:64
msgid "Extras"
msgstr "Extra"

#: ckan/logic/converters.py:76 ckan/logic/converters.py:91
#, python-format
msgid "Tag vocabulary \"%s\" does not exist"
msgstr "Vokabulären \"%s\" finns inte"

#: ckan/logic/converters.py:123 ckan/logic/validators.py:216
#: ckan/logic/validators.py:233 ckan/logic/validators.py:715
#: ckan/templates/group/members.html:14
#: ckan/templates/organization/members.html:19
#: ckanext/stats/templates/ckanext/stats/index.html:156
msgid "User"
msgstr "Användare"

#: ckan/logic/converters.py:148 ckan/logic/validators.py:151
#: ckan/logic/validators.py:193 ckan/templates/package/read_base.html:19
#: ckan/tests/config/test_middleware.py:619
#: ckanext/stats/templates/ckanext/stats/index.html:89
msgid "Dataset"
msgstr "Dataset"

#: ckan/logic/converters.py:173 ckan/logic/validators.py:246
#: ckanext/stats/templates/ckanext/stats/index.html:113
msgid "Group"
msgstr "Grupp"

#: ckan/logic/converters.py:182
msgid "Could not parse as valid JSON"
msgstr "Kunde inte läsas in som giltig JSON"

#: ckan/logic/validators.py:35 ckan/logic/validators.py:44
msgid "An organization must be provided"
msgstr ""

#: ckan/logic/validators.py:49
msgid "Organization does not exist"
msgstr "Organisationen finns inte"

#: ckan/logic/validators.py:54
msgid "You cannot add a dataset to this organization"
msgstr "Du kan inte lägga till ett dataset till denna organisation"

#: ckan/logic/validators.py:94
msgid "Invalid integer"
msgstr "Ogiltigt heltal"

#: ckan/logic/validators.py:99
msgid "Must be a natural number"
msgstr "Måste vara ett naturligt tal"

#: ckan/logic/validators.py:105
msgid "Must be a postive integer"
msgstr "Måste vara ett positivt heltal"

#: ckan/logic/validators.py:132
msgid "Date format incorrect"
msgstr "Datumformatet felaktigt"

#: ckan/logic/validators.py:141
msgid "No links are allowed in the log_message."
msgstr "Inga länkar är tillåtna i log_message."

#: ckan/logic/validators.py:161
msgid "Dataset id already exists"
msgstr "Detta dataset-ID finns redan"

#: ckan/logic/validators.py:202
msgid "Resource"
msgstr "Resurs"

#: ckan/logic/validators.py:256
msgid "That group name or ID does not exist."
msgstr "Gruppnamn eller ID finns inte."

#: ckan/logic/validators.py:270
msgid "Activity type"
msgstr "Aktivitetstyp"

#: ckan/logic/validators.py:333
msgid "Names must be strings"
msgstr "Namn måste vara textsträngar"

#: ckan/logic/validators.py:337
msgid "That name cannot be used"
msgstr "Namnet kan inte användas"

#: ckan/logic/validators.py:340
#, python-format
msgid "Must be at least %s characters long"
msgstr "Måste vara minst %s tecken"

#: ckan/logic/validators.py:342 ckan/logic/validators.py:631
#, python-format
msgid "Name must be a maximum of %i characters long"
msgstr "Namn får vara max %i tecken"

#: ckan/logic/validators.py:345
msgid ""
"Must be purely lowercase alphanumeric (ascii) characters and these symbols: "
"-_"
msgstr ""
"Får bara vara gemena alfanumeriska tecken (gemener och siffror) samt "
"specialtecknen - och _"

#: ckan/logic/validators.py:363
msgid "That URL is already in use."
msgstr "Den URL:en används redan."

#: ckan/logic/validators.py:368
#, python-format
msgid "Name \"%s\" length is less than minimum %s"
msgstr "Namnet \"%s\" är kortare än minimilängden %s"

#: ckan/logic/validators.py:372
#, python-format
msgid "Name \"%s\" length is more than maximum %s"
msgstr "Längden på namnet \"%s\" är längre än maxlängden %s"

#: ckan/logic/validators.py:378
#, python-format
msgid "Version must be a maximum of %i characters long"
msgstr "Version får vara max %i tecken lång"

#: ckan/logic/validators.py:396
#, python-format
msgid "Duplicate key \"%s\""
msgstr "Dubblerad nycke \"%s\""

#: ckan/logic/validators.py:412
msgid "Group name already exists in database"
msgstr "En grupp med detta namn finns redan i databasen"

#: ckan/logic/validators.py:418
#, python-format
msgid "Tag \"%s\" length is less than minimum %s"
msgstr "Tag \"%s\" understiger minimilängden %s"

#: ckan/logic/validators.py:422
#, python-format
msgid "Tag \"%s\" length is more than maximum %i"
msgstr "Längden av taggen \"%s\" överskrider maxlängden %i"

#: ckan/logic/validators.py:430
#, python-format
msgid "Tag \"%s\" must be alphanumeric characters or symbols: -_."
msgstr "Taggen \"%s\" måste vara alfanumeriska tecken eller symboler:-_."

#: ckan/logic/validators.py:438
#, python-format
msgid "Tag \"%s\" must not be uppercase"
msgstr "Taggen \"%s\" får inte bestå av versaler"

#: ckan/logic/validators.py:547
msgid "User names must be strings"
msgstr "Användarnamn måste vara textsträngar"

#: ckan/logic/validators.py:562
msgid "That login name is not available."
msgstr "Det inloggningsnamnet är inte tillgängligt."

#: ckan/logic/validators.py:566
msgid "That login name can not be modified."
msgstr ""

#: ckan/logic/validators.py:577
msgid "Please enter both passwords"
msgstr "Skriv in båda lösenorden"

#: ckan/logic/validators.py:585
msgid "Passwords must be strings"
msgstr "Lösenord måste vara textsträngar"

#: ckan/logic/validators.py:589
msgid "Your password must be 8 characters or longer"
msgstr ""

#: ckan/logic/validators.py:598
msgid "The passwords you entered do not match"
msgstr "Lösenorden du angav matchar inte"

#: ckan/logic/validators.py:619
msgid ""
"Edit not allowed as it looks like spam. Please avoid links in your "
"description."
msgstr ""
"Redigering inte tillåten eftersom det verkar vara spam. Undvik länkar i din "
"beskrivning."

#: ckan/logic/validators.py:628
#, python-format
msgid "Name must be at least %s characters long"
msgstr "Namn måste vara minst %s tecken"

#: ckan/logic/validators.py:636
msgid "That vocabulary name is already in use."
msgstr "Vokabulärnamnet används redan."

#: ckan/logic/validators.py:642
#, python-format
msgid "Cannot change value of key from %s to %s. This key is read-only"
msgstr "Kan inte ändra nyckel från %s till %s. Denna nyckel kan endast läsas."

#: ckan/logic/validators.py:651
msgid "Tag vocabulary was not found."
msgstr "Vokabulären för taggar kunde inte hittas."

#: ckan/logic/validators.py:664
#, python-format
msgid "Tag %s does not belong to vocabulary %s"
msgstr "Taggen %s hör inte till vokabulär %s"

#: ckan/logic/validators.py:670
msgid "No tag name"
msgstr "Saknar namn för tagg."

#: ckan/logic/validators.py:683
#, python-format
msgid "Tag %s already belongs to vocabulary %s"
msgstr "Taggen %s hör redan till vokbaulären %s"

#: ckan/logic/validators.py:707
msgid "Please provide a valid URL"
msgstr "Ange en giltig URL"

#: ckan/logic/validators.py:721
msgid "role does not exist."
msgstr "Rollen finns inte."

#: ckan/logic/validators.py:750
msgid "Datasets with no organization can't be private."
msgstr "Dataset som saknar en organisation kan inte göras privata"

#: ckan/logic/validators.py:756
msgid "Not a list"
msgstr "Inte en lista"

#: ckan/logic/validators.py:759
msgid "Not a string"
msgstr "Inte text"

#: ckan/logic/validators.py:791
msgid "This parent would create a loop in the hierarchy"
msgstr ""
"Denna överordnade entitet skulle skapa en otillåten slinga i hierarkin"

#: ckan/logic/validators.py:801
msgid "\"filter_fields\" and \"filter_values\" should have the same length"
msgstr "\"filter_fields\" och \"filter_values\" ska ha samma längd"

#: ckan/logic/validators.py:812
msgid "\"filter_fields\" is required when \"filter_values\" is filled"
msgstr "\"filter_fields\" krävs också när \"filter_values\" anges"

#: ckan/logic/validators.py:815
msgid "\"filter_values\" is required when \"filter_fields\" is filled"
msgstr "\"filter_values\" krävs också när \"filter_fields\" anges"

#: ckan/logic/validators.py:829
msgid "There is a schema field with the same name"
msgstr "Det finns ett schemanamn med samma namn"

#: ckan/logic/validators.py:855
msgid "Email {email} is not a valid format"
msgstr ""

#: ckan/logic/action/create.py:184 ckan/logic/action/create.py:668
#, python-format
msgid "REST API: Create object %s"
msgstr "REST API: Skapa objekt %s"

#: ckan/logic/action/create.py:547
#, python-format
msgid "REST API: Create package relationship: %s %s %s"
msgstr "REST API: Skapa paketrelation: %s %s %s"

#: ckan/logic/action/create.py:588
#, python-format
msgid "REST API: Create member object %s"
msgstr "REST API: Skapa objekt %s"

#: ckan/logic/action/create.py:807
msgid "Trying to create an organization as a group"
msgstr "Försök att skapa en organisation som en grupp."

#: ckan/logic/action/create.py:896
msgid "You must supply a package id or name (parameter \"package\")."
msgstr "Du måste ange ett paket-ID eller namn (parameter \"package\")."

#: ckan/logic/action/create.py:899
msgid "You must supply a rating (parameter \"rating\")."
msgstr "Du måste ange ett betyg (parametern \"rating\")."

#: ckan/logic/action/create.py:904
msgid "Rating must be an integer value."
msgstr "Betyg måste vara ett heltal."

#: ckan/logic/action/create.py:908
#, python-format
msgid "Rating must be between %i and %i."
msgstr "Betyg måste vara mellan %i och %i."

#: ckan/logic/action/create.py:1078
msgid "Error sending the invite email, the user was not created: {0}"
msgstr ""

#: ckan/logic/action/create.py:1254 ckan/logic/action/create.py:1261
msgid "You must be logged in to follow users"
msgstr "Du måste vara inloggad för att följa användare"

#: ckan/logic/action/create.py:1274
msgid "You cannot follow yourself"
msgstr "Du kan inte följa digsjälv"

#: ckan/logic/action/create.py:1282 ckan/logic/action/create.py:1339
#: ckan/logic/action/create.py:1478
msgid "You are already following {0}"
msgstr "Du följer redan {0}"

#: ckan/logic/action/create.py:1313 ckan/logic/action/create.py:1321
msgid "You must be logged in to follow a dataset."
msgstr "Du måste vara inloggad för att följa ett dataset."

#: ckan/logic/action/create.py:1379
msgid "User {username} does not exist."
msgstr "Användare {username} finns inte."

#: ckan/logic/action/create.py:1454 ckan/logic/action/create.py:1462
msgid "You must be logged in to follow a group."
msgstr "Du måste vara inloggad för att följa en grupp."

#: ckan/logic/action/delete.py:54
msgid " Delete User: {0}"
msgstr ""

#: ckan/logic/action/delete.py:92
#, python-format
msgid "REST API: Delete Package: %s"
msgstr "REST API: Ta bort paket: %s"

#: ckan/logic/action/delete.py:276 ckan/logic/action/delete.py:372
#, python-format
msgid "REST API: Delete %s"
msgstr "REST API: Ta bort %s"

#: ckan/logic/action/delete.py:318
#, python-format
msgid "REST API: Delete Member: %s"
msgstr "REST API: Radera Medlemmar %s"

#: ckan/logic/action/delete.py:358
msgid "Organization cannot be deleted while it still has datasets"
msgstr ""

#: ckan/logic/action/delete.py:560 ckan/logic/action/delete.py:586
#: ckan/logic/action/get.py:2446 ckan/logic/action/update.py:910
msgid "id not in data"
msgstr "id finns inte i data"

#: ckan/logic/action/delete.py:564 ckan/logic/action/get.py:2449
#: ckan/logic/action/update.py:914
#, python-format
msgid "Could not find vocabulary \"%s\""
msgstr "Kan inte hitta vokabulär \"%s\""

#: ckan/logic/action/delete.py:594
#, python-format
msgid "Could not find tag \"%s\""
msgstr "Kan inte hitta taggen \"%s\""

#: ckan/logic/action/delete.py:607 ckan/logic/action/delete.py:611
msgid "You must be logged in to unfollow something."
msgstr "Du måste vara inloggad för att sluta följa något."

#: ckan/logic/action/delete.py:622
msgid "You are not following {0}."
msgstr "Du följer inte {0}."

#: ckan/logic/action/get.py:1101 ckan/logic/action/update.py:77
#: ckan/logic/action/update.py:91
msgid "Resource was not found."
msgstr "Resursen hittades inte."

#: ckan/logic/action/get.py:1202
msgid "Parameter is not an bool"
msgstr ""

#: ckan/logic/action/get.py:2051
msgid "Do not specify if using \"query\" parameter"
msgstr "Anges ej om \"query parameter\" används"

#: ckan/logic/action/get.py:2060
msgid "Must be <field>:<value> pair(s)"
msgstr "Måste vara  <field>:<value> par"

#: ckan/logic/action/get.py:2092
msgid "Field \"{field}\" not recognised in resource_search."
msgstr "Fältet \"{field}\" förstods inte i resource_search."

#: ckan/logic/action/update.py:265 ckan/logic/action/update.py:995
msgid "Package was not found."
msgstr "Paketet finns inte."

#: ckan/logic/action/update.py:308 ckan/logic/action/update.py:526
#: ckan/logic/action/update.py:1013
#, python-format
msgid "REST API: Update object %s"
msgstr "REST API: Uppdatera objekt %s"

#: ckan/logic/action/update.py:405
#, python-format
msgid "REST API: Update package relationship: %s %s %s"
msgstr "REST API: Updatera paketrelation: %s %s %s"

#: ckan/logic/action/update.py:770
msgid "TaskStatus was not found."
msgstr "Uppgiftsstatus kunde inte hittas."

#: ckan/logic/action/update.py:999
msgid "Organization was not found."
msgstr "Organisationen kunde inte hittas."

#: ckan/logic/auth/create.py:27 ckan/logic/auth/create.py:45
#, python-format
msgid "User %s not authorized to create packages"
msgstr "Användare %s är inte behörig att skapa paket"

#: ckan/logic/auth/create.py:31 ckan/logic/auth/update.py:45
#, python-format
msgid "User %s not authorized to edit these groups"
msgstr "Användare %s saknar behörighet att redigera dessa grupper"

#: ckan/logic/auth/create.py:38
#, python-format
msgid "User %s not authorized to add dataset to this organization"
msgstr ""
"Användare %s har inte behörighet att lägga till dataset till denna "
"organisation"

#: ckan/logic/auth/create.py:61
msgid "No dataset id provided, cannot check auth."
msgstr "ID för dataset saknas. Kan inte kontrollera behörighet."

#: ckan/logic/auth/create.py:68 ckan/logic/auth/delete.py:34
#: ckan/logic/auth/get.py:153 ckan/logic/auth/update.py:63
msgid "No package found for this resource, cannot check auth."
msgstr ""
"Inget paket hittades för denna resurs, kan inte kontrollera behörigheter."

#: ckan/logic/auth/create.py:76
#, python-format
msgid "User %s not authorized to create resources on dataset %s"
msgstr "Användaren %s har inte behörighet att skapa resurser för dataset %s"

#: ckan/logic/auth/create.py:108
#, python-format
msgid "User %s not authorized to edit these packages"
msgstr "Användare %s saknar behörighet att redigera dessa paket"

#: ckan/logic/auth/create.py:119
#, python-format
msgid "User %s not authorized to create groups"
msgstr "Användare %s är inte behörig att skapa grupper"

#: ckan/logic/auth/create.py:129
#, python-format
msgid "User %s not authorized to create organizations"
msgstr "Användare %s har inte behörighet att skapa organisationer"

#: ckan/logic/auth/create.py:145
msgid "User {user} not authorized to create users via the API"
msgstr "Användare {user} saknar behörighet att skapa användare via API:et"

#: ckan/logic/auth/create.py:148
msgid "Not authorized to create users"
msgstr "Ej behörig att skapa användare"

#: ckan/logic/auth/create.py:189
msgid "Group was not found."
msgstr "Gruppen kunde inte hittas."

#: ckan/logic/auth/create.py:220
#, python-format
msgid "User %s not authorized to add members"
msgstr "Användare %s har inte behörighet att lägga till medlemmar"

#: ckan/logic/auth/create.py:244 ckan/logic/auth/update.py:115
#, python-format
msgid "User %s not authorized to edit group %s"
msgstr "Användare %s saknar behörighet att redigera grupp %s"

#: ckan/logic/auth/delete.py:40
#, python-format
msgid "User %s not authorized to delete resource %s"
msgstr "Användare %s har inte behörighet att radera resurs %s"

#: ckan/logic/auth/delete.py:56 ckan/logic/auth/get.py:170
msgid "Resource view not found, cannot check auth."
msgstr "Hittade inte resursvyn. Kan inte kontrollera behörighet."

#: ckan/logic/auth/delete.py:73
#, python-format
msgid "User %s not authorized to delete relationship %s"
msgstr "Användare %s saknar behörightet att ta bort relation %s"

#: ckan/logic/auth/delete.py:82
#, python-format
msgid "User %s not authorized to delete groups"
msgstr "Användare %s har inte behörighet att radera grupper"

#: ckan/logic/auth/delete.py:86
#, python-format
msgid "User %s not authorized to delete group %s"
msgstr "Användare %s saknar behörighet att ta bort gruppen %s"

#: ckan/logic/auth/delete.py:103
#, python-format
msgid "User %s not authorized to delete organizations"
msgstr "Användare %s har inte behörighet att radera organisationer"

#: ckan/logic/auth/delete.py:107
#, python-format
msgid "User %s not authorized to delete organization %s"
msgstr "Användare %s har inte behörighet att radera organisationen %s"

#: ckan/logic/auth/delete.py:120
#, python-format
msgid "User %s not authorized to delete task_status"
msgstr "Användare %s har inte rätt att radera task_status"

#: ckan/logic/auth/get.py:14 ckan/logic/auth/get.py:303
msgid "Not authorized"
msgstr "Behörighet saknas"

#: ckan/logic/auth/get.py:124
#, python-format
msgid "User %s not authorized to read these packages"
msgstr "Användare %s saknar behörighet att läsa dessa paket"

#: ckan/logic/auth/get.py:140
#, python-format
msgid "User %s not authorized to read package %s"
msgstr "Användare %s saknar behörighet att läsa paketet %s"

#: ckan/logic/auth/get.py:159
#, python-format
msgid "User %s not authorized to read resource %s"
msgstr "Användare %s har inte rätt att läsa %s"

#: ckan/logic/auth/get.py:198
#, python-format
msgid "User %s not authorized to read group %s"
msgstr "Användaren %s är inte behörighet att läsa gruppen %s"

#: ckan/logic/auth/get.py:270
msgid "You must be logged in to access your dashboard."
msgstr "Du måste vara inloggad för att få tillgång till din panel."

#: ckan/logic/auth/update.py:39
#, python-format
msgid "User %s not authorized to edit package %s"
msgstr "Användare %s saknar behörighet att redigera paketet %s"

#: ckan/logic/auth/update.py:71
#, python-format
msgid "User %s not authorized to edit resource %s"
msgstr "Användare %s har inte behörighet att redigera resurs %s"

#: ckan/logic/auth/update.py:100
#, python-format
msgid "User %s not authorized to change state of package %s"
msgstr "Användare %s saknar behörighet att ändra tillståndet för paketet %s"

#: ckan/logic/auth/update.py:128
#, python-format
msgid "User %s not authorized to edit organization %s"
msgstr "Användare %s är inte behörig att redigera organisationen %s"

#: ckan/logic/auth/update.py:145
#, python-format
msgid "User %s not authorized to change state of group %s"
msgstr "Användare %s är inte behörig att ändra status för grupp %s"

#: ckan/logic/auth/update.py:162
#, python-format
msgid "User %s not authorized to edit permissions of group %s"
msgstr "Användare %s inte behörighet att redigera rättigheter för gruppen %s"

#: ckan/logic/auth/update.py:190
msgid "Have to be logged in to edit user"
msgstr "Måste vara inloggad för att redigera användare"

#: ckan/logic/auth/update.py:198
#, python-format
msgid "User %s not authorized to edit user %s"
msgstr "Användare %s är inte behörig att redigera användare %s"

#: ckan/logic/auth/update.py:209
msgid "User {0} not authorized to update user {1}"
msgstr "Användaren {0} är inte behörig att uppdatera användare {1}"

#: ckan/logic/auth/update.py:217
#, python-format
msgid "User %s not authorized to change state of revision"
msgstr "Användare %s saknar behörighet att ändra status för revision"

#: ckan/logic/auth/update.py:226
#, python-format
msgid "User %s not authorized to update task_status table"
msgstr "Användare %s har inte rättighet att uppdatera tabellen task_status"

#: ckan/logic/auth/update.py:240
#, python-format
msgid "User %s not authorized to update term_translation table"
msgstr ""
"Användare %s saknar behörighet att uppdatera tabellen term_translation"

#: ckan/model/license.py:133
msgid "title"
msgstr ""

#: ckan/model/license.py:228
msgid "License not specified"
msgstr "Licens har inte angetts"

#: ckan/model/license.py:238
msgid "Open Data Commons Public Domain Dedication and License (PDDL)"
msgstr "Open Data Commons Public Domain Dedication and License (PDDL)"

#: ckan/model/license.py:248
msgid "Open Data Commons Open Database License (ODbL)"
msgstr "Open Data Commons Open Database License (ODbL)"

#: ckan/model/license.py:258
msgid "Open Data Commons Attribution License"
msgstr "Open Data Commons Attribution License"

#: ckan/model/license.py:269
msgid "Creative Commons CCZero"
msgstr "Creative Commons CCZero"

#: ckan/model/license.py:278
msgid "Creative Commons Attribution"
msgstr "Creative Commons Erkännande"

#: ckan/model/license.py:288
msgid "Creative Commons Attribution Share-Alike"
msgstr "Creative Commons Erkännande Dela Lika"

#: ckan/model/license.py:297
msgid "GNU Free Documentation License"
msgstr "GNU Free Documentation License"

#: ckan/model/license.py:307
msgid "Other (Open)"
msgstr "Annan (grupp)"

#: ckan/model/license.py:317
msgid "Other (Public Domain)"
msgstr "Annan (Public Domain)"

#: ckan/model/license.py:327
msgid "Other (Attribution)"
msgstr "Annan (Attribution)"

#: ckan/model/license.py:339
msgid "UK Open Government Licence (OGL)"
msgstr "UK Open Government Licence (OGL)"

#: ckan/model/license.py:347
msgid "Creative Commons Non-Commercial (Any)"
msgstr "Creative Commons Icke-kommersiell"

#: ckan/model/license.py:355
msgid "Other (Non-Commercial)"
msgstr "Annan (Icke kommersiell)"

#: ckan/model/license.py:363
msgid "Other (Not Open)"
msgstr "Annan (ej öppen)"

#: ckan/model/package_relationship.py:54
#, python-format
msgid "depends on %s"
msgstr "beror på %s"

#: ckan/model/package_relationship.py:54
#, python-format
msgid "is a dependency of %s"
msgstr "är beroende av %s"

#: ckan/model/package_relationship.py:55
#, python-format
msgid "derives from %s"
msgstr "härrör från %s"

#: ckan/model/package_relationship.py:55
#, python-format
msgid "has derivation %s"
msgstr "har härledning %s"

#: ckan/model/package_relationship.py:56
#, python-format
msgid "links to %s"
msgstr "länkar till %s"

#: ckan/model/package_relationship.py:56
#, python-format
msgid "is linked from %s"
msgstr "är länkad från %s"

#: ckan/model/package_relationship.py:57
#, python-format
msgid "is a child of %s"
msgstr "är underordnad till %s"

#: ckan/model/package_relationship.py:57
#, python-format
msgid "is a parent of %s"
msgstr "är överordnad till %s"

#: ckan/model/package_relationship.py:61
#, python-format
msgid "has sibling %s"
msgstr "har syskon %s"

#: ckan/public-bs2/base/javascript/modules/activity-stream.js:97
#: ckan/public-bs2/base/javascript/modules/popover-context.js:62
#: ckan/public/base/javascript/modules/activity-stream.js:97
#: ckan/public/base/javascript/modules/activity-stream.min.js:2
#: ckan/public/base/javascript/modules/popover-context.js:62
#: ckan/public/base/javascript/modules/popover-context.min.js:2
#: ckan/templates/tests/mock_json_resource_preview_template.html:7
#: ckan/templates/tests/mock_resource_preview_template.html:7
#: ckanext/datastore/templates-bs2/package/snippets/data_api_button.html:8
#: ckanext/datastore/templates/package/snippets/data_api_button.html:7
#: ckanext/example_theme_docs/v18_snippet_api/fanstatic/example_theme_popover.js:21
#: ckanext/example_theme_docs/v18_snippet_api/fanstatic/example_theme_popover.min.js:1
#: ckanext/example_theme_docs/v19_01_error/fanstatic/example_theme_popover.js:21
#: ckanext/example_theme_docs/v19_01_error/fanstatic/example_theme_popover.min.js:1
#: ckanext/example_theme_docs/v19_02_error_handling/fanstatic/example_theme_popover.js:8
#: ckanext/example_theme_docs/v19_02_error_handling/fanstatic/example_theme_popover.min.js:1
#: ckanext/example_theme_docs/v20_pubsub/fanstatic/example_theme_popover.js:8
#: ckanext/example_theme_docs/v20_pubsub/fanstatic/example_theme_popover.min.js:1
#: ckanext/example_theme_docs/v21_custom_jquery_plugin/fanstatic/example_theme_popover.js:8
#: ckanext/example_theme_docs/v21_custom_jquery_plugin/fanstatic/example_theme_popover.min.js:1
#: ckanext/reclineview/theme/templates/recline_view.html:15
#: ckanext/textview/theme/templates/text_view.html:9
msgid "Loading..."
msgstr "Laddar..."

#: ckan/public-bs2/base/javascript/modules/api-info.js:96
#: ckan/public/base/javascript/modules/api-info.js:96
#: ckan/public/base/javascript/modules/api-info.min.js:2
msgid "There is no API data to load for this resource"
msgstr "Det finns inga API-data att ladda för denna resurs"

#: ckan/public-bs2/base/javascript/modules/api-info.js:124
#: ckan/public/base/javascript/modules/api-info.js:124
#: ckan/public/base/javascript/modules/api-info.min.js:4
msgid "Failed to load data API information"
msgstr "Misslyckades med att ladda API-information"

#: ckan/public-bs2/base/javascript/modules/autocomplete.js:195
#: ckan/public/base/javascript/modules/autocomplete.js:200
#: ckan/public/base/javascript/modules/autocomplete.min.js:7
msgid "Start typing…"
msgstr "Börja skriv..."

#: ckan/public-bs2/base/javascript/modules/autocomplete.js:195
#: ckan/public/base/javascript/modules/autocomplete.js:200
#: ckan/public/base/javascript/modules/autocomplete.min.js:7
msgid "No matches found"
msgstr "Hittades inte"

#: ckan/public-bs2/base/javascript/modules/autocomplete.js:204
#: ckan/public/base/javascript/modules/autocomplete.js:209
#: ckan/public/base/javascript/modules/autocomplete.min.js:7
#, python-format
msgid "Input is too short, must be at least one character"
msgid_plural "Input is too short, must be at least %(num)d characters"
msgstr[0] ""
msgstr[1] ""

#: ckan/public-bs2/base/javascript/modules/basic-form.js:4
#: ckan/public/base/javascript/modules/basic-form.js:4
#: ckan/public/base/javascript/modules/basic-form.min.js:1
msgid "There are unsaved modifications to this form"
msgstr "Det finns ändringar i detta formulär som inte sparats"

#: ckan/public-bs2/base/javascript/modules/confirm-action.js:97
#: ckan/public/base/javascript/modules/confirm-action.js:101
#: ckan/public/base/javascript/modules/confirm-action.min.js:1
msgid "Please Confirm Action"
msgstr "Vänligen Bekräfta Åtgärd"

#: ckan/public-bs2/base/javascript/modules/confirm-action.js:100
#: ckan/public/base/javascript/modules/confirm-action.js:104
#: ckan/public/base/javascript/modules/confirm-action.min.js:1
msgid "Are you sure you want to perform this action?"
msgstr "Vill du verkligen genomföra denna åtgärd?"

#: ckan/public-bs2/base/javascript/modules/confirm-action.js:102
#: ckan/public/base/javascript/modules/confirm-action.js:106
#: ckan/public/base/javascript/modules/confirm-action.min.js:1
#: ckan/templates/user/new_user_form.html:9
#: ckan/templates/user/perform_reset.html:26
msgid "Confirm"
msgstr "Bekräfta"

#: ckan/public-bs2/base/javascript/modules/confirm-action.js:103
#: ckan/public-bs2/base/javascript/modules/resource-reorder.js:59
#: ckan/public-bs2/base/javascript/modules/resource-view-reorder.js:53
#: ckan/public/base/javascript/modules/confirm-action.js:107
#: ckan/public/base/javascript/modules/confirm-action.min.js:1
#: ckan/public/base/javascript/modules/resource-reorder.js:67
#: ckan/public/base/javascript/modules/resource-reorder.min.js:1
#: ckan/public/base/javascript/modules/resource-view-reorder.js:58
#: ckan/public/base/javascript/modules/resource-view-reorder.min.js:1
#: ckan/templates/admin/confirm_reset.html:9
#: ckan/templates/group/confirm_delete.html:14
#: ckan/templates/group/confirm_delete_member.html:15
#: ckan/templates/organization/confirm_delete.html:14
#: ckan/templates/organization/confirm_delete_member.html:15
#: ckan/templates/package/confirm_delete.html:15
#: ckan/templates/package/confirm_delete_resource.html:14
msgid "Cancel"
msgstr "Avbryt"

#: ckan/public-bs2/base/javascript/modules/follow.js:70
#: ckan/public/base/javascript/modules/follow.js:70
#: ckan/public/base/javascript/modules/follow.min.js:1
#: ckan/templates/snippets/follow_button.html:9
msgid "Unfollow"
msgstr "Sluta följa"

#: ckan/public-bs2/base/javascript/modules/follow.js:73
#: ckan/public/base/javascript/modules/follow.js:73
#: ckan/public/base/javascript/modules/follow.min.js:1
#: ckan/templates/snippets/follow_button.html:14
msgid "Follow"
msgstr "Följ"

#: ckan/public-bs2/base/javascript/modules/image-upload.js:60
#: ckan/public/base/javascript/modules/image-upload.js:60
#: ckan/public/base/javascript/modules/image-upload.min.js:3
msgid "Link"
msgstr "Länk"

#: ckan/public-bs2/base/javascript/modules/image-upload.js:61
#: ckan/public/base/javascript/modules/image-upload.js:61
#: ckan/public/base/javascript/modules/image-upload.min.js:3
msgid "Link to a URL on the internet (you can also link to an API)"
msgstr "Länk till en URL på internet (du kan också länka till ett API)"

#: ckan/public-bs2/base/javascript/modules/image-upload.js:68
#: ckan/public/base/javascript/modules/image-upload.js:68
#: ckan/public/base/javascript/modules/image-upload.min.js:4
msgid "Upload"
msgstr "Ladda upp"

#: ckan/public-bs2/base/javascript/modules/image-upload.js:72
#: ckan/public/base/javascript/modules/image-upload.js:72
#: ckan/public/base/javascript/modules/image-upload.min.js:4
#: ckan/templates/group/snippets/group_item.html:43
#: ckan/templates/macros/form.html:241
#: ckan/templates/snippets/search_form.html:69
msgid "Remove"
msgstr "Ta bort"

#: ckan/public-bs2/base/javascript/modules/image-upload.js:80
#: ckan/public/base/javascript/modules/image-upload.js:80
#: ckan/public/base/javascript/modules/image-upload.min.js:5
#: ckan/templates/macros/form.html:424 ckanext/imageview/plugin.py:27
#: ckanext/imageview/plugin.py:32
msgid "Image"
msgstr "Bild"

#: ckan/public-bs2/base/javascript/modules/image-upload.js:87
#: ckan/public/base/javascript/modules/image-upload.js:87
#: ckan/public/base/javascript/modules/image-upload.min.js:5
msgid "Upload a file on your computer"
msgstr "Ladda upp en fil från din dator"

#: ckan/public-bs2/base/javascript/modules/image-upload.js:110
#: ckan/public-bs2/base/javascript/modules/image-upload.js:178
#: ckan/public-bs2/base/javascript/modules/slug-preview.js:56
#: ckan/public/base/javascript/modules/image-upload.js:110
#: ckan/public/base/javascript/modules/image-upload.js:178
#: ckan/public/base/javascript/modules/image-upload.min.js:6
#: ckan/public/base/javascript/modules/image-upload.min.js:9
#: ckan/public/base/javascript/modules/slug-preview.js:56
#: ckan/public/base/javascript/modules/slug-preview.min.js:2
#: ckan/templates/group/snippets/group_form.html:17
#: ckan/templates/organization/snippets/organization_form.html:17
#: ckan/templates/package/snippets/package_basic_fields.html:13
#: ckan/templates/package/snippets/resource_form.html:26
msgid "URL"
msgstr "URL"

#: ckan/public-bs2/base/javascript/modules/image-upload.js:119
#: ckan/public-bs2/base/javascript/modules/image-upload.js:209
#: ckan/public/base/javascript/modules/image-upload.js:119
#: ckan/public/base/javascript/modules/image-upload.js:209
#: ckan/public/base/javascript/modules/image-upload.min.js:6
#: ckan/public/base/javascript/modules/image-upload.min.js:9
msgid "File"
msgstr "Fil"

#: ckan/public/base/javascript/modules/resource-reorder.js:41
#: ckan/public/base/javascript/modules/resource-reorder.min.js:1
msgid "Reorder resources"
msgstr ""

#: ckan/public/base/javascript/modules/resource-reorder.js:42
#: ckan/public/base/javascript/modules/resource-reorder.min.js:1
msgid ""
"You can rearrange the resources by dragging them using the arrow icon. Drag "
"the resource to the right and place it to the desired location on the list. "
"When you are done, click the \"Save order\" -button."
msgstr ""

#: ckan/public-bs2/base/javascript/modules/resource-reorder.js:56
#: ckan/public-bs2/base/javascript/modules/resource-view-reorder.js:50
#: ckan/public/base/javascript/modules/resource-reorder.js:64
#: ckan/public/base/javascript/modules/resource-reorder.min.js:1
#: ckan/public/base/javascript/modules/resource-view-reorder.js:55
#: ckan/public/base/javascript/modules/resource-view-reorder.min.js:1
msgid "Save order"
msgstr "Spara ordning"

#: ckan/public-bs2/base/javascript/modules/resource-reorder.js:69
#: ckan/public-bs2/base/javascript/modules/resource-view-reorder.js:59
#: ckan/public/base/javascript/modules/resource-reorder.js:77
#: ckan/public/base/javascript/modules/resource-reorder.min.js:1
#: ckan/public/base/javascript/modules/resource-view-reorder.js:68
#: ckan/public/base/javascript/modules/resource-view-reorder.min.js:1
msgid "Saving..."
msgstr "Sparar..."

#: ckan/public-bs2/base/javascript/modules/resource-upload-field.js:57
#: ckan/public/base/javascript/modules/resource-upload-field.js:57
#: ckan/public/base/javascript/modules/resource-upload-field.min.js:1
msgid "Upload a file"
msgstr "Ladda upp en fil"

#: ckan/public-bs2/base/javascript/modules/resource-upload-field.js:144
#: ckan/public/base/javascript/modules/resource-upload-field.js:144
#: ckan/public/base/javascript/modules/resource-upload-field.min.js:1
msgid "An Error Occurred"
msgstr "Ett fel uppstod"

#: ckan/public-bs2/base/javascript/modules/resource-upload-field.js:201
#: ckan/public/base/javascript/modules/resource-upload-field.js:204
#: ckan/public/base/javascript/modules/resource-upload-field.min.js:2
msgid "Unable to upload file"
msgstr "Kunde inte ladda upp filen"

#: ckan/public-bs2/base/javascript/modules/resource-upload-field.js:252
#: ckan/public/base/javascript/modules/resource-upload-field.js:255
#: ckan/public/base/javascript/modules/resource-upload-field.min.js:2
msgid "Unable to authenticate upload"
msgstr "Kunde inte verifiera behörighet för uppladdningen"

#: ckan/public-bs2/base/javascript/modules/resource-upload-field.js:260
#: ckan/public/base/javascript/modules/resource-upload-field.js:263
#: ckan/public/base/javascript/modules/resource-upload-field.min.js:2
msgid "Resource uploaded"
msgstr "Resursen laddades upp"

#: ckan/public-bs2/base/javascript/modules/resource-upload-field.js:266
#: ckan/public/base/javascript/modules/resource-upload-field.js:269
#: ckan/public/base/javascript/modules/resource-upload-field.min.js:2
msgid "Unable to get data for uploaded file"
msgstr "Kunde inte läsa data i den uppladdade filen"

#: ckan/public-bs2/base/javascript/modules/resource-upload-field.js:272
#: ckan/public/base/javascript/modules/resource-upload-field.js:275
#: ckan/public/base/javascript/modules/resource-upload-field.min.js:2
msgid ""
"You are uploading a file. Are you sure you want to navigate away and stop "
"this upload?"
msgstr ""
"Du laddar upp en fil. Är du säker på att du vill lämna sidan och avbryta "
"uppladdningen?"

#: ckan/public-bs2/base/javascript/modules/resource-view-filters.js:9
#: ckan/public/base/javascript/modules/resource-view-filters.js:9
#: ckan/public/base/javascript/modules/resource-view-filters.min.js:1
#: ckan/templates/package/snippets/view_form_filters.html:16
msgid "Add Filter"
msgstr "Lägg till filter"

#: ckan/public-bs2/base/javascript/modules/resource-view-filters.js:52
#: ckan/public/base/javascript/modules/resource-view-filters.js:52
#: ckan/public/base/javascript/modules/resource-view-filters.min.js:3
msgid "Select a field"
msgstr ""

#: ckan/public-bs2/base/javascript/modules/slug-preview.js:57
#: ckan/public/base/javascript/modules/slug-preview.js:57
#: ckan/public/base/javascript/modules/slug-preview.min.js:2
#: ckan/templates/group/edit_base.html:20 ckan/templates/group/members.html:28
#: ckan/templates/organization/bulk_process.html:65
#: ckan/templates/organization/edit.html:3
#: ckan/templates/organization/edit_base.html:22
#: ckan/templates/organization/members.html:33
#: ckan/templates/package/edit_base.html:11
#: ckan/templates/package/resource_edit.html:3
#: ckan/templates/package/resource_edit_base.html:12
#: ckan/templates/package/snippets/resource_item.html:56
msgid "Edit"
msgstr "Redigera"

#: ckan/public-bs2/base/javascript/modules/table-toggle-more.js:25
#: ckan/public/base/javascript/modules/table-toggle-more.js:25
#: ckan/public/base/javascript/modules/table-toggle-more.min.js:1
msgid "Show more"
msgstr "Visa mer"

#: ckan/public-bs2/base/javascript/modules/table-toggle-more.js:26
#: ckan/public/base/javascript/modules/table-toggle-more.js:26
#: ckan/public/base/javascript/modules/table-toggle-more.min.js:1
msgid "Hide"
msgstr "Dölj"

#: ckan/public-bs2/base/test/spec/i18n.spec.js:13
#: ckan/public-bs2/base/test/spec/module.spec.js:385
#: ckan/public/base/test/spec/i18n.spec.js:13
#: ckan/public/base/test/spec/i18n.spec.min.js:1
#: ckan/public/base/test/spec/module.spec.js:385
#: ckan/public/base/test/spec/module.spec.min.js:1
msgid "foo"
msgstr ""

#: ckan/public-bs2/base/test/spec/i18n.spec.js:17
#: ckan/public-bs2/base/test/spec/i18n.spec.js:46
#: ckan/public-bs2/base/test/spec/i18n.spec.js:50
#: ckan/public-bs2/base/test/spec/i18n.spec.js:54
#: ckan/public/base/test/spec/i18n.spec.js:17
#: ckan/public/base/test/spec/i18n.spec.js:46
#: ckan/public/base/test/spec/i18n.spec.js:50
#: ckan/public/base/test/spec/i18n.spec.js:54
#: ckan/public/base/test/spec/i18n.spec.min.js:1
msgid "no translation"
msgid_plural "no translations"
msgstr[0] ""
msgstr[1] ""

#: ckan/public-bs2/base/test/spec/i18n.spec.js:22
#: ckan/public/base/test/spec/i18n.spec.js:22
#: ckan/public/base/test/spec/i18n.spec.min.js:1
#, python-format
msgid "hello %(name)s!"
msgstr ""

#: ckan/public-bs2/base/test/spec/i18n.spec.js:29
#: ckan/public-bs2/base/test/spec/i18n.spec.js:76
#: ckan/public-bs2/base/test/spec/i18n.spec.js:81
#: ckan/public-bs2/base/test/spec/i18n.spec.js:86
#: ckan/public/base/test/spec/i18n.spec.js:29
#: ckan/public/base/test/spec/i18n.spec.js:76
#: ckan/public/base/test/spec/i18n.spec.js:81
#: ckan/public/base/test/spec/i18n.spec.js:86
#: ckan/public/base/test/spec/i18n.spec.min.js:1
#, python-format
msgid "no %(attr)s translation"
msgid_plural "no %(attr)s translations"
msgstr[0] ""
msgstr[1] ""

#: ckan/public-bs2/base/test/spec/i18n.spec.js:39
#: ckan/public-bs2/base/test/spec/i18n.spec.js:40
#: ckan/public-bs2/base/test/spec/i18n.spec.js:41
#: ckan/public-bs2/base/test/spec/module.spec.js:395
#: ckan/public-bs2/base/test/spec/module.spec.js:396
#: ckan/public-bs2/base/test/spec/module.spec.js:397
#: ckan/public/base/test/spec/i18n.spec.js:39
#: ckan/public/base/test/spec/i18n.spec.js:40
#: ckan/public/base/test/spec/i18n.spec.js:41
#: ckan/public/base/test/spec/i18n.spec.min.js:1
#: ckan/public/base/test/spec/module.spec.js:395
#: ckan/public/base/test/spec/module.spec.js:396
#: ckan/public/base/test/spec/module.spec.js:397
#: ckan/public/base/test/spec/module.spec.min.js:1
msgid "bar"
msgid_plural "bars"
msgstr[0] ""
msgstr[1] ""

#: ckan/public-bs2/base/test/spec/i18n.spec.js:61
#: ckan/public-bs2/base/test/spec/i18n.spec.js:65
#: ckan/public-bs2/base/test/spec/i18n.spec.js:69
#: ckan/public/base/test/spec/i18n.spec.js:61
#: ckan/public/base/test/spec/i18n.spec.js:65
#: ckan/public/base/test/spec/i18n.spec.js:69
#: ckan/public/base/test/spec/i18n.spec.min.js:1
#, python-format
msgid "%(color)s shirt"
msgid_plural "%(color)s shirts"
msgstr[0] ""
msgstr[1] ""

#: ckan/public-bs2/base/test/spec/i18n.spec.js:93
#: ckan/public-bs2/base/test/spec/i18n.spec.js:94
#: ckan/public-bs2/base/test/spec/i18n.spec.js:95
#: ckan/public/base/test/spec/i18n.spec.js:93
#: ckan/public/base/test/spec/i18n.spec.js:94
#: ckan/public/base/test/spec/i18n.spec.js:95
#: ckan/public/base/test/spec/i18n.spec.min.js:1
#, python-format
msgid "%(num)d item"
msgid_plural "%(num)d items"
msgstr[0] ""
msgstr[1] ""

#: ckan/public-bs2/base/test/spec/i18n.spec.js:100
#: ckan/public-bs2/base/test/spec/i18n.spec.js:105
#: ckan/public-bs2/base/test/spec/i18n.spec.js:110
#: ckan/public/base/test/spec/i18n.spec.js:100
#: ckan/public/base/test/spec/i18n.spec.js:105
#: ckan/public/base/test/spec/i18n.spec.js:110
#: ckan/public/base/test/spec/i18n.spec.min.js:1
#, python-format
msgid "%(num)d missing translation"
msgid_plural "%(num)d missing translations"
msgstr[0] ""
msgstr[1] ""

#: ckan/templates/error_document_template.html:3
#, python-format
msgid "Error %(error_code)s"
msgstr "Fel %(error_code)s"

#: ckan/templates/footer.html:9
msgid "About {0}"
msgstr "Om {0}"

#: ckan/templates/footer.html:15
msgid "CKAN API"
msgstr "CKAN API"

#: ckan/templates/footer.html:16
msgid "CKAN Association"
msgstr ""

#: ckan/templates/footer.html:24
msgid ""
"<strong>Powered by</strong> <a class=\"hide-text ckan-footer-logo\" "
"href=\"http://ckan.org\">CKAN</a>"
msgstr ""
"<strong>Drivs med teknik från</strong> <a class=\"hide-text ckan-footer-"
"logo\" href=\"http://ckan.org\">CKAN</a>"

#: ckan/templates/header.html:9
msgid "Sysadmin settings"
msgstr "Inställningar för sysadmin"

#: ckan/templates/header.html:16
msgid "View profile"
msgstr "Visa profil"

#: ckan/templates/header.html:23
#, python-format
msgid "Dashboard (%(num)d new item)"
msgid_plural "Dashboard (%(num)d new items)"
msgstr[0] "Kontrollpanel (%(num)d nya objekt)"
msgstr[1] "Panel (%(num)d nya objekt)"

#: ckan/templates/header.html:27 ckan/templates/user/dashboard.html:6
msgid "Dashboard"
msgstr "Panel"

#: ckan/templates/header.html:33 ckan/templates/user/dashboard.html:16
msgid "Edit settings"
msgstr "Redigera inställningar"

#: ckan/templates/header.html:35
msgid "Settings"
msgstr "Inställningar"

#: ckan/templates/header.html:40 ckan/templates/header.html:42
msgid "Log out"
msgstr "Logga ut"

#: ckan/templates/header.html:52 ckan/templates/user/logout_first.html:14
msgid "Log in"
msgstr "Logga in"

#: ckan/templates/header.html:54 ckan/templates/user/new.html:3
msgid "Register"
msgstr "Registrera"

#: ckan/templates/group/read_base.html:17
#: ckan/templates/group/snippets/info.html:36 ckan/templates/header.html:87
#: ckan/templates/organization/bulk_process.html:20
#: ckan/templates/organization/edit_base.html:23
#: ckan/templates/organization/read_base.html:17
#: ckan/templates/package/base.html:7 ckan/templates/package/base.html:18
#: ckan/templates/package/base.html:22 ckan/templates/package/search.html:4
#: ckan/templates/package/snippets/new_package_breadcrumb.html:1
#: ckan/templates/revision/diff.html:11 ckan/templates/revision/read.html:65
#: ckan/templates/snippets/context/group.html:17
#: ckan/templates/snippets/context/user.html:19
#: ckan/templates/snippets/organization.html:59
#: ckan/templates/user/read.html:11 ckan/templates/user/read_base.html:19
#: ckan/templates/user/read_base.html:53
msgid "Datasets"
msgstr "Dataset"

#: ckan/templates/header.html:94
msgid "Search Datasets"
msgstr "Sök i dataset"

#: ckan/templates/header.html:95 ckan/templates/home/snippets/search.html:11
#: ckan/templates/snippets/simple_search.html:5
#: ckan/templates/user/snippets/user_search.html:6
msgid "Search"
msgstr "Sök"

#: ckan/templates/page.html:6
msgid "Skip to content"
msgstr "Hoppa fram till innehållet"

#: ckan/templates/activity_streams/activity_stream_items.html:9
msgid "Load less"
msgstr "Ladda färre"

#: ckan/templates/activity_streams/activity_stream_items.html:17
msgid "Load more"
msgstr "Ladda fler"

#: ckan/templates/activity_streams/activity_stream_items.html:23
msgid "No activities are within this activity stream"
msgstr "Ingen aktivitet finns i detta aktivitetsflöde"

#: ckan/templates/admin/base.html:3
msgid "Administration"
msgstr "Administration"

#: ckan/templates/admin/base.html:8
msgid "Sysadmins"
msgstr "Systemadministratörer"

#: ckan/templates/admin/base.html:9
msgid "Config"
msgstr "Config"

#: ckan/templates/admin/base.html:10 ckan/templates/admin/trash.html:29
msgid "Trash"
msgstr "Papperskorg"

#: ckan/templates/admin/config.html:23 ckan/templates/macros/autoform.html:62
msgid "Site logo"
msgstr ""

#: ckan/templates/admin/config.html:35
#: ckan/templates/admin/confirm_reset.html:7
msgid "Are you sure you want to reset the config?"
msgstr "Vill du verkligen återställa konfigurationen?"

#: ckan/templates/admin/config.html:35
msgid "Reset"
msgstr "Återställ"

#: ckan/templates/admin/config.html:36
msgid "Update Config"
msgstr "Uppdatera konfiguration"

#: ckan/templates/admin/config.html:45
msgid "CKAN config options"
msgstr "CKANs konfigurationsinställningar"

#: ckan/templates/admin/config.html:52
#, python-format
msgid ""
" <p><strong>Site Title:</strong> This is the title of this CKAN instance It "
"appears in various places throughout CKAN.</p> <p><strong>Style:</strong> "
"Choose from a list of simple variations of the main colour scheme to get a "
"very quick custom theme working.</p> <p><strong>Site Tag Logo:</strong> This"
" is the logo that appears in the header of all the CKAN instance "
"templates.</p> <p><strong>About:</strong> This text will appear on this CKAN"
" instances <a href=\"%(about_url)s\">about page</a>.</p> <p><strong>Intro "
"Text:</strong> This text will appear on this CKAN instances <a "
"href=\"%(home_url)s\">home page</a> as a welcome to visitors.</p> "
"<p><strong>Custom CSS:</strong> This is a block of CSS that appears in "
"<code>&lt;head&gt;</code> tag of every page. If you wish to customize the "
"templates more fully we recommend <a href=\"%(docs_url)s\" "
"target=\"_blank\">reading the documentation</a>.</p> "
"<p><strong>Homepage:</strong> This is for choosing a predefined layout for "
"the modules that appear on your homepage.</p> "
msgstr ""
"<p><strong>Sidtitel:</strong> Det här är sidtiteln för denna CKAN-instans "
"Den förekommer på flera ställen i CKAN.</p> <p><strong>Stil:</strong> Välj "
"ur en lista med enkla varianter av huvudsakligt färgschema, för att snabbt "
"få till ett modifierat schema.</p> <p><strong>Logo för sidans tagg:</strong>"
" Det här är logon som visas i sidhuvudet på alla instansens av CKAN-"
"mallar.</p> <p><strong>Om:</strong> Den här texten kommer visas på CKAN-"
"instansens <a href=\"%(about_url)s\">Om-sida</a>.</p> "
"<p><strong>Introduktionstext:</strong> Denna text kommer visas på denna "
"CKAN-instans <a href=\"%(home_url)s\">hemsida</a> som en välkomstsfras för "
"besökare.</p> <p><strong>Modifierad CSS:</strong> Det här är ett block med "
"CSS som kommer ligga i <code>&lt;head&gt;</code>-taggen på varje sida. Om du"
" önskar anpassa mallarna ytterligare rekommenderar vi <a "
"href=\"%(docs_url)s\" target=\"_blank\">att du läser "
"dokumentationen</a>.</p><p><strong>Hemsida:</strong> Det här är för att "
"välja en i förväg skapad layout för modulerna som visas på din hemsida.</p>"

#: ckan/templates/admin/confirm_reset.html:3
#: ckan/templates/admin/confirm_reset.html:10
msgid "Confirm Reset"
msgstr "Bekräfta Återställ"

#: ckan/templates/admin/index.html:15
msgid "Administer CKAN"
msgstr "Administrera CKAN"

#: ckan/templates/admin/index.html:20
#, python-format
msgid ""
" <p>As a sysadmin user you have full control over this CKAN instance. "
"Proceed with care!</p> <p>For guidance on using sysadmin features, see the "
"CKAN <a href=\"%(docs_url)s\" target=\"_blank\">sysadmin guide</a></p> "
msgstr ""
" <p>Som sysadmin har du full kontroll över denna CKAN-instans. Var "
"försiktig!</p> <p>För mer information om vad du kan göra som sysadmin, läs "
"CKAN <a href=\"%(docs_url)s\" target=\"_blank\">sysadmin guide</a></p> "

#: ckan/templates/admin/trash.html:20
msgid "Purge"
msgstr "Rensa"

#: ckan/templates/admin/trash.html:32
msgid " <p>Purge deleted datasets forever and irreversibly.</p> "
msgstr " <p>Rensa borttagna dataset permanent.</p> "

#: ckan/templates/dataviewer/snippets/data_preview.html:9
msgid "This resource can not be previewed at the moment."
msgstr "Denna resurs kan inte förhandsvisas just nu."

#: ckan/templates/dataviewer/snippets/data_preview.html:11
#: ckan/templates/package/resource_read.html:133
#: ckan/templates/package/snippets/resource_view.html:34
msgid "Click here for more information."
msgstr "Klicka här för att läsa mer..."

#: ckan/templates/dataviewer/snippets/data_preview.html:18
#: ckan/templates/package/snippets/resource_view.html:41
msgid "Download resource"
msgstr "Ladda ner resurs"

#: ckan/templates/dataviewer/snippets/data_preview.html:23
#: ckan/templates/package/snippets/resource_view.html:64
#: ckanext/webpageview/theme/templates/webpage_view.html:2
msgid "Your browser does not support iframes."
msgstr "Din webbläsare stödjer inte iframes."

#: ckan/templates/dataviewer/snippets/no_preview.html:3
msgid "No preview available."
msgstr "Ingen förhandsvisning tillgänglig."

#: ckan/templates/dataviewer/snippets/no_preview.html:5
msgid "More details..."
msgstr "Fler detaljer..."

#: ckan/templates/dataviewer/snippets/no_preview.html:12
#, python-format
msgid "No handler defined for data type: %(type)s."
msgstr ""
"Det finns ingen hanterare, så kallad handler, för datatypen: %(type)s."

#: ckan/templates/development/snippets/form.html:5
msgid "Standard"
msgstr "Standard"

#: ckan/templates/development/snippets/form.html:5
msgid "Standard Input"
msgstr "Standardinmatning"

#: ckan/templates/development/snippets/form.html:6
msgid "Medium"
msgstr "Medium"

#: ckan/templates/development/snippets/form.html:6
msgid "Medium Width Input"
msgstr "Mellanstor inmatning"

#: ckan/templates/development/snippets/form.html:7
msgid "Full"
msgstr "Full"

#: ckan/templates/development/snippets/form.html:7
msgid "Full Width Input"
msgstr "Fullbreddsinmatning"

#: ckan/templates/development/snippets/form.html:8
msgid "Large"
msgstr "Stor"

#: ckan/templates/development/snippets/form.html:8
msgid "Large Input"
msgstr "Stor inmatning"

#: ckan/templates/development/snippets/form.html:9
msgid "Prepend"
msgstr "Infoga"

#: ckan/templates/development/snippets/form.html:9
msgid "Prepend Input"
msgstr "Infoga före inmatning"

#: ckan/templates/development/snippets/form.html:13
msgid "Custom Field (empty)"
msgstr "Eget fält (tomt)"

#: ckan/templates/development/snippets/form.html:19
#: ckan/templates/snippets/custom_form_fields.html:20
#: ckan/templates/snippets/custom_form_fields.html:37
msgid "Custom Field"
msgstr "Eget fält"

#: ckan/templates/development/snippets/form.html:22
msgid "Markdown"
msgstr "Markdown"

#: ckan/templates/development/snippets/form.html:23
msgid "Textarea"
msgstr "Textarea"

#: ckan/templates/development/snippets/form.html:24
msgid "Select"
msgstr "Välj"

#: ckan/templates/group/activity_stream.html:3
#: ckan/templates/group/activity_stream.html:6
#: ckan/templates/group/read_base.html:18
#: ckan/templates/organization/activity_stream.html:3
#: ckan/templates/organization/activity_stream.html:6
#: ckan/templates/organization/read_base.html:18
#: ckan/templates/package/activity.html:3
#: ckan/templates/package/activity.html:6
#: ckan/templates/package/read_base.html:21
#: ckan/templates/user/activity_stream.html:3
#: ckan/templates/user/activity_stream.html:6
#: ckan/templates/user/read_base.html:20
msgid "Activity Stream"
msgstr "Aktivitetsflöde"

#: ckan/templates/group/admins.html:3 ckan/templates/group/admins.html:6
#: ckan/templates/organization/admins.html:3
#: ckan/templates/organization/admins.html:6
msgid "Administrators"
msgstr "Administratörer"

#: ckan/templates/group/base_form_page.html:7
msgid "Add a Group"
msgstr "Lägg till grupp"

#: ckan/templates/group/base_form_page.html:11
msgid "Group Form"
msgstr "Gruppformulär"

#: ckan/templates/group/confirm_delete.html:3
#: ckan/templates/group/confirm_delete.html:15
#: ckan/templates/group/confirm_delete_member.html:3
#: ckan/templates/group/confirm_delete_member.html:16
#: ckan/templates/organization/confirm_delete.html:3
#: ckan/templates/organization/confirm_delete.html:15
#: ckan/templates/organization/confirm_delete_member.html:3
#: ckan/templates/organization/confirm_delete_member.html:16
#: ckan/templates/package/confirm_delete.html:3
#: ckan/templates/package/confirm_delete.html:16
#: ckan/templates/package/confirm_delete_resource.html:3
#: ckan/templates/package/confirm_delete_resource.html:15
msgid "Confirm Delete"
msgstr "Bekräfta radering"

#: ckan/templates/group/confirm_delete.html:11
msgid "Are you sure you want to delete group - {name}?"
msgstr "Vill du verkligen radera gruppen - {name}?"

#: ckan/templates/group/confirm_delete_member.html:11
#: ckan/templates/organization/confirm_delete_member.html:11
msgid "Are you sure you want to delete member - {name}?"
msgstr "Vill du verkligen radera medlemman - {name}?"

#: ckan/templates/group/edit.html:7 ckan/templates/group/edit_base.html:3
#: ckan/templates/group/edit_base.html:11
#: ckan/templates/group/read_base.html:12
#: ckan/templates/organization/edit_base.html:11
#: ckan/templates/organization/read_base.html:12
#: ckan/templates/package/read_base.html:14
#: ckan/templates/package/resource_read.html:31
#: ckan/templates/user/edit.html:8 ckan/templates/user/edit_base.html:3
#: ckan/templates/user/read_base.html:14
msgid "Manage"
msgstr "Hantera"

#: ckan/templates/group/edit.html:12
msgid "Edit Group"
msgstr "Redigera grupp"

#: ckan/templates/group/edit_base.html:21 ckan/templates/group/members.html:3
#: ckan/templates/organization/edit_base.html:24
#: ckan/templates/organization/members.html:3
msgid "Members"
msgstr "Medlemmar"

#: ckan/templates/group/followers.html:3 ckan/templates/group/followers.html:6
#: ckan/templates/group/snippets/info.html:32
#: ckan/templates/package/followers.html:3
#: ckan/templates/package/followers.html:6
#: ckan/templates/package/snippets/info.html:24
#: ckan/templates/snippets/context/group.html:13
#: ckan/templates/snippets/context/user.html:15
#: ckan/templates/snippets/organization.html:55
#: ckan/templates/user/followers.html:3 ckan/templates/user/followers.html:7
#: ckan/templates/user/read_base.html:49
#: ckanext/example_theme_docs/v18_snippet_api/templates/ajax_snippets/example_theme_popover.html:12
msgid "Followers"
msgstr "Följare"

#: ckan/templates/group/history.html:3 ckan/templates/group/history.html:6
#: ckan/templates/package/history.html:3 ckan/templates/package/history.html:6
msgid "History"
msgstr "Historik"

#: ckan/templates/group/index.html:13
#: ckan/templates/user/dashboard_groups.html:7
msgid "Add Group"
msgstr "Lägg till grupp"

#: ckan/templates/group/index.html:20
msgid "Search groups..."
msgstr "Sök grupper..."

#: ckan/templates/group/index.html:20 ckan/templates/group/read.html:14
#: ckan/templates/organization/bulk_process.html:97
#: ckan/templates/organization/index.html:20
#: ckan/templates/organization/read.html:20
#: ckan/templates/package/search.html:30
#: ckan/templates/snippets/search_form.html:4
#: ckan/templates/snippets/simple_search.html:10
#: ckan/templates/snippets/sort_by.html:15
#: ckanext/example_idatasetform/templates/package/search.html:13
msgid "Name Ascending"
msgstr "Namn, stigande"

#: ckan/templates/group/index.html:20 ckan/templates/group/read.html:15
#: ckan/templates/organization/bulk_process.html:98
#: ckan/templates/organization/index.html:20
#: ckan/templates/organization/read.html:21
#: ckan/templates/package/search.html:31
#: ckan/templates/snippets/search_form.html:4
#: ckan/templates/snippets/simple_search.html:10
#: ckan/templates/snippets/sort_by.html:16
#: ckanext/example_idatasetform/templates/package/search.html:14
msgid "Name Descending"
msgstr "Namn, fallande"

#: ckan/templates/group/index.html:29
msgid "There are currently no groups for this site"
msgstr "Det finns för närvarande inga grupper för denna site"

#: ckan/templates/group/index.html:31
#: ckan/templates/organization/index.html:31
msgid "How about creating one?"
msgstr "Vill du skapa en?"

#: ckan/templates/group/member_new.html:8
#: ckan/templates/organization/member_new.html:10
msgid "Back to all members"
msgstr "Tillbaka till alla medlemmar"

#: ckan/templates/group/member_new.html:10
#: ckan/templates/organization/member_new.html:7
#: ckan/templates/organization/member_new.html:12
msgid "Edit Member"
msgstr "Redigera medlem"

#: ckan/templates/group/member_new.html:10
#: ckan/templates/group/member_new.html:70 ckan/templates/group/members.html:6
#: ckan/templates/organization/member_new.html:7
#: ckan/templates/organization/member_new.html:12
#: ckan/templates/organization/member_new.html:72
#: ckan/templates/organization/members.html:8
msgid "Add Member"
msgstr "Lägg till medlem"

#: ckan/templates/group/member_new.html:19
#: ckan/templates/organization/member_new.html:21
msgid "Existing User"
msgstr "Befintlig användare"

#: ckan/templates/group/member_new.html:22
#: ckan/templates/organization/member_new.html:24
msgid "If you wish to add an existing user, search for their username below."
msgstr ""
"Om du vill lägga till en befintlig användare, sök efter användarnamnet "
"nedan."

#: ckan/templates/group/member_new.html:41
#: ckan/templates/organization/member_new.html:43
msgid "or"
msgstr "eller"

#: ckan/templates/group/member_new.html:47
#: ckan/templates/organization/member_new.html:49
msgid "New User"
msgstr "Ny användare"

#: ckan/templates/group/member_new.html:50
#: ckan/templates/organization/member_new.html:52
msgid "If you wish to invite a new user, enter their email address."
msgstr "Om du vill bjuda in en ny användare, mata in dess e-postadress."

#: ckan/templates/group/member_new.html:61
#: ckan/templates/group/members.html:15
#: ckan/templates/organization/member_new.html:63
#: ckan/templates/organization/members.html:20
msgid "Role"
msgstr "Roll"

#: ckan/templates/group/member_new.html:64
#: ckan/templates/group/members.html:31
#: ckan/templates/organization/member_new.html:66
#: ckan/templates/organization/members.html:36
msgid "Are you sure you want to delete this member?"
msgstr "Vill du verkligen radera denna medlem?"

#: ckan/templates/group/member_new.html:64
#: ckan/templates/group/members.html:31
#: ckan/templates/group/snippets/group_form.html:37
#: ckan/templates/organization/bulk_process.html:47
#: ckan/templates/organization/member_new.html:66
#: ckan/templates/organization/members.html:36
#: ckan/templates/organization/snippets/organization_form.html:37
#: ckan/templates/package/edit_view.html:19
#: ckan/templates/package/snippets/package_form.html:39
#: ckan/templates/package/snippets/resource_form.html:67
#: ckan/templates/revision/read.html:24
#: ckan/templates/user/edit_user_form.html:45
msgid "Delete"
msgstr "Radera"

#: ckan/templates/group/member_new.html:66
#: ckanext/datastore/templates-bs2/datastore/dictionary.html:26
#: ckanext/datastore/templates/datastore/dictionary.html:20
msgid "Save"
msgstr "Spara"

#: ckan/templates/group/member_new.html:83
#: ckan/templates/organization/member_new.html:85
msgid "What are roles?"
msgstr "Vad är roller?"

#: ckan/templates/group/member_new.html:86
msgid ""
" <p><strong>Admin:</strong> Can edit group information, as well as manage "
"organization members.</p> <p><strong>Member:</strong> Can add/remove "
"datasets from groups</p> "
msgstr ""
" <p><strong>Administratör:</strong>Kan redigera gruppinformation och "
"administrera organisationens medlemmar.</p> <p><strong>Medlem:</strong>Kan "
"lägga till och ta bort dataset från grupper.</p> "

#: ckan/templates/group/new.html:3 ckan/templates/group/new.html:5
#: ckan/templates/group/new.html:7
msgid "Create a Group"
msgstr "Skapa en grupp"

#: ckan/templates/group/new_group_form.html:17
msgid "Update Group"
msgstr "Uppdatera grupp"

#: ckan/templates/group/new_group_form.html:19
msgid "Create Group"
msgstr "Skapa grupp"

#: ckan/templates/group/read.html:13 ckan/templates/organization/read.html:19
#: ckan/templates/package/search.html:29
#: ckan/templates/snippets/sort_by.html:14
#: ckanext/example_idatasetform/templates/package/search.html:12
msgid "Relevance"
msgstr "Relevans"

#: ckan/templates/group/read.html:16
#: ckan/templates/organization/bulk_process.html:99
#: ckan/templates/organization/read.html:22
#: ckan/templates/package/search.html:32
#: ckan/templates/package/snippets/resource_form.html:53
#: ckan/templates/snippets/sort_by.html:17
#: ckanext/example_idatasetform/templates/package/search.html:15
msgid "Last Modified"
msgstr "Senast ändrad"

#: ckan/templates/group/read.html:17 ckan/templates/organization/read.html:23
#: ckan/templates/package/search.html:33
#: ckan/templates/snippets/package_item.html:50
#: ckan/templates/snippets/popular.html:3
#: ckan/templates/snippets/sort_by.html:19
#: ckanext/example_idatasetform/templates/package/search.html:18
msgid "Popular"
msgstr "Populära"

#: ckan/templates/group/read.html:19 ckan/templates/organization/read.html:25
#: ckan/templates/snippets/search_form.html:3
msgid "Search datasets..."
msgstr "Sök dataset..."

#: ckan/templates/group/snippets/feeds.html:3
msgid "Datasets in group: {group}"
msgstr "Dataset som ingår i gruppen: {group}"

#: ckan/templates/group/snippets/feeds.html:4
#: ckan/templates/organization/snippets/feeds.html:4
msgid "Recent Revision History"
msgstr "Färsk versionshistorik"

#: ckan/templates/group/snippets/group_form.html:10
#: ckan/templates/organization/snippets/organization_form.html:10
#: ckan/templates/package/snippets/resource_form.html:30
msgid "Name"
msgstr "Namn"

#: ckan/templates/group/snippets/group_form.html:10
msgid "My Group"
msgstr "Min grupp"

#: ckan/templates/group/snippets/group_form.html:19
#: ckan/templates/organization/snippets/organization_form.html:19
#: ckan/templates/package/snippets/package_basic_fields.html:19
#: ckan/templates/package/snippets/resource_form.html:34
#: ckan/templates/package/snippets/view_form.html:9
#: ckanext/datastore/templates-bs2/datastore/dictionary.html:21
#: ckanext/datastore/templates-bs2/package/resource_read.html:21
#: ckanext/datastore/templates/datastore/snippets/dictionary_form.html:24
#: ckanext/datastore/templates/package/resource_read.html:22
msgid "Description"
msgstr "Beskrivning"

#: ckan/templates/group/snippets/group_form.html:19
msgid "A little information about my group..."
msgstr "Lite information om min grupp..."

#: ckan/templates/group/snippets/group_form.html:37
msgid "Are you sure you want to delete this Group?"
msgstr "Vill du verkligen radera denna grupp?"

#: ckan/templates/group/snippets/group_form.html:40
msgid "Save Group"
msgstr "Spara gruppen"

#: ckan/templates/group/snippets/group_item.html:32
#: ckan/templates/organization/snippets/organization_item.html:31
#: ckanext/example_theme_docs/v10_custom_snippet/templates/snippets/example_theme_most_popular_groups.html:23
#: ckanext/example_theme_docs/v11_HTML_and_CSS/templates/snippets/example_theme_most_popular_groups.html:22
msgid "{num} Dataset"
msgid_plural "{num} Datasets"
msgstr[0] "{num} dataset"
msgstr[1] "{num} dataset"

#: ckan/templates/group/snippets/group_item.html:34
#: ckan/templates/organization/snippets/organization_item.html:33
#: ckanext/example_theme_docs/v10_custom_snippet/templates/snippets/example_theme_most_popular_groups.html:25
#: ckanext/example_theme_docs/v11_HTML_and_CSS/templates/snippets/example_theme_most_popular_groups.html:24
msgid "0 Datasets"
msgstr "0 dataset"

#: ckan/templates/group/snippets/group_item.html:38
#: ckan/templates/group/snippets/group_item.html:39
msgid "View {name}"
msgstr "Visa {name}"

#: ckan/templates/group/snippets/group_item.html:43
msgid "Remove dataset from this group"
msgstr "Ta bort dataset från denna grupp"

#: ckan/templates/group/snippets/helper.html:4
msgid "What are Groups?"
msgstr "Vad är grupper?"

#: ckan/templates/group/snippets/helper.html:8
msgid ""
" You can use CKAN Groups to create and manage collections of datasets. This "
"could be to catalogue datasets for a particular project or team, or on a "
"particular theme, or as a very simple way to help people find and search "
"your own published datasets. "
msgstr ""
"Du kan använda CKAN-grupper för att skapa och hantera samlingar av dataset. "
"Det kan användas för att katalogisera dataset för ett visst projekt eller "
"ett team, eller för ett särskilt tema, eller som ett enkelt sätt att hjälpa "
"användare att hitta och söka i dina egna publicerade dataset."

#: ckan/templates/group/snippets/history_revisions.html:10
#: ckan/templates/package/snippets/history_revisions.html:10
msgid "Compare"
msgstr "Jämför"

#: ckan/templates/group/snippets/info.html:16
#: ckan/templates/organization/bulk_process.html:72
#: ckan/templates/package/read.html:21
#: ckan/templates/package/snippets/package_basic_fields.html:118
#: ckan/templates/snippets/organization.html:37
#: ckan/templates/snippets/package_item.html:42
msgid "Deleted"
msgstr "Raderad"

#: ckan/templates/group/snippets/info.html:24
#: ckan/templates/package/snippets/package_context.html:7
#: ckan/templates/snippets/organization.html:45
msgid "read more"
msgstr "läs mer"

#: ckan/templates/group/snippets/revisions_table.html:7
#: ckan/templates/package/snippets/revisions_table.html:7
#: ckan/templates/revision/read.html:5 ckan/templates/revision/read.html:9
#: ckan/templates/revision/read.html:39
#: ckan/templates/revision/snippets/revisions_list.html:4
msgid "Revision"
msgstr "Version"

#: ckan/templates/group/snippets/revisions_table.html:8
#: ckan/templates/package/snippets/revisions_table.html:8
#: ckan/templates/revision/read.html:53
#: ckan/templates/revision/snippets/revisions_list.html:5
msgid "Timestamp"
msgstr "Tidsstämpel"

#: ckan/templates/group/snippets/revisions_table.html:9
#: ckan/templates/package/snippets/additional_info.html:25
#: ckan/templates/package/snippets/additional_info.html:30
#: ckan/templates/package/snippets/package_metadata_fields.html:14
#: ckan/templates/package/snippets/revisions_table.html:9
#: ckan/templates/revision/read.html:50
#: ckan/templates/revision/snippets/revisions_list.html:6
msgid "Author"
msgstr "Författare"

#: ckan/templates/group/snippets/revisions_table.html:10
#: ckan/templates/package/snippets/revisions_table.html:10
#: ckan/templates/revision/read.html:56
#: ckan/templates/revision/snippets/revisions_list.html:8
msgid "Log Message"
msgstr "Loggmeddelande"

#: ckan/templates/home/index.html:4
msgid "Welcome"
msgstr "Välkommen"

#: ckan/templates/home/snippets/about_text.html:1
msgid ""
" <p>CKAN is the world’s leading open-source data portal platform.</p> "
"<p>CKAN is a complete out-of-the-box software solution that makes data "
"accessible and usable – by providing tools to streamline publishing, "
"sharing, finding and using data (including storage of data and provision of "
"robust data APIs). CKAN is aimed at data publishers (national and regional "
"governments, companies and organizations) wanting to make their data open "
"and available.</p> <p>CKAN is used by governments and user groups worldwide "
"and powers a variety of official and community data portals including "
"portals for local, national and international government, such as the UK’s "
"<a href=\"http://data.gov.uk\">data.gov.uk</a> and the European Union’s <a "
"href=\"http://publicdata.eu/\">publicdata.eu</a>, the Brazilian <a "
"href=\"http://dados.gov.br/\">dados.gov.br</a>, Dutch and Netherland "
"government portals, as well as city and municipal sites in the US, UK, "
"Argentina, Finland and elsewhere.</p> <p>CKAN: <a "
"href=\"http://ckan.org/\">http://ckan.org/</a><br /> CKAN Tour: <a "
"href=\"http://ckan.org/tour/\">http://ckan.org/tour/</a><br /> Features "
"overview: <a "
"href=\"http://ckan.org/features/\">http://ckan.org/features/</a></p> "
msgstr ""
" <p>CKAN is the world’s leading open-source data portal platform.</p> "
"<p>CKAN is a complete out-of-the-box software solution that makes data "
"accessible and usable – by providing tools to streamline publishing, "
"sharing, finding and using data (including storage of data and provision of "
"robust data APIs). CKAN is aimed at data publishers (national and regional "
"governments, companies and organizations) wanting to make their data open "
"and available.</p> <p>CKAN is used by governments and user groups worldwide "
"and powers a variety of official and community data portals including "
"portals for local, national and international government, such as the UK’s "
"<a href=\"http://data.gov.uk\">data.gov.uk</a> and the European Union’s <a "
"href=\"http://publicdata.eu/\">publicdata.eu</a>, the Brazilian <a "
"href=\"http://dados.gov.br/\">dados.gov.br</a>, Dutch and Netherland "
"government portals, as well as city and municipal sites in the US, UK, "
"Argentina, Finland and elsewhere.</p> <p>CKAN: <a "
"href=\"http://ckan.org/\">http://ckan.org/</a><br /> CKAN Tour: <a "
"href=\"http://ckan.org/tour/\">http://ckan.org/tour/</a><br /> Features "
"overview: <a "
"href=\"http://ckan.org/features/\">http://ckan.org/features/</a></p> "

#: ckan/templates/home/snippets/promoted.html:8
msgid "Welcome to CKAN"
msgstr "Välkommen till CKAN"

#: ckan/templates/home/snippets/promoted.html:10
msgid ""
"This is a nice introductory paragraph about CKAN or the site in general. We "
"don't have any copy to go here yet but soon we will "
msgstr ""
"Det här är en trevlig liten introduktionstext om CKAN eller denna webbplats "
"i allmänhet. Vi har ingen färdig text att lägga här ännu men det kommer "
"snart"

#: ckan/templates/home/snippets/promoted.html:19
msgid "This is a featured section"
msgstr "Det här är ett utvalt avsnitt"

#: ckan/templates/home/snippets/search.html:2
msgid "E.g. environment"
msgstr "T.ex. miljö"

#: ckan/templates/home/snippets/search.html:6
msgid "Search data"
msgstr "Sök data"

#: ckan/templates/home/snippets/search.html:8
msgid "Search datasets"
msgstr ""

#: ckan/templates/home/snippets/search.html:16
msgid "Popular tags"
msgstr "Populära taggar"

#: ckan/templates/home/snippets/stats.html:5
msgid "{0} statistics"
msgstr "{0} statistik"

#: ckan/templates/home/snippets/stats.html:11
msgid "dataset"
msgstr "dataset"

#: ckan/templates/home/snippets/stats.html:11
msgid "datasets"
msgstr "dataset"

#: ckan/templates/home/snippets/stats.html:17
msgid "organizations"
msgstr "organisationer"

#: ckan/templates/home/snippets/stats.html:23
msgid "groups"
msgstr "grupper"

#: ckan/templates/macros/form.html:126
#, python-format
msgid ""
<<<<<<< HEAD
"<p>As a sysadmin user you have full control over this CKAN instance. Proceed"
" with care!</p> <p>For guidance on using sysadmin features, see the CKAN  <a"
" href=\"%(docs_url)s\" target=\"_blank\">sysadmin guide</a></p>"
=======
"You can use <a href=\"#markdown\" title=\"Markdown quick reference\" data-"
"target=\"popover\" data-content=\"%(markdown_tooltip)s\" data-"
"html=\"true\">Markdown formatting</a> here"
>>>>>>> fc1a6656
msgstr ""
"Du kan använda <a href=\"#markdown\" title=\"Markdown quick reference\" "
"data-target=\"popover\" data-content=\"%(markdown_tooltip)s\" data-"
"html=\"true\">Formattering av markdown</a> here"

#: ckan/templates/macros/form.html:233
msgid "Key"
msgstr ""

#: ckan/templates/macros/form.html:245
#: ckan/templates/package/resource_read.html:167
#: ckan/templates/package/snippets/additional_info.html:7
#: ckan/templates/snippets/additional_info.html:12
msgid "Value"
msgstr "Värde"

#: ckan/templates/macros/form.html:277
msgid "This field is required"
msgstr "Detta fält måste fyllas i"

#: ckan/templates/macros/form.html:277
msgid "Custom"
msgstr "Eget"

#: ckan/templates/macros/form.html:302
msgid "The form contains invalid entries:"
msgstr "Formuläret innehåller ogiltiga poster:"

#: ckan/templates/macros/form.html:407
msgid "Required field"
msgstr "Obligatoriskt fält"

#: ckan/templates/macros/form.html:422
msgid "http://example.com/my-image.jpg"
msgstr "http://example.com/my-image.jpg"

#: ckan/templates/macros/form.html:423
msgid "Image URL"
msgstr "Bild URL"

#: ckan/templates/macros/form.html:438
msgid "Clear Upload"
msgstr "Rensa uppladdning"

#: ckan/templates/organization/base_form_page.html:5
msgid "Organization Form"
msgstr "Organisationsformulär"

#: ckan/templates/organization/bulk_process.html:3
#: ckan/templates/organization/bulk_process.html:11
msgid "Edit datasets"
msgstr "Redigera dataset"

#: ckan/templates/organization/bulk_process.html:16
msgid " found for \"{query}\""
msgstr "resultat för \"{query}\""

#: ckan/templates/organization/bulk_process.html:18
msgid "Sorry no datasets found for \"{query}\""
msgstr "Tyvärr hittades inga dataset som matchar \"{query}\""

#: ckan/templates/organization/bulk_process.html:37
msgid "Make public"
msgstr "Gör publik"

#: ckan/templates/organization/bulk_process.html:41
msgid "Make private"
msgstr "Gör privat"

#: ckan/templates/organization/bulk_process.html:70
#: ckan/templates/package/read.html:18
#: ckan/templates/snippets/package_item.html:40
msgid "Draft"
msgstr "Utkast"

#: ckan/templates/organization/bulk_process.html:75
#: ckan/templates/package/read.html:11
#: ckan/templates/package/snippets/package_basic_fields.html:98
#: ckan/templates/snippets/package_item.html:31
#: ckan/templates/snippets/private.html:2
#: ckan/templates/user/read_base.html:82 ckan/templates/user/read_base.html:96
msgid "Private"
msgstr "Privat"

#: ckan/templates/organization/bulk_process.html:88
msgid "This organization has no datasets associated to it"
msgstr "Denna organisation har inga dataset kopplade till sig"

#: ckan/templates/organization/confirm_delete.html:11
msgid "Are you sure you want to delete organization - {name}?"
msgstr "Vill du verkligen radera organisationen - {name}?"

#: ckan/templates/organization/edit.html:6
#: ckan/templates/organization/snippets/info.html:13
#: ckan/templates/organization/snippets/info.html:16
msgid "Edit Organization"
msgstr "Redigera organisation"

#: ckan/templates/organization/index.html:13
#: ckan/templates/user/dashboard_organizations.html:7
msgid "Add Organization"
msgstr "Lägg till organisation"

#: ckan/templates/organization/index.html:20
msgid "Search organizations..."
msgstr "Sök organisationer..."

#: ckan/templates/organization/index.html:29
msgid "There are currently no organizations for this site"
msgstr "Det finns för närvarande inga organisationer för denna webbplats"

#: ckan/templates/organization/member_new.html:33
#: ckan/templates/user/edit_user_form.html:8
#: ckan/templates/user/logout_first.html:10
#: ckan/templates/user/new_user_form.html:5
#: ckan/templates/user/perform_reset.html:22
#: ckan/templates/user/read_base.html:76
#: ckan/templates/user/snippets/login_form.html:20
msgid "Username"
msgstr "Användarnamn"

#: ckan/templates/organization/member_new.html:55
msgid "Email address"
msgstr "E-postadress"

#: ckan/templates/organization/member_new.html:68
msgid "Update Member"
msgstr "Uppdatera medlem"

#: ckan/templates/organization/member_new.html:88
msgid ""
" <p><strong>Admin:</strong> Can add/edit and delete datasets, as well as "
"manage organization members.</p> <p><strong>Editor:</strong> Can add and "
"edit datasets, but not manage organization members.</p> "
"<p><strong>Member:</strong> Can view the organization's private datasets, "
"but not add new datasets.</p> "
msgstr ""
" <p><strong>Administratör:</strong> Kan lägga till, redigera och radera "
"dataset, samt administrera organisationens medlemmar.</p> "
"<p><strong>Redaktör:</strong> Kan lägga till och redigera dataset men inte "
"administrera medlemmar.</p> <p><strong>Medlem:</strong> Kan se "
"organisationens privata dataset men kan inte lägga till nya dataset.</p> "

#: ckan/templates/organization/members.html:14
msgid "{count} member"
msgid_plural "{count} members"
msgstr[0] ""
msgstr[1] ""

#: ckan/templates/organization/new.html:3
#: ckan/templates/organization/new.html:5
#: ckan/templates/organization/new.html:7
#: ckan/templates/organization/new.html:12
msgid "Create an Organization"
msgstr "Skapa en Organisation"

#: ckan/templates/organization/new_organization_form.html:17
msgid "Update Organization"
msgstr "Uppdatera Organisation"

#: ckan/templates/organization/new_organization_form.html:19
msgid "Create Organization"
msgstr "Skapa organisation"

#: ckan/templates/organization/snippets/feeds.html:3
msgid "Datasets in organization: {group}"
msgstr "Dataset i organisation: {group}"

#: ckan/templates/organization/snippets/help.html:4
#: ckan/templates/organization/snippets/helper.html:4
msgid "What are Organizations?"
msgstr "Vad är Organisationer?"

#: ckan/templates/organization/snippets/help.html:7
msgid ""
" <p>Organizations act like publishing departments for datasets (for example,"
" the Department of Health). This means that datasets can be published by and"
" belong to a department instead of an individual user.</p> <p>Within "
"organizations, admins can assign roles and authorise its members, giving "
"individual users the right to publish datasets from that particular "
"organisation (e.g. Office of National Statistics).</p> "
msgstr ""
" <p>Organisationer utgör publicerande enheter för dataset (t.ex. Kungliga "
"biblioteket). Det innebär att dataset kan publiceras och tillhöra en "
"organisatorisk enhet istället för en enskild person.</p> <p>Inom "
"organisationer kan administratörer tilldela roller och ge behörighet till "
"enskilda personer att publicera dataset från den aktuella "
"organisationen.</p> "

#: ckan/templates/organization/snippets/helper.html:8
msgid ""
" CKAN Organizations are used to create, manage and publish collections of "
"datasets. Users can have different roles within an Organization, depending "
"on their level of authorisation to create, edit and publish. "
msgstr ""
"CKAN-organisationer används för att skapa, hantera och publicera samlingar "
"av dataset. Användare kan ha olika roller inom en organisation, beroende på "
"deras behörighet att skapa, redigera och publicera."

#: ckan/templates/organization/snippets/organization_form.html:10
msgid "My Organization"
msgstr "Min organisation"

#: ckan/templates/organization/snippets/organization_form.html:19
msgid "A little information about my organization..."
msgstr "Lite information om min organisation..."

#: ckan/templates/organization/snippets/organization_form.html:37
msgid ""
"Are you sure you want to delete this Organization? Note*: Deleting cannot be"
" performed while public or private datasets belong to this organization."
msgstr ""

#: ckan/templates/organization/snippets/organization_form.html:40
msgid "Save Organization"
msgstr "Spara organisationen"

#: ckan/templates/organization/snippets/organization_item.html:42
#: ckan/templates/organization/snippets/organization_item.html:43
msgid "View {organization_name}"
msgstr "Visa {organization_name}"

#: ckan/templates/package/base.html:23 ckan/templates/package/new.html:9
#: ckan/templates/package/snippets/new_package_breadcrumb.html:2
msgid "Create Dataset"
msgstr "Skapa dataset"

#: ckan/templates/package/base_form_page.html:22
msgid "What are datasets?"
msgstr "Vad är dataset?"

#: ckan/templates/package/base_form_page.html:25
msgid ""
" A CKAN Dataset is a collection of data resources (such as files), together "
"with a description and other information, at a fixed URL. Datasets are what "
"users see when searching for data. "
msgstr ""
"Ett dataset i CKAN är en samling av dataresurser (såsom filer), tillsammans "
"med en beskrivning och annan information, som finns tillgänglig på en "
"permanent URL. Dataset är vad användare ser när de söker efter data."

#: ckan/templates/package/confirm_delete.html:12
msgid "Are you sure you want to delete dataset - {name}?"
msgstr "Vill du verkligen radera detta dataset: {name}?"

#: ckan/templates/package/confirm_delete_resource.html:11
msgid "Are you sure you want to delete resource - {name}?"
msgstr "Vill du verkligen radera resursen - {name}?"

#: ckan/templates/package/edit_base.html:16
msgid "View dataset"
msgstr "Visa dataset"

#: ckan/templates/package/edit_base.html:20
msgid "Edit metadata"
msgstr "Redigera metadata"

#: ckan/templates/package/edit_view.html:3
#: ckan/templates/package/edit_view.html:4
#: ckan/templates/package/edit_view.html:8
#: ckan/templates/package/edit_view.html:12
msgid "Edit view"
msgstr "Redigera vy"

#: ckan/templates/package/edit_view.html:20
#: ckan/templates/package/new_view.html:28
#: ckan/templates/package/snippets/resource_item.html:32
msgid "Preview"
msgstr "Förhandsvisa"

#: ckan/templates/package/edit_view.html:21
msgid "Update"
msgstr "Uppdatera"

#: ckan/templates/package/group_list.html:14
msgid "Associate this group with this dataset"
msgstr "Koppla denna grupp till detta dataset"

#: ckan/templates/package/group_list.html:14
msgid "Add to group"
msgstr "Lägg till till gruppen"

#: ckan/templates/package/group_list.html:23
msgid "There are no groups associated with this dataset"
msgstr "Det finns inga grupper kopplade till detta dataset"

#: ckan/templates/package/new_package_form.html:15
msgid "Update Dataset"
msgstr "Uppdatera dataset"

#: ckan/templates/package/new_resource.html:5
msgid "Add data to the dataset"
msgstr "Lägg till data till detta dataset"

#: ckan/templates/package/new_resource.html:11
#: ckan/templates/package/new_resource_not_draft.html:8
msgid "Add New Resource"
msgstr "Lägg till resurs"

#: ckan/templates/package/new_resource_not_draft.html:3
#: ckan/templates/package/new_resource_not_draft.html:4
msgid "Add resource"
msgstr "Lägg till resurs"

#: ckan/templates/package/new_resource_not_draft.html:16
msgid "New resource"
msgstr "Nu resurs"

#: ckan/templates/package/new_view.html:3
#: ckan/templates/package/new_view.html:4
#: ckan/templates/package/new_view.html:8
#: ckan/templates/package/new_view.html:12
msgid "Add view"
msgstr "Lägg till vy"

#: ckan/templates/package/new_view.html:19
msgid ""
" Data Explorer views may be slow and unreliable unless the DataStore "
"extension is enabled. For more information, please see the <a "
"href='http://docs.ckan.org/en/latest/maintaining/data-viewer.html#viewing-"
"structured-data-the-data-explorer' target='_blank'>Data Explorer "
"documentation</a>. "
msgstr ""
" Vyer för Data Explorer blir snabbare och pålitligare om tillägget DataStore"
" är aktiverat. För mer information, se <a "
"href='http://docs.ckan.org/en/latest/maintaining/data-viewer.html#viewing-"
"structured-data-the-data-explorer' target='_blank'>Dokumentation för Data "
"Explorer</a>. "

#: ckan/templates/package/new_view.html:29
#: ckan/templates/package/snippets/resource_form.html:83
msgid "Add"
msgstr "Lägg till"

#: ckan/templates/package/read_base.html:32
#, python-format
msgid ""
<<<<<<< HEAD
"You can use CKAN Groups to create and manage collections of datasets. This "
"could be to catalogue datasets for a particular project or team, or on a "
"particular theme, or as a very simple way to help people find and search "
"your own published datasets."
=======
"This is an old revision of this dataset, as edited at %(timestamp)s. It may "
"differ significantly from the <a href=\"%(url)s\">current revision</a>."
>>>>>>> fc1a6656
msgstr ""
"Detta är en gammal version av detta dataset, redigerad vid %(timestamp)s. "
"Den kan skilja sig markant från den <a href=\"%(url)s\">senaste "
"versionen</a>."

#: ckan/templates/package/resource_edit_base.html:17
msgid "All resources"
msgstr "Alla resurser"

#: ckan/templates/package/resource_edit_base.html:19
msgid "View resource"
msgstr "Visa resurser"

#: ckan/templates/package/resource_edit_base.html:24
#: ckan/templates/package/resource_edit_base.html:30
msgid "Edit resource"
msgstr "Redigera resurser"

#: ckan/templates/package/resource_edit_base.html:26
msgid "Views"
msgstr "Vyer"

#: ckan/templates/package/resource_read.html:40
msgid "API Endpoint"
msgstr "API-adress"

#: ckan/templates/package/resource_read.html:42
#: ckan/templates/package/snippets/resource_item.html:47
msgid "Go to resource"
msgstr "Gå till resurs"

#: ckan/templates/package/resource_read.html:44
#: ckan/templates/package/snippets/resource_item.html:44
msgid "Download"
msgstr "Hämta"

#: ckan/templates/package/resource_read.html:76
#: ckan/templates/package/resource_read.html:78
msgid "URL:"
msgstr "URL:"

<<<<<<< HEAD
#: ckan/templates/home/snippets/about_text.html:1
msgid ""
"<p>CKAN is the world’s leading open-source data portal platform.</p> <p>CKAN"
" is a complete out-of-the-box software solution that makes data accessible "
"and usable – by providing tools to streamline publishing, sharing, finding "
"and using data (including storage of data and provision of robust data "
"APIs). CKAN is aimed at data publishers (national and regional governments, "
"companies and organizations) wanting to make their data open and "
"available.</p> <p>CKAN is used by governments and user groups worldwide and "
"powers a variety of official and community data portals including portals "
"for local, national and international government, such as the UK’s <a "
"href=\"http://data.gov.uk\">data.gov.uk</a> and the European Union’s <a "
"href=\"http://publicdata.eu/\">publicdata.eu</a>, the Brazilian <a "
"href=\"http://dados.gov.br/\">dados.gov.br</a>, Dutch and Netherland "
"government portals, as well as city and municipal sites in the US, UK, "
"Argentina, Finland and elsewhere.</p> <p>CKAN: <a "
"href=\"http://ckan.org/\">http://ckan.org/</a><br /> CKAN Tour: <a "
"href=\"http://ckan.org/tour/\">http://ckan.org/tour/</a><br /> Features "
"overview: <a "
"href=\"http://ckan.org/features/\">http://ckan.org/features/</a></p>"
msgstr ""
" <p>CKAN is the world’s leading open-source data portal platform.</p> "
"<p>CKAN is a complete out-of-the-box software solution that makes data "
"accessible and usable – by providing tools to streamline publishing, "
"sharing, finding and using data (including storage of data and provision of "
"robust data APIs). CKAN is aimed at data publishers (national and regional "
"governments, companies and organizations) wanting to make their data open "
"and available.</p> <p>CKAN is used by governments and user groups worldwide "
"and powers a variety of official and community data portals including "
"portals for local, national and international government, such as the UK’s "
"<a href=\"http://data.gov.uk\">data.gov.uk</a> and the European Union’s <a "
"href=\"http://publicdata.eu/\">publicdata.eu</a>, the Brazilian <a "
"href=\"http://dados.gov.br/\">dados.gov.br</a>, Dutch and Netherland "
"government portals, as well as city and municipal sites in the US, UK, "
"Argentina, Finland and elsewhere.</p> <p>CKAN: <a "
"href=\"http://ckan.org/\">http://ckan.org/</a><br /> CKAN Tour: <a "
"href=\"http://ckan.org/tour/\">http://ckan.org/tour/</a><br /> Features "
"overview: <a "
"href=\"http://ckan.org/features/\">http://ckan.org/features/</a></p> "
=======
#: ckan/templates/package/resource_read.html:86
msgid "From the dataset abstract"
msgstr "Från sammanfattningen av detta dataset"
>>>>>>> fc1a6656

#: ckan/templates/package/resource_read.html:88
#, python-format
msgid "Source: <a href=\"%(url)s\">%(dataset)s</a>"
msgstr "Källa: <a href=\"%(url)s\">%(dataset)s</a>"

#: ckan/templates/package/resource_read.html:127
msgid "There are no views created for this resource yet."
msgstr "Inga vyer har skapats för resursen."

#: ckan/templates/package/resource_read.html:131
msgid "Not seeing the views you were expecting?"
msgstr "Hittar du inte vyerna du förväntade dig?"

#: ckan/templates/package/resource_read.html:136
msgid "Here are some reasons you may not be seeing expected views:"
msgstr "Några möjliga orsaker till att du inte ser förväntade vyer är:"

#: ckan/templates/package/resource_read.html:138
msgid "No view has been created that is suitable for this resource"
msgstr "Ingen vy har skapats som är lämplig för den här resursen."

#: ckan/templates/package/resource_read.html:139
msgid "The site administrators may not have enabled the relevant view plugins"
msgstr "Administratörerna har inte aktiverat rätt plugin för vyerna"

#: ckan/templates/package/resource_read.html:140
msgid ""
<<<<<<< HEAD
"This is a nice introductory paragraph about CKAN or the site in general. We "
"don't have any copy to go here yet but soon we will"
=======
"If a view requires the DataStore, the DataStore plugin may not be enabled, "
"or the data may not have been pushed to the DataStore, or the DataStore "
"hasn't finished processing the data yet"
>>>>>>> fc1a6656
msgstr ""
"Om en vy kräver DataStore så kanske denna plugin inte aktiverats. "
"Alternativt har inte data levererats till DataStore eller också är DataStore"
" inte klar med bearbetningen av data"

#: ckan/templates/package/resource_read.html:162
msgid "Additional Information"
msgstr "Mer information"

#: ckan/templates/package/resource_read.html:166
#: ckan/templates/package/snippets/additional_info.html:6
#: ckan/templates/revision/diff.html:43
#: ckan/templates/snippets/additional_info.html:11
msgid "Field"
msgstr "Fält"

#: ckan/templates/package/resource_read.html:172
msgid "Data last updated"
msgstr ""

#: ckan/templates/package/resource_read.html:173
#: ckan/templates/package/resource_read.html:177
#: ckan/templates/package/resource_read.html:181
#: ckan/templates/package/resource_read.html:185
msgid "unknown"
msgstr "okänd"

#: ckan/templates/package/resource_read.html:176
msgid "Metadata last updated"
msgstr ""

#: ckan/templates/package/resource_read.html:180
#: ckan/templates/package/snippets/additional_info.html:70
msgid "Created"
msgstr "Skapad"

#: ckan/templates/package/resource_read.html:184
#: ckan/templates/package/snippets/resource_form.html:39
#: ckan/templates/package/snippets/resource_info.html:16
msgid "Format"
msgstr "Format"

#: ckan/templates/package/resource_read.html:188
#: ckan/templates/package/snippets/package_basic_fields.html:30
#: ckan/templates/snippets/license.html:21
msgid "License"
msgstr "Licens"

#: ckan/templates/package/resource_views.html:10
msgid "New view"
msgstr "Ny vy"

#: ckan/templates/package/resource_views.html:27
msgid "This resource has no views"
msgstr "Resursen har inga vyer"

#: ckan/templates/package/resources.html:8
msgid "Add new resource"
msgstr "Lägg till resurs"

#: ckan/templates/package/resources.html:20
#: ckan/templates/package/snippets/resources_list.html:26
#, python-format
msgid ""
" <p class=\"empty\">This dataset has no data, <a href=\"%(url)s\">why not "
"add some?</a></p> "
msgstr ""
" <p class=\"empty\">Detta dataset saknar data, <a href=\"%(url)s\">varför "
"inte lägga till några?</a></p> "

#: ckan/templates/package/search.html:52
msgid "API"
msgstr "API"

#: ckan/templates/package/search.html:53
msgid "API Docs"
msgstr "API-dokumentation"

#: ckan/templates/package/search.html:55
msgid "full {format} dump"
msgstr "fullständig dump i {format}-format"

#: ckan/templates/package/search.html:56
#, python-format
msgid ""
" You can also access this registry using the %(api_link)s (see "
"%(api_doc_link)s) or download a %(dump_link)s. "
msgstr ""
"Du kan också komma åt katalogen via %(api_link)s (se %(api_doc_link)s) eller"
" ladda ner en %(dump_link)s. "

#: ckan/templates/package/search.html:60
#, python-format
msgid ""
" You can also access this registry using the %(api_link)s (see "
"%(api_doc_link)s). "
msgstr ""
" Du kan också komma åt katalogen via %(api_link)s (se %(api_doc_link)s). "

#: ckan/templates/package/view_edit_base.html:9
msgid "All views"
msgstr "Alla vyer"

#: ckan/templates/package/view_edit_base.html:12
msgid "View view"
msgstr "Visa vy"

#: ckan/templates/package/view_edit_base.html:37
msgid "View preview"
msgstr "Visa förhandsgranskning"

#: ckan/templates/package/snippets/additional_info.html:2
#: ckan/templates/snippets/additional_info.html:7
msgid "Additional Info"
msgstr "Mer information"

#: ckan/templates/package/snippets/additional_info.html:14
#: ckan/templates/package/snippets/package_metadata_fields.html:6
msgid "Source"
msgstr "Källa"

#: ckan/templates/package/snippets/additional_info.html:37
#: ckan/templates/package/snippets/additional_info.html:42
#: ckan/templates/package/snippets/package_metadata_fields.html:20
msgid "Maintainer"
msgstr "Förvaltare"

#: ckan/templates/package/snippets/additional_info.html:49
#: ckan/templates/package/snippets/package_metadata_fields.html:10
msgid "Version"
msgstr "Version"

#: ckan/templates/package/snippets/additional_info.html:56
#: ckan/templates/package/snippets/package_basic_fields.html:114
#: ckan/templates/user/read_base.html:91
msgid "State"
msgstr "Status"

#: ckan/templates/package/snippets/additional_info.html:62
msgid "Last Updated"
msgstr "Senast uppdaterad"

#: ckan/templates/package/snippets/cannot_create_package.html:10
msgid "Before you can create a dataset you need to create an organization."
msgstr ""

#: ckan/templates/package/snippets/cannot_create_package.html:13
msgid "Create a new organization"
msgstr ""

#: ckan/templates/package/snippets/cannot_create_package.html:18
msgid "There are no organizations to which you can assign this dataset."
msgstr ""

#: ckan/templates/package/snippets/cannot_create_package.html:19
msgid ""
"Ask a system administrator to create an organization before you can "
"continue."
msgstr ""

#: ckan/templates/package/snippets/package_basic_fields.html:4
#: ckan/templates/package/snippets/view_form.html:8
msgid "Title"
msgstr "Titel"

#: ckan/templates/package/snippets/package_basic_fields.html:4
msgid "eg. A descriptive title"
msgstr "t.ex. en beskrivande titel"

#: ckan/templates/package/snippets/package_basic_fields.html:13
msgid "eg. my-dataset"
msgstr "t.ex. mitt-dataset"

#: ckan/templates/package/snippets/package_basic_fields.html:19
msgid "eg. Some useful notes about the data"
msgstr "t.ex. Några rader om datasetet"

#: ckan/templates/package/snippets/package_basic_fields.html:24
msgid "eg. economy, mental health, government"
msgstr "t.ex. ekonomi, psykisk hälsa, offentlig sektor"

#: ckan/templates/package/snippets/package_basic_fields.html:45
msgid ""
" License definitions and additional information can be found at <a "
"href=\"http://opendefinition.org/licenses/\">opendefinition.org</a> "
msgstr ""
" Licensdefinitioner och mer information finns på <a "
"href=\"http://opendefinition.org/licenses/\">opendefinition.org</a> "

#: ckan/templates/package/snippets/package_basic_fields.html:76
#: ckan/templates/snippets/organization.html:23
msgid "Organization"
msgstr "Organisation"

#: ckan/templates/package/snippets/package_basic_fields.html:80
msgid "No organization"
msgstr "Ingen organisation"

#: ckan/templates/package/snippets/package_basic_fields.html:95
msgid "Visibility"
msgstr "Synlighet"

#: ckan/templates/package/snippets/package_basic_fields.html:98
msgid "Public"
msgstr "Offentlig"

#: ckan/templates/package/snippets/package_basic_fields.html:117
msgid "Active"
msgstr "Aktiv"

#: ckan/templates/package/snippets/package_form.html:28
msgid ""
<<<<<<< HEAD
"<p>Organizations act like publishing departments for datasets (for example, "
"the Department of Health). This means that datasets can be published by and "
"belong to a department instead of an individual user.</p> <p>Within "
"organizations, admins can assign roles and authorise its members, giving "
"individual users the right to publish datasets from that particular "
"organisation (e.g. Office of National Statistics).</p>"
=======
"The <i>data license</i> you select above only applies to the contents of any"
" resource files that you add to this dataset. By submitting this form, you "
"agree to release the <i>metadata</i> values that you enter into the form "
"under the <a href=\"http://opendatacommons.org/licenses/odbl/1-0/\">Open "
"Database License</a>."
>>>>>>> fc1a6656
msgstr ""
"Den <i>datalicens</i> du valt ovan gäller bara innehållet i resursfiler som "
"du lägger till i detta dataset. Genom att bekräfta detta formulär godkänner "
"du att de <i>metadata</i> du registrerar i formuläret släpps under licensen "
"<a href=\"http://opendatacommons.org/licenses/odbl/1-0/\">Open Database "
"License</a>."

<<<<<<< HEAD
#: ckan/templates/organization/snippets/helper.html:8
msgid ""
"CKAN Organizations are used to create, manage and publish collections of "
"datasets. Users can have different roles within an Organization, depending "
"on their level of authorisation to create, edit and publish."
msgstr ""
"CKAN-organisationer används för att skapa, hantera och publicera samlingar "
"av dataset. Användare kan ha olika roller inom en organisation, beroende på "
"deras behörighet att skapa, redigera och publicera."
=======
#: ckan/templates/package/snippets/package_form.html:39
msgid "Are you sure you want to delete this dataset?"
msgstr "Är du säker på att du vill radera detta dataset?"
>>>>>>> fc1a6656

#: ckan/templates/package/snippets/package_form.html:43
msgid "Next: Add Data"
msgstr "Nästa steg: Lägg till data"

#: ckan/templates/package/snippets/package_metadata_fields.html:6
msgid "http://example.com/dataset.json"
msgstr "http://example.com/dataset.json"

#: ckan/templates/package/snippets/package_metadata_fields.html:10
msgid "1.0"
msgstr "1.0"

#: ckan/templates/package/snippets/package_metadata_fields.html:14
#: ckan/templates/package/snippets/package_metadata_fields.html:20
#: ckan/templates/user/new_user_form.html:6
msgid "Joe Bloggs"
msgstr "Joe Exempelsson"

#: ckan/templates/package/snippets/package_metadata_fields.html:16
msgid "Author Email"
msgstr "E-post till författare"

#: ckan/templates/package/snippets/package_metadata_fields.html:16
#: ckan/templates/package/snippets/package_metadata_fields.html:22
#: ckan/templates/user/new_user_form.html:7
msgid "joe@example.com"
msgstr "joe@example.com"

#: ckan/templates/package/snippets/package_metadata_fields.html:22
msgid "Maintainer Email"
msgstr "E-post till förvaltare"

#: ckan/templates/package/snippets/resource_edit_form.html:12
msgid "Update Resource"
msgstr "Uppdatera resurs"

#: ckan/templates/package/snippets/resource_form.html:26
msgid "Data"
msgstr ""

#: ckan/templates/package/snippets/resource_form.html:26
msgid "http://example.com/external-data.csv"
msgstr ""

#: ckan/templates/package/snippets/resource_form.html:30
msgid "eg. January 2011 Gold Prices"
msgstr "t.ex. Guldpriser januari 2011"

#: ckan/templates/package/snippets/resource_form.html:34
msgid "Some useful notes about the data"
msgstr "Beskrivande information om datasetet"

#: ckan/templates/package/snippets/resource_form.html:39
msgid "eg. CSV, XML or JSON"
msgstr "t.ex. CSV, XML or JSON"

#: ckan/templates/package/snippets/resource_form.html:42
msgid "This will be guessed automatically. Leave blank if you wish"
msgstr ""
"Här kommer en automatisk gissning att läggas in. Lämna blankt om du vill"

#: ckan/templates/package/snippets/resource_form.html:53
msgid "eg. 2012-06-05"
msgstr "t.ex. 2012-06-05"

#: ckan/templates/package/snippets/resource_form.html:55
msgid "File Size"
msgstr "Filstorlek"

#: ckan/templates/package/snippets/resource_form.html:55
msgid "eg. 1024"
msgstr "t.ex. 1024"

#: ckan/templates/package/snippets/resource_form.html:57
#: ckan/templates/package/snippets/resource_form.html:59
msgid "MIME Type"
msgstr "MIME-typ"

#: ckan/templates/package/snippets/resource_form.html:57
#: ckan/templates/package/snippets/resource_form.html:59
msgid "eg. application/json"
msgstr "t.ex. application/json"

#: ckan/templates/package/snippets/resource_form.html:67
msgid "Are you sure you want to delete this resource?"
msgstr "Vill du verkligen ta bort denna resurs?"

#: ckan/templates/package/snippets/resource_form.html:73
msgid "Previous"
msgstr "Föregående"

#: ckan/templates/package/snippets/resource_form.html:76
msgid "Save & add another"
msgstr "Spara och lägg till nästa"

#: ckan/templates/package/snippets/resource_form.html:79
msgid "Finish"
msgstr "Slutför"

#: ckan/templates/package/snippets/resource_help.html:2
msgid "What's a resource?"
msgstr "Vad är en Resurs?"

#: ckan/templates/package/snippets/resource_help.html:4
msgid "A resource can be any file or link to a file containing useful data."
msgstr ""
"En resurs kan vara en fil, eller länk till en fil, som innehåller användbar "
"data."

#: ckan/templates/package/snippets/resource_item.html:23
msgid "Explore"
msgstr "Utforska"

#: ckan/templates/package/snippets/resource_item.html:35
msgid "More information"
msgstr "Mer information"

#: ckan/templates/package/snippets/resource_view.html:10
msgid "Fullscreen"
msgstr ""

#: ckan/templates/package/snippets/resource_view.html:18
msgid "Embed"
msgstr "Bädda in"

#: ckan/templates/package/snippets/resource_view.html:32
msgid "This resource view is not available at the moment."
msgstr "Resursvyn är inte tillgänglig just nu."

#: ckan/templates/package/snippets/resource_view.html:74
msgid "Embed resource view"
msgstr "Infoga resursvy"

#: ckan/templates/package/snippets/resource_view.html:77
msgid ""
<<<<<<< HEAD
"Data Explorer views may be slow and unreliable unless the DataStore "
"extension is enabled. For more information, please see the <a "
"href='http://docs.ckan.org/en/latest/maintaining/data-viewer.html#viewing-"
"structured-data-the-data-explorer' target='_blank'>Data Explorer "
"documentation</a>."
=======
"You can copy and paste the embed code into a CMS or blog software that "
"supports raw HTML"
>>>>>>> fc1a6656
msgstr ""
"Du kan kopiera och klistra in koden i ett CMS eller en blogg som stödjer rå "
"HTML"

#: ckan/templates/package/snippets/resource_view.html:80
msgid "Width"
msgstr "Bredd"

#: ckan/templates/package/snippets/resource_view.html:83
msgid "Height"
msgstr "Höjd"

#: ckan/templates/package/snippets/resource_view.html:86
msgid "Code"
msgstr "Kod"

#: ckan/templates/package/snippets/resource_views_list.html:8
msgid "Resource Preview"
msgstr "Förhandsgranska resurs"

#: ckan/templates/package/snippets/resources_list.html:13
msgid "Data and Resources"
msgstr "Data och resurser"

#: ckan/templates/package/snippets/resources_list.html:30
msgid "This dataset has no data"
msgstr "Det finns inga data i detta dataset"

#: ckan/templates/package/snippets/revisions_table.html:24
#, python-format
msgid "Read dataset as of %s"
msgstr "Läste dataset som %s"

#: ckan/templates/package/snippets/stages.html:23
#: ckan/templates/package/snippets/stages.html:25
msgid "Create dataset"
msgstr "Skapa dataset"

#: ckan/templates/package/snippets/stages.html:30
#: ckan/templates/package/snippets/stages.html:34
#: ckan/templates/package/snippets/stages.html:36
msgid "Add data"
msgstr "Lägg till data"

#: ckan/templates/package/snippets/view_form.html:8
msgid "eg. My View"
msgstr "t.ex. Min vy"

#: ckan/templates/package/snippets/view_form.html:9
msgid "eg. Information about my view"
msgstr "t.ex. Information om min vy"

#: ckan/templates/package/snippets/view_form_filters.html:28
msgid "Remove Filter"
msgstr "Ta bort filter"

#: ckan/templates/package/snippets/view_form_filters.html:46
#: ckanext/reclineview/theme/public/recline_view.js:219
#: ckanext/reclineview/theme/public/recline_view.min.js:14
msgid "Filters"
msgstr "Filter"

#: ckan/templates/package/snippets/view_help.html:2
msgid "What's a view?"
msgstr "Vad är en vy?"

#: ckan/templates/package/snippets/view_help.html:4
msgid "A view is a representation of the data held against a resource"
msgstr "En vy är en representation av de data som är kopplade till en resurs"

#: ckan/templates/revision/diff.html:6
msgid "Differences"
msgstr "Skillnader"

#: ckan/templates/revision/diff.html:13 ckan/templates/revision/diff.html:18
#: ckan/templates/revision/diff.html:23
msgid "Revision Differences"
msgstr "Versionsskillnader"

#: ckan/templates/revision/diff.html:44
msgid "Difference"
msgstr "Skillnad"

#: ckan/templates/revision/diff.html:54
msgid "No Differences"
msgstr "Inga skillnader"

#: ckan/templates/revision/list.html:3 ckan/templates/revision/list.html:6
#: ckan/templates/revision/list.html:10
msgid "Revision History"
msgstr "Versionshistorik"

#: ckan/templates/revision/list.html:6 ckan/templates/revision/read.html:8
msgid "Revisions"
msgstr "Versioner"

#: ckan/templates/revision/read.html:30
msgid "Undelete"
msgstr "Ångra radering"

#: ckan/templates/revision/read.html:64
msgid "Changes"
msgstr "Ändringar"

#: ckan/templates/revision/read.html:74
msgid "Datasets' Tags"
msgstr "Taggar för dataset"

#: ckan/templates/revision/snippets/revisions_list.html:7
msgid "Entity"
msgstr "Objekt"

#: ckan/templates/snippets/activity_item.html:3
msgid "New activity item"
msgstr "Ny aktivitetspost"

#: ckan/templates/snippets/add_dataset.html:6
msgid "Add Dataset"
msgstr "Lägg till dataset"

#: ckan/templates/snippets/datapusher_status.html:8
msgid "Datapusher status: {status}."
msgstr "Status för Datapusher: {status}."

#: ckan/templates/snippets/disqus_trackback.html:2
msgid "Trackback URL"
msgstr "Trackback URL"

#: ckan/templates/snippets/facet_list.html:82
msgid "Show More {facet_type}"
msgstr "Visa mer {facet_type}"

#: ckan/templates/snippets/facet_list.html:85
msgid "Show Only Popular {facet_type}"
msgstr "Visa endast populär {facet_type}"

#: ckan/templates/snippets/facet_list.html:89
msgid "There are no {facet_type} that match this search"
msgstr "Det finns ingen {facet_type} som matchar sökningen"

#: ckan/templates/snippets/home_breadcrumb_item.html:2
msgid "Home"
msgstr "Hem"

#: ckan/templates/snippets/language_selector.html:3
msgid "Language"
msgstr "Språk"

#: ckan/templates/snippets/language_selector.html:11
#: ckan/templates/snippets/search_form.html:42
#: ckan/templates/snippets/simple_search.html:15
#: ckan/templates/snippets/sort_by.html:22
msgid "Go"
msgstr "Kör"

#: ckan/templates/snippets/license.html:14
msgid "No License Provided"
msgstr "Licens ej angiven"

#: ckan/templates/snippets/license.html:28
msgid "This dataset satisfies the Open Definition."
msgstr "Detta dataset uppfyller kraven i Open Definition."

#: ckan/templates/snippets/organization.html:48
msgid "There is no description for this organization"
msgstr "Denna organisation saknar beskrivning"

#: ckan/templates/snippets/package_item.html:57
msgid "This dataset has no description"
msgstr "Detta dataset saknar beskrivning"

#: ckan/templates/snippets/search_form.html:33
#: ckan/templates/snippets/simple_search.html:8
#: ckan/templates/snippets/sort_by.html:12
msgid "Order by"
msgstr "Sortera på"

#: ckan/templates/snippets/search_form.html:74
msgid "Filter Results"
msgstr "Filtrera resultat "

#: ckan/templates/snippets/search_form.html:81
msgid " <p class=\"extra\">Please try another search.</p> "
msgstr " <p class=\"extra\">Försök med en ny sökfråga.</p> "

#: ckan/templates/snippets/search_form.html:87
msgid ""
" <p id=\"search-error\"><strong>There was an error while searching.</strong>"
" Please try again.</p> "
msgstr ""

#: ckan/templates/snippets/search_result_text.html:15
msgid "{number} dataset found for \"{query}\""
msgid_plural "{number} datasets found for \"{query}\""
msgstr[0] "{number} dataset hittades för \"{query}\""
msgstr[1] "{number} dataset hittades för \"{query}\""

#: ckan/templates/snippets/search_result_text.html:16
msgid "No datasets found for \"{query}\""
msgstr "Hittade inga dataset för \"{query}\""

#: ckan/templates/snippets/search_result_text.html:17
msgid "{number} dataset found"
msgid_plural "{number} datasets found"
msgstr[0] "{number} dataset hittades"
msgstr[1] "{number} dataset hittades"

#: ckan/templates/snippets/search_result_text.html:18
msgid "No datasets found"
msgstr "Inga dataset hittades"

#: ckan/templates/snippets/search_result_text.html:21
msgid "{number} group found for \"{query}\""
msgid_plural "{number} groups found for \"{query}\""
msgstr[0] "{number} grupp hittades för \"{query}\""
msgstr[1] "{number} grupper hittades för \"{query}\""

#: ckan/templates/snippets/search_result_text.html:22
msgid "No groups found for \"{query}\""
msgstr "Hittade inga grupper för \"{query}\""

#: ckan/templates/snippets/search_result_text.html:23
msgid "{number} group found"
msgid_plural "{number} groups found"
msgstr[0] "{number} grupp hittades"
msgstr[1] "{number} grupper hittades"

#: ckan/templates/snippets/search_result_text.html:24
msgid "No groups found"
msgstr "Inga grupper hittades"

#: ckan/templates/snippets/search_result_text.html:27
msgid "{number} organization found for \"{query}\""
msgid_plural "{number} organizations found for \"{query}\""
msgstr[0] "{number} organisation matchade \"{query}\""
msgstr[1] "{number} organisationer matchade \"{query}\""

#: ckan/templates/snippets/search_result_text.html:28
msgid "No organizations found for \"{query}\""
msgstr "Inga organisationer matchade \"{query}\""

#: ckan/templates/snippets/search_result_text.html:29
msgid "{number} organization found"
msgid_plural "{number} organizations found"
msgstr[0] "{number} organisation hittades"
msgstr[1] "{number} organisationer hittades"

#: ckan/templates/snippets/search_result_text.html:30
msgid "No organizations found"
msgstr "Inga organisationer hittades"

#: ckan/templates/snippets/social.html:5
msgid "Social"
msgstr "Social"

#: ckan/templates/snippets/subscribe.html:2
msgid "Subscribe"
msgstr "Prenumerera"

#: ckan/templates/snippets/subscribe.html:4
#: ckan/templates/user/edit_user_form.html:12
#: ckan/templates/user/new_user_form.html:7
#: ckan/templates/user/read_base.html:82
msgid "Email"
msgstr "E-post"

#: ckan/templates/snippets/subscribe.html:5
msgid "RSS"
msgstr "RSS"

#: ckan/templates/snippets/context/user.html:23
#: ckan/templates/user/read_base.html:57
msgid "Edits"
msgstr "Redigeringar"

#: ckan/templates/tag/index.html:33 ckan/templates/tag/index.html:34
msgid "Search Tags"
msgstr "Sök taggar"

<<<<<<< HEAD
#: ckan/templates/package/snippets/package_basic_fields.html:41
msgid ""
"License definitions and additional information can be found at <a "
"href=\"http://opendefinition.org/licenses/\">opendefinition.org</a>"
msgstr ""
" Licensdefinitioner och mer information finns på <a "
"href=\"http://opendefinition.org/licenses/\">opendefinition.org</a> "
=======
#: ckan/templates/user/dashboard.html:19 ckan/templates/user/dashboard.html:37
msgid "News feed"
msgstr "Nyhetsfeed"
>>>>>>> fc1a6656

#: ckan/templates/user/dashboard.html:20
#: ckan/templates/user/dashboard_datasets.html:12
msgid "My Datasets"
msgstr "Mina dataset"

#: ckan/templates/user/dashboard.html:21
#: ckan/templates/user/dashboard_organizations.html:12
msgid "My Organizations"
msgstr "Mina organisationer"

#: ckan/templates/user/dashboard.html:22
#: ckan/templates/user/dashboard_groups.html:12
msgid "My Groups"
msgstr "Mina grupper"

#: ckan/templates/user/dashboard.html:39
msgid "Activity from items that I'm following"
msgstr "Aktivitet från poster som jag följer"

#: ckan/templates/user/dashboard_datasets.html:17
#: ckan/templates/user/read.html:20
msgid "You haven't created any datasets."
msgstr "Du har inte skapat något dataset"

#: ckan/templates/user/dashboard_datasets.html:19
#: ckan/templates/user/dashboard_groups.html:22
#: ckan/templates/user/dashboard_organizations.html:23
#: ckan/templates/user/read.html:22
msgid "Create one now?"
msgstr "Skapa ett nu?"

#: ckan/templates/user/dashboard_groups.html:20
msgid "You are not a member of any groups."
msgstr "Du är inte medlem i någon grupp."

#: ckan/templates/user/dashboard_organizations.html:21
msgid "You are not a member of any organizations."
msgstr "Du är inte medlem i någon organisation."

#: ckan/templates/user/edit.html:6 ckan/templates/user/edit_base.html:3
#: ckan/templates/user/list.html:6 ckan/templates/user/list.html:13
#: ckan/templates/user/read_base.html:5 ckan/templates/user/read_base.html:8
#: ckan/templates/user/snippets/user_search.html:2
msgid "Users"
msgstr "Användare"

#: ckan/templates/user/edit.html:17
msgid "Account Info"
msgstr "Kontoinformation"

#: ckan/templates/user/edit.html:19
msgid ""
" Your profile lets other CKAN users know about who you are and what you do. "
msgstr "Din profil visar andra CKAN-användare vem du är och vad du gör."

#: ckan/templates/user/edit_user_form.html:7
msgid "Change details"
msgstr "Ändringar"

#: ckan/templates/user/edit_user_form.html:10
msgid "Full name"
msgstr "Namn"

#: ckan/templates/user/edit_user_form.html:10
msgid "eg. Joe Bloggs"
msgstr "t.ex. Joe Exempelsson"

#: ckan/templates/user/edit_user_form.html:12
msgid "eg. joe@example.com"
msgstr "t.ex. joe@example.com"

#: ckan/templates/user/edit_user_form.html:14
msgid "A little information about yourself"
msgstr "Lite information om dig själv"

#: ckan/templates/user/edit_user_form.html:17
msgid "Subscribe to notification emails"
msgstr "Prenumerera på e-post för meddelanden."

#: ckan/templates/user/edit_user_form.html:26
msgid "Change password"
msgstr "Ändra lösenord"

#: ckan/templates/user/edit_user_form.html:29
msgid "Sysadmin Password"
msgstr ""

#: ckan/templates/user/edit_user_form.html:37
#: ckan/templates/user/logout_first.html:11
#: ckan/templates/user/new_user_form.html:8
#: ckan/templates/user/perform_reset.html:25
#: ckan/templates/user/snippets/login_form.html:22
msgid "Password"
msgstr "Lösenord"

#: ckan/templates/user/edit_user_form.html:39
msgid "Confirm Password"
msgstr "Bekräfta lösenord"

#: ckan/templates/user/edit_user_form.html:45
msgid "Are you sure you want to delete this User?"
msgstr "Vill du verkligen radera denna användare?"

#: ckan/templates/user/edit_user_form.html:50
msgid "Are you sure you want to regenerate the API key?"
msgstr "Är du säker på att du vill generera om API-nyckeln?"

#: ckan/templates/user/edit_user_form.html:50
msgid "Regenerate API Key"
msgstr "Generera om API-nyckeln"

#: ckan/templates/user/edit_user_form.html:54
msgid "Update Profile"
msgstr "Uppdatera profilen"

#: ckan/templates/user/list.html:3
#: ckan/templates/user/snippets/user_search.html:11
msgid "All Users"
msgstr "Alla användare"

#: ckan/templates/user/login.html:3 ckan/templates/user/login.html:6
#: ckan/templates/user/login.html:12
#: ckan/templates/user/snippets/login_form.html:28
msgid "Login"
msgstr "Logga in"

#: ckan/templates/user/login.html:25
msgid "Need an Account?"
msgstr "Behöver du ett konto?"

#: ckan/templates/user/login.html:27
msgid "Then sign right up, it only takes a minute."
msgstr "Skapa ett konto, det tar bara en minut."

#: ckan/templates/user/login.html:30
msgid "Create an Account"
msgstr "Skapa ett konto"

#: ckan/templates/user/login.html:42
msgid "Forgotten your password?"
msgstr "Glömt ditt lösenord?"

#: ckan/templates/user/login.html:44
msgid "No problem, use our password recovery form to reset it."
msgstr ""
"Inga problem, använd vårt formulär för återskapande av lösenord för att "
"återställa det."

#: ckan/templates/user/login.html:47
msgid "Forgot your password?"
msgstr "Glömt ditt lösenord?"

#: ckan/templates/user/logout.html:3 ckan/templates/user/logout.html:9
msgid "Logged Out"
msgstr "Utloggad"

#: ckan/templates/user/logout.html:11
msgid "You are now logged out."
msgstr "Du är nu utloggad."

#: ckan/templates/user/logout_first.html:9
msgid "You're already logged in as {user}."
msgstr "Du är redan inloggad som {user}."

#: ckan/templates/user/logout_first.html:9
msgid "Logout"
msgstr "Logga ut"

#: ckan/templates/user/logout_first.html:12
#: ckan/templates/user/snippets/login_form.html:24
msgid "Remember me"
msgstr "Kom ihåg mig"

#: ckan/templates/user/logout_first.html:20
msgid "You're already logged in"
msgstr "Du är redan inloggad"

#: ckan/templates/user/logout_first.html:22
msgid "You need to log out before you can log in with another account."
msgstr "Du måste logga ut innan du kan logga in med ett annat konto."

#: ckan/templates/user/logout_first.html:23
msgid "Log out now"
msgstr "Logga ut nu"

#: ckan/templates/user/new.html:6
msgid "Registration"
msgstr "Registrering"

#: ckan/templates/user/new.html:14
msgid "Register for an Account"
msgstr "Skapa ett nytt konto"

#: ckan/templates/user/new.html:26
msgid "Why Sign Up?"
msgstr "Varför registrera sig?"

#: ckan/templates/user/new.html:28
msgid "Create datasets, groups and other exciting things"
msgstr "Skapa dataset, grupper och andra spännande ting"

#: ckan/templates/user/new_user_form.html:5
msgid "username"
msgstr "användarnamn"

#: ckan/templates/user/new_user_form.html:6
msgid "Full Name"
msgstr "Fullständigt namn:"

#: ckan/templates/user/new_user_form.html:19
msgid "Create Account"
msgstr "Skapa ett konto"

#: ckan/templates/user/perform_reset.html:4
#: ckan/templates/user/perform_reset.html:15
msgid "Reset Your Password"
msgstr "Återställ ditt lösenord"

#: ckan/templates/user/perform_reset.html:7
#: ckan/templates/user/request_reset.html:6
msgid "Password Reset"
msgstr "Återställ lösenord"

#: ckan/templates/user/perform_reset.html:21
msgid "You can also change username. It can not be modified later."
msgstr ""

#: ckan/templates/user/perform_reset.html:29
msgid "Update Password"
msgstr "Uppdatera lösenord"

#: ckan/templates/user/perform_reset.html:43
#: ckan/templates/user/request_reset.html:36
msgid "How does this work?"
msgstr "Så här fungerar det:"

#: ckan/templates/user/perform_reset.html:45
msgid "Simply enter a new password and we'll update your account"
msgstr "Ange ett nytt lösenord så blir ditt konto uppdaterat."

#: ckan/templates/user/read.html:27
msgid "User hasn't created any datasets."
msgstr "Användaren har inte skapat något dataset."

#: ckan/templates/user/read_base.html:39
msgid "You have not provided a biography."
msgstr "Du har inte angivit någon biografi."

#: ckan/templates/user/read_base.html:41
msgid "This user has no biography."
msgstr "Den här användaren har ingen biografi."

#: ckan/templates/user/read_base.html:73
msgid "Open ID"
msgstr "Open ID"

#: ckan/templates/user/read_base.html:82 ckan/templates/user/read_base.html:96
msgid "This means only you can see this"
msgstr "Det innebär att bara du kan se denna"

#: ckan/templates/user/read_base.html:87
msgid "Member Since"
msgstr "Medlem sedan"

#: ckan/templates/user/read_base.html:96
msgid "API Key"
msgstr "API-nyckel"

#: ckan/templates/user/request_reset.html:3
#: ckan/templates/user/request_reset.html:13
msgid "Reset your password"
msgstr "Återställ ditt lösenord"

#: ckan/templates/user/request_reset.html:17
msgid "Email or username"
msgstr ""

#: ckan/templates/user/request_reset.html:22
msgid "Request Reset"
msgstr ""

#: ckan/templates/user/request_reset.html:38
msgid ""
"Enter your email address or username into the box and we will send you an "
"email with a link to enter a new password. "
msgstr ""

#: ckan/templates/user/snippets/followee_dropdown.html:15
#: ckan/templates/user/snippets/followee_dropdown.html:16
msgid "Activity from:"
msgstr "Aktivitet från:"

#: ckan/templates/user/snippets/followee_dropdown.html:23
msgid "Search list..."
msgstr "Sök lista..."

#: ckan/templates/user/snippets/followee_dropdown.html:44
msgid "You are not following anything"
msgstr "Du följer ingenting."

#: ckan/templates/user/snippets/followers.html:9
msgid "No followers"
msgstr "Inga följare"

#: ckan/templates/user/snippets/user_search.html:5
msgid "Search Users"
msgstr "Sök användare"

#: ckan/views/user.py:509
msgid "Email is required"
msgstr ""

#: ckan/views/user.py:561
msgid ""
"Error sending the email. Try again later or contact an administrator for "
"help"
msgstr ""

#: ckan/views/user.py:569
msgid ""
"A reset link has been emailed to you (unless the account specified does not "
"exist)"
msgstr ""

#: ckan/views/user.py:611
msgid "Your password must be 8 characters or longer."
msgstr ""

#: ckanext/datapusher/helpers.py:21
msgid "Complete"
msgstr "Färdig"

#: ckanext/datapusher/helpers.py:22
msgid "Pending"
msgstr "Väntar"

#: ckanext/datapusher/helpers.py:23
msgid "Submitting"
msgstr "Skickar"

#: ckanext/datapusher/helpers.py:29
msgid "Not Uploaded Yet"
msgstr "Inte uppladdad än"

#: ckanext/datapusher/templates-bs2/datapusher/resource_data.html:12
#: ckanext/datapusher/templates/datapusher/resource_data.html:12
msgid "Upload to DataStore"
msgstr "Ladda upp till DataStore"

#: ckanext/datapusher/templates-bs2/datapusher/resource_data.html:19
#: ckanext/datapusher/templates/datapusher/resource_data.html:19
msgid "Upload error:"
msgstr "Fel vid uppladdning:"

#: ckanext/datapusher/templates-bs2/datapusher/resource_data.html:25
#: ckanext/datapusher/templates-bs2/datapusher/resource_data.html:27
#: ckanext/datapusher/templates/datapusher/resource_data.html:25
#: ckanext/datapusher/templates/datapusher/resource_data.html:27
msgid "Error:"
msgstr "Fel:"

#: ckanext/datapusher/templates-bs2/datapusher/resource_data.html:36
#: ckanext/datapusher/templates/datapusher/resource_data.html:36
msgid "Error traceback:"
msgstr "Spårning av felet:"

#: ckanext/datapusher/templates-bs2/datapusher/resource_data.html:48
#: ckanext/datapusher/templates/datapusher/resource_data.html:48
msgid "Status"
msgstr "Status"

#: ckanext/datapusher/templates-bs2/datapusher/resource_data.html:52
#: ckanext/datapusher/templates/datapusher/resource_data.html:52
msgid "Last updated"
msgstr "Senast uppdaterad"

#: ckanext/datapusher/templates-bs2/datapusher/resource_data.html:56
#: ckanext/datapusher/templates/datapusher/resource_data.html:56
msgid "Never"
msgstr "Aldrig"

#: ckanext/datapusher/templates-bs2/datapusher/resource_data.html:62
#: ckanext/datapusher/templates/datapusher/resource_data.html:62
msgid "Upload Log"
msgstr "Logg för uppladdningen"

#: ckanext/datapusher/templates-bs2/datapusher/resource_data.html:76
#: ckanext/datapusher/templates/datapusher/resource_data.html:76
msgid "Details"
msgstr "Detaljer"

#: ckanext/datapusher/templates-bs2/datapusher/resource_data.html:83
#: ckanext/datapusher/templates/datapusher/resource_data.html:83
msgid "End of log"
msgstr "Slut på loggen"

#: ckanext/datapusher/templates-bs2/package/resource_edit_base.html:5
#: ckanext/datapusher/templates/package/resource_edit_base.html:5
msgid "DataStore"
msgstr "DataStore"

#: ckanext/datastore/controller.py:53
#, python-format
msgid "format: must be one of %s"
msgstr "format: välj ett av %s"

#: ckanext/datastore/controller.py:65
msgid "DataStore resource not found"
msgstr "Hittade inte DataStore-resursen"

#: ckanext/datastore/controller.py:101
msgid ""
"Data Dictionary saved. Any type overrides will take effect when the resource"
" is next uploaded to DataStore"
msgstr ""
"Dataordlistan har sparats. Alla ersättningar träder i kraft när resursen "
"laddats upp till DataStore"

#: ckanext/datastore/backend/postgres.py:1036
msgid ""
"The data was invalid (for example: a numeric value is out of range or was "
"inserted into a text field)."
msgstr ""
"Data är ogiltiga (t.ex. ett numeriskt värde i fel intervall eller infogat i "
"ett textfält)."

#: ckanext/datastore/logic/action.py:258 ckanext/datastore/logic/action.py:286
#: ckanext/datastore/logic/action.py:344 ckanext/datastore/logic/action.py:457
msgid "Resource \"{0}\" was not found."
msgstr "Resursen \"{0}\" hittades inte."

#: ckanext/datastore/logic/auth.py:19
msgid "User {0} not authorized to update resource {1}"
msgstr "Användare {0} har inte behörighet att uppdatera resurs {1}"

#: ckanext/datastore/templates-bs2/ajax_snippets/api_info.html:19
#: ckanext/datastore/templates/ajax_snippets/api_info.html:21
msgid "CKAN Data API"
msgstr "CKAN Data API"

#: ckanext/datastore/templates-bs2/ajax_snippets/api_info.html:23
#: ckanext/datastore/templates/ajax_snippets/api_info.html:25
msgid "Access resource data via a web API with powerful query support"
msgstr ""
"Få tillgång till resursens data via ett webb-API med kraftfullt frågestöd."

#: ckanext/datastore/templates/ajax_snippets/api_info.html:26
msgid ""
" Further information in the <a             "
"href=\"http://docs.ckan.org/en/latest/maintaining/datastore.html\" "
"target=\"_blank\">main CKAN Data API and DataStore documentation</a>.</p> "
msgstr ""

#: ckanext/datastore/templates-bs2/ajax_snippets/api_info.html:33
#: ckanext/datastore/templates/ajax_snippets/api_info.html:35
msgid "Endpoints"
msgstr "Adresser"

#: ckanext/datastore/templates-bs2/ajax_snippets/api_info.html:37
#: ckanext/datastore/templates/ajax_snippets/api_info.html:39
msgid ""
"The Data API can be accessed via the following actions of the CKAN action "
"API."
msgstr "Data-API:et kan anropas via följande åtgärder från CKAN:s \"action API\"."

#: ckanext/datastore/templates-bs2/ajax_snippets/api_info.html:42
#: ckanext/datastore/templates/ajax_snippets/api_info.html:44
msgid "Create"
msgstr "Skapa"

#: ckanext/datastore/templates-bs2/ajax_snippets/api_info.html:46
#: ckanext/datastore/templates/ajax_snippets/api_info.html:48
msgid "Update / Insert"
msgstr "Uppdatera/Sätt in"

#: ckanext/datastore/templates-bs2/ajax_snippets/api_info.html:50
#: ckanext/datastore/templates/ajax_snippets/api_info.html:52
msgid "Query"
msgstr "Fråga"

#: ckanext/datastore/templates-bs2/ajax_snippets/api_info.html:54
#: ckanext/datastore/templates/ajax_snippets/api_info.html:56
msgid "Query (via SQL)"
msgstr "Fråga (via SQL)"

#: ckanext/datastore/templates-bs2/ajax_snippets/api_info.html:66
#: ckanext/datastore/templates/ajax_snippets/api_info.html:68
msgid "Querying"
msgstr "Frågar"

#: ckanext/datastore/templates-bs2/ajax_snippets/api_info.html:70
#: ckanext/datastore/templates/ajax_snippets/api_info.html:72
msgid "Query example (first 5 results)"
msgstr "Exempelfråga (första 5 svaren)"

#: ckanext/datastore/templates-bs2/ajax_snippets/api_info.html:75
#: ckanext/datastore/templates/ajax_snippets/api_info.html:77
msgid "Query example (results containing 'jones')"
msgstr "Exempelfråga (svar som innehåller 'jones')"

#: ckanext/datastore/templates-bs2/ajax_snippets/api_info.html:80
#: ckanext/datastore/templates/ajax_snippets/api_info.html:82
msgid "Query example (via SQL statement)"
msgstr "Exempelfråga (via SQL-sats)"

#: ckanext/datastore/templates-bs2/ajax_snippets/api_info.html:91
#: ckanext/datastore/templates/ajax_snippets/api_info.html:93
msgid "Example: Javascript"
msgstr "Exempel: Javascript"

#: ckanext/datastore/templates-bs2/ajax_snippets/api_info.html:95
#: ckanext/datastore/templates/ajax_snippets/api_info.html:97
msgid "A simple ajax (JSONP) request to the data API using jQuery."
msgstr "Ett enkelt anrop via ajax (JSONP) till data-API:et via jQuery."

#: ckanext/datastore/templates-bs2/ajax_snippets/api_info.html:116
#: ckanext/datastore/templates/ajax_snippets/api_info.html:118
msgid "Example: Python"
msgstr "Exempel: Python"

#: ckanext/datastore/templates-bs2/datastore/dictionary.html:16
#: ckanext/datastore/templates/datastore/snippets/dictionary_form.html:3
msgid "Field {num}."
msgstr "Fält {num}."

#: ckanext/datastore/templates/datastore/snippets/dictionary_form.html:12
msgid "Type Override"
msgstr ""

#: ckanext/datastore/templates-bs2/datastore/dictionary.html:18
#: ckanext/datastore/templates-bs2/package/resource_read.html:20
#: ckanext/datastore/templates/datastore/snippets/dictionary_form.html:20
#: ckanext/datastore/templates/package/resource_read.html:21
#: ckanext/datatablesview/templates/datatables/datatables_form.html:18
msgid "Label"
msgstr ""

#: ckanext/datastore/templates-bs2/package/resource_edit_base.html:6
#: ckanext/datastore/templates-bs2/package/resource_read.html:14
#: ckanext/datastore/templates/package/resource_edit_base.html:6
#: ckanext/datastore/templates/package/resource_read.html:14
msgid "Data Dictionary"
msgstr ""

#: ckanext/datastore/templates-bs2/package/resource_read.html:18
#: ckanext/datastore/templates/package/resource_read.html:19
#: ckanext/datatablesview/templates/datatables/datatables_form.html:17
msgid "Column"
msgstr ""

#: ckanext/datastore/templates-bs2/package/resource_read.html:19
#: ckanext/datastore/templates/package/resource_read.html:20
msgid "Type"
msgstr ""

#: ckanext/datastore/templates-bs2/package/snippets/data_api_button.html:10
#: ckanext/datastore/templates/package/snippets/data_api_button.html:9
msgid "Data API"
msgstr "Data API"

#: ckanext/datastore/templates-bs2/ajax_snippets/api_info.html:24
msgid ""
" Further information in the <a       "
"href=\"http://docs.ckan.org/en/latest/maintaining/datastore.html\" "
"target=\"_blank\">main CKAN Data API and DataStore documentation</a>.</p> "
msgstr ""
" Mer information finns i <a       "
"href=\"http://docs.ckan.org/en/latest/maintaining/datastore.html\" "
"target=\"_blank\">main CKAN Data API and DataStore documentation</a>.</p> "

#: ckanext/datatablesview/plugin.py:47 ckanext/reclineview/plugin.py:137
msgid "Table"
msgstr "tabell"

#: ckanext/datatablesview/templates/datatables/datatables_form.html:6
msgid "Responsive display"
msgstr ""

#: ckanext/datatablesview/templates/datatables/datatables_form.html:12
msgid "Show Columns"
msgstr ""

<<<<<<< HEAD
#: ckan/templates/user/edit.html:19
msgid ""
"Your profile lets other CKAN users know about who you are and what you do."
msgstr "Din profil visar andra CKAN-användare vem du är och vad du gör."
=======
#: ckanext/datatablesview/templates/datatables/datatables_view.html:28
msgid "Hide/Unhide Columns"
msgstr ""
>>>>>>> fc1a6656

#: ckanext/example_iconfigurer/templates/admin/config.html:11
msgid "Datasets per page"
msgstr "Dataset per sida"

#: ckanext/example_iconfigurer/templates/admin/config.html:13
msgid "Test conf"
msgstr "Testkonf"

#: ckanext/example_idatasetform/templates/package/search.html:16
msgid "Custom Field Ascending"
msgstr "Eget fält (stigande)"

#: ckanext/example_idatasetform/templates/package/search.html:17
msgid "Custom Field Descending"
msgstr "Eget fält (fallande)"

#: ckanext/example_idatasetform/templates/package/snippets/additional_info.html:6
#: ckanext/example_idatasetform/templates/package/snippets/package_basic_fields.html:4
#: ckanext/example_idatasetform/templates/package/snippets/resource_form.html:6
msgid "Custom Text"
msgstr "Egen text"

#: ckanext/example_idatasetform/templates/package/snippets/package_basic_fields.html:4
msgid "custom text"
msgstr "egen text"

#: ckanext/example_idatasetform/templates/package/snippets/package_metadata_fields.html:11
msgid "Country Code"
msgstr "Landkod"

#: ckanext/example_idatasetform/templates/package/snippets/resource_form.html:6
msgid "custom resource text"
msgstr "egen resurstext"

#: ckanext/example_itranslation/templates/home/index.html:4
msgid "This is an untranslated string"
msgstr ""

#: ckanext/example_theme_docs/v10_custom_snippet/templates/snippets/example_theme_most_popular_groups.html:20
#: ckanext/example_theme_docs/v11_HTML_and_CSS/templates/snippets/example_theme_most_popular_groups.html:19
msgid "This group has no description"
msgstr "Denna grupp saknar beskrivning"

#: ckanext/example_theme_docs/v12_extra_public_dir/templates/home/snippets/promoted.html:4
msgid "CKAN's data previewing tool has many powerful features"
msgstr ""
"Verktyget för förhandsgranskning av data i CKAN har många kraftfulla "
"funktioner"

#: ckanext/imageview/theme/templates/image_form.html:3
msgid "Image url"
msgstr "Bild-URL"

#: ckanext/imageview/theme/templates/image_form.html:3
msgid "eg. http://example.com/image.jpg (if blank uses resource url)"
msgstr ""
"t.ex. http://example.com/image.jpg (om inte angivet så används resursens "
"URL)"

#: ckanext/reclineview/plugin.py:110
msgid "Data Explorer"
msgstr "Data Explorer"

#: ckanext/reclineview/plugin.py:180
#: ckanext/reclineview/theme/public/recline_view.js:204
#: ckanext/reclineview/theme/public/recline_view.min.js:14
msgid "Graph"
msgstr "Graf"

#: ckanext/reclineview/plugin.py:240
#: ckanext/reclineview/theme/public/recline_view.js:211
#: ckanext/reclineview/theme/public/recline_view.min.js:14
msgid "Map"
msgstr "Karta"

#: ckanext/reclineview/theme/public/recline_view.js:29
#: ckanext/reclineview/theme/public/recline_view.min.js:1
msgid "error loading view"
msgstr "Fel vid laddning av vy"

#: ckanext/reclineview/theme/public/recline_view.js:79
#: ckanext/reclineview/theme/public/recline_view.min.js:5
msgid "Could not load view"
msgstr ""

#: ckanext/reclineview/theme/public/recline_view.js:81
#: ckanext/reclineview/theme/public/recline_view.min.js:5
msgid "DataStore returned an error"
msgstr ""

#: ckanext/reclineview/theme/public/recline_view.js:83
#: ckanext/reclineview/theme/public/recline_view.min.js:5
msgid "DataProxy returned an error"
msgstr ""

#: ckanext/reclineview/theme/public/recline_view.js:197
#: ckanext/reclineview/theme/public/recline_view.min.js:14
msgid "Grid"
msgstr ""

#: ckanext/reclineview/theme/templates/recline_graph_form.html:3
#: ckanext/reclineview/theme/templates/recline_map_form.html:3
msgid "Row offset"
msgstr "Radförskjutning"

#: ckanext/reclineview/theme/templates/recline_graph_form.html:3
#: ckanext/reclineview/theme/templates/recline_map_form.html:3
msgid "eg: 0"
msgstr "t.ex. 0"

#: ckanext/reclineview/theme/templates/recline_graph_form.html:4
#: ckanext/reclineview/theme/templates/recline_map_form.html:4
msgid "Number of rows"
msgstr "Antalet rader"

#: ckanext/reclineview/theme/templates/recline_graph_form.html:4
#: ckanext/reclineview/theme/templates/recline_map_form.html:4
msgid "eg: 100"
msgstr "t.ex. 100"

#: ckanext/reclineview/theme/templates/recline_graph_form.html:6
msgid "Graph type"
msgstr "Typ av graf"

#: ckanext/reclineview/theme/templates/recline_graph_form.html:7
msgid "Group (Axis 1)"
msgstr "Grupp (axel 1)"

#: ckanext/reclineview/theme/templates/recline_graph_form.html:8
msgid "Series (Axis 2)"
msgstr "Serie (axel 2)"

#: ckanext/reclineview/theme/templates/recline_map_form.html:6
msgid "Field type"
msgstr "Typ av fält"

#: ckanext/reclineview/theme/templates/recline_map_form.html:7
msgid "Latitude field"
msgstr "Fält för Latitud"

#: ckanext/reclineview/theme/templates/recline_map_form.html:8
msgid "Longitude field"
msgstr "Fält för Longitud"

#: ckanext/reclineview/theme/templates/recline_map_form.html:9
msgid "GeoJSON field"
msgstr "Fält för GeoJSON"

#: ckanext/reclineview/theme/templates/recline_map_form.html:10
msgid "Auto zoom to features"
msgstr "Autozoom för funktioner"

#: ckanext/reclineview/theme/templates/recline_map_form.html:11
msgid "Cluster markers"
msgstr "Markeringar för kluster"

#: ckanext/stats/templates/ckanext/stats/index.html:10
msgid "Total number of Datasets"
msgstr "Totalt antal dataset"

#: ckanext/stats/templates/ckanext/stats/index.html:17
#: ckanext/stats/templates/ckanext/stats/index.html:40
msgid "Date"
msgstr "Datum"

#: ckanext/stats/templates/ckanext/stats/index.html:18
msgid "Total datasets"
msgstr "Totalt antal dataset"

#: ckanext/stats/templates/ckanext/stats/index.html:33
#: ckanext/stats/templates/ckanext/stats/index.html:179
msgid "Dataset Revisions per Week"
msgstr "Versioner av dataset per vecka"

#: ckanext/stats/templates/ckanext/stats/index.html:41
msgid "All dataset revisions"
msgstr "Alla versioner av detta dataset"

#: ckanext/stats/templates/ckanext/stats/index.html:42
msgid "New datasets"
msgstr "Nya dataset"

#: ckanext/stats/templates/ckanext/stats/index.html:58
#: ckanext/stats/templates/ckanext/stats/index.html:180
msgid "Top Rated Datasets"
msgstr "Högst rankade dataset"

#: ckanext/stats/templates/ckanext/stats/index.html:64
msgid "Average rating"
msgstr "Medelbetyg"

#: ckanext/stats/templates/ckanext/stats/index.html:65
msgid "Number of ratings"
msgstr "Antal betyg"

#: ckanext/stats/templates/ckanext/stats/index.html:79
msgid "No ratings"
msgstr "Inga betyg"

#: ckanext/stats/templates/ckanext/stats/index.html:84
#: ckanext/stats/templates/ckanext/stats/index.html:181
msgid "Most Edited Datasets"
msgstr "Mest redigerade dataset"

#: ckanext/stats/templates/ckanext/stats/index.html:90
msgid "Number of edits"
msgstr "Antal redigeringar"

#: ckanext/stats/templates/ckanext/stats/index.html:103
msgid "No edited datasets"
msgstr "Inga redigerade dataset"

#: ckanext/stats/templates/ckanext/stats/index.html:108
#: ckanext/stats/templates/ckanext/stats/index.html:182
msgid "Largest Groups"
msgstr "Största grupper"

#: ckanext/stats/templates/ckanext/stats/index.html:114
msgid "Number of datasets"
msgstr "Antal dataset"

#: ckanext/stats/templates/ckanext/stats/index.html:127
msgid "No groups"
msgstr "Inga grupper"

#: ckanext/stats/templates/ckanext/stats/index.html:132
#: ckanext/stats/templates/ckanext/stats/index.html:183
msgid "Top Tags"
msgstr "Mest använda taggar"

#: ckanext/stats/templates/ckanext/stats/index.html:136
msgid "Tag Name"
msgstr "Taggnamn"

#: ckanext/stats/templates/ckanext/stats/index.html:137
#: ckanext/stats/templates/ckanext/stats/index.html:157
msgid "Number of Datasets"
msgstr "Antal dataset"

#: ckanext/stats/templates/ckanext/stats/index.html:152
#: ckanext/stats/templates/ckanext/stats/index.html:184
msgid "Users Creating Most Datasets"
msgstr ""

#: ckanext/stats/templates/ckanext/stats/index.html:175
msgid "Statistics Menu"
msgstr "Statistikmeny"

#: ckanext/stats/templates/ckanext/stats/index.html:178
msgid "Total Number of Datasets"
msgstr "Totalt antal dataset"

#: ckanext/textview/plugin.py:67 ckanext/textview/plugin.py:69
msgid "Text"
msgstr "Text"

#: ckanext/textview/theme/public/text_view.js:70
#: ckanext/textview/theme/public/text_view.min.js:3
msgid "An error occured during AJAX request. Could not load view."
msgstr ""

#: ckanext/webpageview/plugin.py:22 ckanext/webpageview/plugin.py:27
msgid "Website"
msgstr "Webbplats"

#: ckanext/webpageview/theme/templates/webpage_form.html:3
msgid "Web Page url"
msgstr "URL för webbsida"

#: ckanext/webpageview/theme/templates/webpage_form.html:3
msgid "eg. http://example.com (if blank uses resource url)"
msgstr "t.ex. http://example.com (om inte angivet så används resursens URL)"<|MERGE_RESOLUTION|>--- conflicted
+++ resolved
@@ -1,13 +1,8 @@
 # Translations template for ckan.
 # Copyright (C) 2020 ORGANIZATION
 # This file is distributed under the same license as the ckan project.
-<<<<<<< HEAD
-# FIRST AUTHOR <EMAIL@ADDRESS>, 2018.
-#
-=======
 # FIRST AUTHOR <EMAIL@ADDRESS>, 2020.
 # 
->>>>>>> fc1a6656
 # Translators:
 # Adrià Mercader <adria.mercader@okfn.org>, 2018
 # Börje Lewin <borjelewin@gmail.com>, 2018
@@ -24,10 +19,7 @@
 "MIME-Version: 1.0\n"
 "Content-Type: text/plain; charset=UTF-8\n"
 "Content-Transfer-Encoding: 8bit\n"
-<<<<<<< HEAD
-=======
 "Generated-By: Babel 2.3.4\n"
->>>>>>> fc1a6656
 "Language: sv\n"
 "Plural-Forms: nplurals=2; plural=(n != 1);\n"
 "Generated-By: Babel 2.5.3\n"
@@ -143,17 +135,6 @@
 msgid "Access denied"
 msgstr "Åtkomst nekad"
 
-<<<<<<< HEAD
-#: ckanext/datastore/templates/ajax_snippets/api_info.html:24
-msgid ""
-"Further information in the <a "
-"href=\"http://docs.ckan.org/en/latest/maintaining/datastore.html\" "
-"target=\"_blank\">main CKAN Data API and DataStore documentation</a>.</p>"
-msgstr ""
-" Mer information finns i <a       "
-"href=\"http://docs.ckan.org/en/latest/maintaining/datastore.html\" "
-"target=\"_blank\">main CKAN Data API and DataStore documentation</a>.</p> "
-=======
 #: ckan/controllers/api.py:133 ckan/controllers/api.py:227
 #: ckan/logic/action/create.py:911 ckan/logic/converters.py:123
 #: ckan/logic/converters.py:148 ckan/logic/converters.py:173
@@ -164,7 +145,6 @@
 #: ckan/logic/validators.py:715 ckan/views/api.py:121 ckan/views/api.py:310
 msgid "Not found"
 msgstr "Hittades inte"
->>>>>>> fc1a6656
 
 #: ckan/controllers/api.py:139 ckan/views/api.py:128
 msgid "Bad request"
@@ -305,21 +285,9 @@
 msgid "Not authorized to perform bulk update"
 msgstr "Ej behörig att utföra bulkuppdateringar"
 
-<<<<<<< HEAD
-#: ckanext/datastore/templates-bs2/ajax_snippets/api_info.html:24
-msgid ""
-"Further information in the <a "
-"href=\"http://docs.ckan.org/en/latest/maintaining/datastore.html\" "
-"target=\"_blank\">main CKAN Data API and DataStore documentation</a>.</p>"
-msgstr ""
-" Mer information finns i <a       "
-"href=\"http://docs.ckan.org/en/latest/maintaining/datastore.html\" "
-"target=\"_blank\">main CKAN Data API and DataStore documentation</a>.</p> "
-=======
 #: ckan/controllers/group.py:461
 msgid "Unauthorized to create a group"
 msgstr "Du har inte behörighet att skapa en ny grupp"
->>>>>>> fc1a6656
 
 #: ckan/controllers/group.py:539 ckan/controllers/group.py:569
 #: ckan/controllers/package.py:944 ckan/controllers/package.py:992
@@ -708,16 +676,10 @@
 msgid "Please check your inbox for a reset code."
 msgstr "Kontrollera din inkorg för en återställningskod."
 
-<<<<<<< HEAD
-#: ckanext/webpageview/theme/templates/webpage_form.html:3
-msgid "eg. http://example.com  (if blank uses resource url)"
-msgstr "t.ex. http://example.com (om inte angivet så används resursens URL)"
-=======
 #: ckan/controllers/user.py:502
 #, python-format
 msgid "Could not send reset link: %s"
 msgstr "Kunde inte skicka länk för återställning: %s"
->>>>>>> fc1a6656
 
 #: ckan/controllers/user.py:515 ckan/views/user.py:591
 msgid "Unauthorized to reset password."
@@ -3053,15 +3015,9 @@
 #: ckan/templates/macros/form.html:126
 #, python-format
 msgid ""
-<<<<<<< HEAD
-"<p>As a sysadmin user you have full control over this CKAN instance. Proceed"
-" with care!</p> <p>For guidance on using sysadmin features, see the CKAN  <a"
-" href=\"%(docs_url)s\" target=\"_blank\">sysadmin guide</a></p>"
-=======
 "You can use <a href=\"#markdown\" title=\"Markdown quick reference\" data-"
 "target=\"popover\" data-content=\"%(markdown_tooltip)s\" data-"
 "html=\"true\">Markdown formatting</a> here"
->>>>>>> fc1a6656
 msgstr ""
 "Du kan använda <a href=\"#markdown\" title=\"Markdown quick reference\" "
 "data-target=\"popover\" data-content=\"%(markdown_tooltip)s\" data-"
@@ -3399,15 +3355,8 @@
 #: ckan/templates/package/read_base.html:32
 #, python-format
 msgid ""
-<<<<<<< HEAD
-"You can use CKAN Groups to create and manage collections of datasets. This "
-"could be to catalogue datasets for a particular project or team, or on a "
-"particular theme, or as a very simple way to help people find and search "
-"your own published datasets."
-=======
 "This is an old revision of this dataset, as edited at %(timestamp)s. It may "
 "differ significantly from the <a href=\"%(url)s\">current revision</a>."
->>>>>>> fc1a6656
 msgstr ""
 "Detta är en gammal version av detta dataset, redigerad vid %(timestamp)s. "
 "Den kan skilja sig markant från den <a href=\"%(url)s\">senaste "
@@ -3449,51 +3398,9 @@
 msgid "URL:"
 msgstr "URL:"
 
-<<<<<<< HEAD
-#: ckan/templates/home/snippets/about_text.html:1
-msgid ""
-"<p>CKAN is the world’s leading open-source data portal platform.</p> <p>CKAN"
-" is a complete out-of-the-box software solution that makes data accessible "
-"and usable – by providing tools to streamline publishing, sharing, finding "
-"and using data (including storage of data and provision of robust data "
-"APIs). CKAN is aimed at data publishers (national and regional governments, "
-"companies and organizations) wanting to make their data open and "
-"available.</p> <p>CKAN is used by governments and user groups worldwide and "
-"powers a variety of official and community data portals including portals "
-"for local, national and international government, such as the UK’s <a "
-"href=\"http://data.gov.uk\">data.gov.uk</a> and the European Union’s <a "
-"href=\"http://publicdata.eu/\">publicdata.eu</a>, the Brazilian <a "
-"href=\"http://dados.gov.br/\">dados.gov.br</a>, Dutch and Netherland "
-"government portals, as well as city and municipal sites in the US, UK, "
-"Argentina, Finland and elsewhere.</p> <p>CKAN: <a "
-"href=\"http://ckan.org/\">http://ckan.org/</a><br /> CKAN Tour: <a "
-"href=\"http://ckan.org/tour/\">http://ckan.org/tour/</a><br /> Features "
-"overview: <a "
-"href=\"http://ckan.org/features/\">http://ckan.org/features/</a></p>"
-msgstr ""
-" <p>CKAN is the world’s leading open-source data portal platform.</p> "
-"<p>CKAN is a complete out-of-the-box software solution that makes data "
-"accessible and usable – by providing tools to streamline publishing, "
-"sharing, finding and using data (including storage of data and provision of "
-"robust data APIs). CKAN is aimed at data publishers (national and regional "
-"governments, companies and organizations) wanting to make their data open "
-"and available.</p> <p>CKAN is used by governments and user groups worldwide "
-"and powers a variety of official and community data portals including "
-"portals for local, national and international government, such as the UK’s "
-"<a href=\"http://data.gov.uk\">data.gov.uk</a> and the European Union’s <a "
-"href=\"http://publicdata.eu/\">publicdata.eu</a>, the Brazilian <a "
-"href=\"http://dados.gov.br/\">dados.gov.br</a>, Dutch and Netherland "
-"government portals, as well as city and municipal sites in the US, UK, "
-"Argentina, Finland and elsewhere.</p> <p>CKAN: <a "
-"href=\"http://ckan.org/\">http://ckan.org/</a><br /> CKAN Tour: <a "
-"href=\"http://ckan.org/tour/\">http://ckan.org/tour/</a><br /> Features "
-"overview: <a "
-"href=\"http://ckan.org/features/\">http://ckan.org/features/</a></p> "
-=======
 #: ckan/templates/package/resource_read.html:86
 msgid "From the dataset abstract"
 msgstr "Från sammanfattningen av detta dataset"
->>>>>>> fc1a6656
 
 #: ckan/templates/package/resource_read.html:88
 #, python-format
@@ -3522,14 +3429,9 @@
 
 #: ckan/templates/package/resource_read.html:140
 msgid ""
-<<<<<<< HEAD
-"This is a nice introductory paragraph about CKAN or the site in general. We "
-"don't have any copy to go here yet but soon we will"
-=======
 "If a view requires the DataStore, the DataStore plugin may not be enabled, "
 "or the data may not have been pushed to the DataStore, or the DataStore "
 "hasn't finished processing the data yet"
->>>>>>> fc1a6656
 msgstr ""
 "Om en vy kräver DataStore så kanske denna plugin inte aktiverats. "
 "Alternativt har inte data levererats till DataStore eller också är DataStore"
@@ -3742,20 +3644,11 @@
 
 #: ckan/templates/package/snippets/package_form.html:28
 msgid ""
-<<<<<<< HEAD
-"<p>Organizations act like publishing departments for datasets (for example, "
-"the Department of Health). This means that datasets can be published by and "
-"belong to a department instead of an individual user.</p> <p>Within "
-"organizations, admins can assign roles and authorise its members, giving "
-"individual users the right to publish datasets from that particular "
-"organisation (e.g. Office of National Statistics).</p>"
-=======
 "The <i>data license</i> you select above only applies to the contents of any"
 " resource files that you add to this dataset. By submitting this form, you "
 "agree to release the <i>metadata</i> values that you enter into the form "
 "under the <a href=\"http://opendatacommons.org/licenses/odbl/1-0/\">Open "
 "Database License</a>."
->>>>>>> fc1a6656
 msgstr ""
 "Den <i>datalicens</i> du valt ovan gäller bara innehållet i resursfiler som "
 "du lägger till i detta dataset. Genom att bekräfta detta formulär godkänner "
@@ -3763,21 +3656,9 @@
 "<a href=\"http://opendatacommons.org/licenses/odbl/1-0/\">Open Database "
 "License</a>."
 
-<<<<<<< HEAD
-#: ckan/templates/organization/snippets/helper.html:8
-msgid ""
-"CKAN Organizations are used to create, manage and publish collections of "
-"datasets. Users can have different roles within an Organization, depending "
-"on their level of authorisation to create, edit and publish."
-msgstr ""
-"CKAN-organisationer används för att skapa, hantera och publicera samlingar "
-"av dataset. Användare kan ha olika roller inom en organisation, beroende på "
-"deras behörighet att skapa, redigera och publicera."
-=======
 #: ckan/templates/package/snippets/package_form.html:39
 msgid "Are you sure you want to delete this dataset?"
 msgstr "Är du säker på att du vill radera detta dataset?"
->>>>>>> fc1a6656
 
 #: ckan/templates/package/snippets/package_form.html:43
 msgid "Next: Add Data"
@@ -3914,16 +3795,8 @@
 
 #: ckan/templates/package/snippets/resource_view.html:77
 msgid ""
-<<<<<<< HEAD
-"Data Explorer views may be slow and unreliable unless the DataStore "
-"extension is enabled. For more information, please see the <a "
-"href='http://docs.ckan.org/en/latest/maintaining/data-viewer.html#viewing-"
-"structured-data-the-data-explorer' target='_blank'>Data Explorer "
-"documentation</a>."
-=======
 "You can copy and paste the embed code into a CMS or blog software that "
 "supports raw HTML"
->>>>>>> fc1a6656
 msgstr ""
 "Du kan kopiera och klistra in koden i ett CMS eller en blogg som stödjer rå "
 "HTML"
@@ -4203,19 +4076,9 @@
 msgid "Search Tags"
 msgstr "Sök taggar"
 
-<<<<<<< HEAD
-#: ckan/templates/package/snippets/package_basic_fields.html:41
-msgid ""
-"License definitions and additional information can be found at <a "
-"href=\"http://opendefinition.org/licenses/\">opendefinition.org</a>"
-msgstr ""
-" Licensdefinitioner och mer information finns på <a "
-"href=\"http://opendefinition.org/licenses/\">opendefinition.org</a> "
-=======
 #: ckan/templates/user/dashboard.html:19 ckan/templates/user/dashboard.html:37
 msgid "News feed"
 msgstr "Nyhetsfeed"
->>>>>>> fc1a6656
 
 #: ckan/templates/user/dashboard.html:20
 #: ckan/templates/user/dashboard_datasets.html:12
@@ -4799,16 +4662,9 @@
 msgid "Show Columns"
 msgstr ""
 
-<<<<<<< HEAD
-#: ckan/templates/user/edit.html:19
-msgid ""
-"Your profile lets other CKAN users know about who you are and what you do."
-msgstr "Din profil visar andra CKAN-användare vem du är och vad du gör."
-=======
 #: ckanext/datatablesview/templates/datatables/datatables_view.html:28
 msgid "Hide/Unhide Columns"
 msgstr ""
->>>>>>> fc1a6656
 
 #: ckanext/example_iconfigurer/templates/admin/config.html:11
 msgid "Datasets per page"
