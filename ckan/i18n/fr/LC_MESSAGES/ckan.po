# French translations for ckan.
# Copyright (C) 2009 ORGANIZATION
# This file is distributed under the same license as the ckan project.
# FIRST AUTHOR <EMAIL@ADDRESS>, 2009.
#
msgid ""
msgstr ""
"Project-Id-Version: ckan 0.11a\n"
"Report-Msgid-Bugs-To: EMAIL@ADDRESS\n"
"POT-Creation-Date: 2009-12-30 13:31+0000\n"
<<<<<<< HEAD
"PO-Revision-Date: 2010-02-19 10:57+0100\n"
=======
"PO-Revision-Date: 2010-02-20 13:22+0100\n"
>>>>>>> 36965901
"Last-Translator: Benoit Boissinot <benoit.boissinot@ens-lyon.org>\n"
"Language-Team: fr <LL@li.org>\n"
"Plural-Forms: nplurals=2; plural=(n > 1)\n"
"MIME-Version: 1.0\n"
"Content-Type: text/plain; charset=utf-8\n"
"Content-Transfer-Encoding: 8bit\n"
"Generated-By: Babel 0.9.4\n"

#: ckan/controllers/group.py:29
#, python-format
msgid "Not authorized to read %s"
msgstr ""

#: ckan/controllers/group.py:54
msgid "Must be logged in to create a new group."
msgstr ""

#: ckan/controllers/group.py:102
#, python-format
msgid "User %r not authorized to edit %r"
msgstr ""

#: ckan/controllers/group.py:138
msgid "Group not found"
msgstr ""

#: ckan/controllers/group.py:143
#, fuzzy
<<<<<<< HEAD
#| msgid "Authorization for group:"
msgid "Not authorized to edit authization for group"
msgstr "Autorisation pour le groupe :"

#: ckan/controllers/group.py:170 ckan/controllers/package.py:261
=======
msgid "Not authorized to edit authization for group"
msgstr "Autorisation pour le groupe :"

#: ckan/controllers/group.py:170 ckan/controllers/package.py:264
>>>>>>> 36965901
#, python-format
msgid "Added role '%s' for user '%s'"
msgstr ""

<<<<<<< HEAD
#: ckan/controllers/group.py:177 ckan/controllers/package.py:268
msgid "Error: No role found with that id"
msgstr ""

#: ckan/controllers/group.py:180 ckan/controllers/package.py:270
=======
#: ckan/controllers/group.py:177 ckan/controllers/package.py:271
msgid "Error: No role found with that id"
msgstr ""

#: ckan/controllers/group.py:180 ckan/controllers/package.py:273
>>>>>>> 36965901
#, python-format
msgid "Deleted role '%s' for user '%s'"
msgstr ""

#: ckan/controllers/importer.py:36
msgid "Need to login before importing."
msgstr ""

#: ckan/controllers/importer.py:41
msgid "Need to specify a filename."
msgstr ""

#: ckan/controllers/importer.py:44
#, fuzzy
<<<<<<< HEAD
#| msgid "You have logged out successfully."
=======
>>>>>>> 36965901
msgid "Did not receive file successfully."
msgstr "Déconnexion réussie."

#: ckan/controllers/importer.py:50
#, python-format
msgid "File '%s' not found."
msgstr ""

#: ckan/controllers/importer.py:55 ckan/controllers/importer.py:84
#, python-format
msgid "Error importing file '%s' as Excel or CSV format: %s"
msgstr ""

#: ckan/controllers/importer.py:95
msgid "Errors remain - see preview."
msgstr ""

<<<<<<< HEAD
#: ckan/controllers/importer.py:109
msgid "Problem with user account."
msgstr ""

#: ckan/controllers/importer.py:116
#, fuzzy, python-format
#| msgid "registered packages"
=======
#: ckan/controllers/importer.py:110
msgid "Problem with user account."
msgstr ""

#: ckan/controllers/importer.py:117
#, fuzzy, python-format
>>>>>>> 36965901
msgid "Imported %i package."
msgid_plural "Imported %i packages."
msgstr[0] "paquets enregistrés"
msgstr[1] ""

<<<<<<< HEAD
#: ckan/controllers/importer.py:148
msgid "Could not access import file any more."
msgstr ""

#: ckan/controllers/importer.py:160
msgid "User is not logged in"
msgstr ""

#: ckan/controllers/importer.py:164
msgid "Error with user account. Log out and log in again."
msgstr ""

#: ckan/controllers/importer.py:167
=======
#: ckan/controllers/importer.py:153
msgid "Could not access import file any more."
msgstr ""

#: ckan/controllers/importer.py:165
msgid "User is not logged in"
msgstr ""

#: ckan/controllers/importer.py:169
msgid "Error with user account. Log out and log in again."
msgstr ""

#: ckan/controllers/importer.py:172
>>>>>>> 36965901
#, python-format
msgid "Package %s already exists in database. Import will edit the fields."
msgstr ""

<<<<<<< HEAD
#: ckan/controllers/importer.py:170
=======
#: ckan/controllers/importer.py:175
>>>>>>> 36965901
#, python-format
msgid "User %r unauthorized to edit existing package %s"
msgstr ""

<<<<<<< HEAD
#: ckan/controllers/package.py:73 ckan/controllers/package.py:109
#: ckan/controllers/package.py:229
#, fuzzy
#| msgid "packages found."
msgid "Package not found"
msgstr "paquets."

#: ckan/controllers/package.py:84
=======
#: ckan/controllers/package.py:76 ckan/controllers/package.py:112
#: ckan/controllers/package.py:232
#, fuzzy
msgid "Package not found"
msgstr "Paquets - Index"

#: ckan/controllers/package.py:87
>>>>>>> 36965901
#, python-format
msgid "Unauthorized to read package %s"
msgstr ""

<<<<<<< HEAD
#: ckan/controllers/package.py:103
msgid "Select two revisions before doing the comparison."
msgstr ""

#: ckan/controllers/package.py:182
=======
#: ckan/controllers/package.py:106
msgid "Select two revisions before doing the comparison."
msgstr ""

#: ckan/controllers/package.py:185
>>>>>>> 36965901
#, python-format
msgid "User %r not authorized to edit %s"
msgstr ""

<<<<<<< HEAD
#: ckan/controllers/package.py:234
=======
#: ckan/controllers/package.py:237
>>>>>>> 36965901
#, python-format
msgid "User %r not authorized to edit %s authorizations"
msgstr ""

<<<<<<< HEAD
#: ckan/controllers/package.py:286
#, fuzzy
#| msgid "packages found."
msgid "404 Package Not Found"
msgstr "paquets."

#: ckan/controllers/package.py:292
=======
#: ckan/controllers/package.py:289
msgid "404 Package Not Found"
msgstr ""

#: ckan/controllers/package.py:295
>>>>>>> 36965901
msgid "Rating value invalid"
msgstr ""

#: ckan/controllers/rest.py:72 ckan/controllers/rest.py:127
#: ckan/controllers/rest.py:178
msgid "Access denied"
msgstr ""

#: ckan/controllers/rest.py:77 ckan/controllers/rest.py:133
#, python-format
msgid "JSON Error: %s"
msgstr ""

#: ckan/controllers/rest.py:90
#, python-format
msgid "Cannot create new entity of this type: %s"
msgstr ""

#: ckan/controllers/rest.py:97
#, python-format
msgid "REST API: Create object %s"
msgstr ""

#: ckan/controllers/rest.py:121
#, python-format
msgid "Cannot update entity of this type: %s"
msgstr ""

#: ckan/controllers/rest.py:151
#, python-format
msgid "REST API: Update object %s"
msgstr ""

#: ckan/controllers/rest.py:172
#, python-format
msgid "Cannot delete entity of this type: %s"
msgstr ""

#: ckan/controllers/rest.py:192
msgid "Blank qjson parameter"
msgstr ""

#: ckan/controllers/rest.py:201
#, fuzzy, python-format
<<<<<<< HEAD
#| msgid "Search packages"
=======
>>>>>>> 36965901
msgid "Search params: %s"
msgstr "Rechercher parmi les paquets"

#: ckan/controllers/rest.py:228
msgid "You must supply a package name (parameter \"package\")."
msgstr ""

#: ckan/controllers/rest.py:230
msgid "You must supply a rating (parameter \"rating\")."
msgstr ""

#: ckan/controllers/rest.py:235
msgid "Rating must be an integer value."
msgstr ""

#: ckan/controllers/rest.py:239
#, python-format
msgid "Rating must be between %i and %i."
msgstr ""

#: ckan/controllers/rest.py:241
#, python-format
msgid "Package with name %r does not exist."
msgstr ""

#: ckan/controllers/rest.py:299
#, python-format
msgid "Can't find entity data in request params %s: %s"
msgstr ""

#: ckan/controllers/revision.py:18
msgid "CKAN Package Revision History"
msgstr ""

#: ckan/controllers/revision.py:20
msgid "Recent changes to the CKAN repository."
msgstr ""

#: ckan/controllers/revision.py:43
<<<<<<< HEAD
#, fuzzy, python-format
#| msgid "packages found."
msgid "Packages affected: %s.\n"
msgstr "paquets."
=======
#, python-format
msgid "Packages affected: %s.\n"
msgstr ""
>>>>>>> 36965901

#: ckan/controllers/revision.py:101
msgid "No revision id specified"
msgstr ""

#: ckan/controllers/revision.py:104
msgid "You are not authorized to perform this action"
msgstr ""

#: ckan/controllers/revision.py:113
#, python-format
msgid "Purge of revision failed: %s"
msgstr ""

#: ckan/controllers/user.py:75
msgid "Changed user details"
msgstr ""

<<<<<<< HEAD
=======
#: ckan/forms/authz.py:43 ckan/forms/authz.py:47
msgid "delete"
msgstr ""

#: ckan/forms/authz.py:52
#, fuzzy
msgid "username"
msgstr "Nom d'utilisateur :"

#: ckan/forms/authz.py:53
msgid "No user found"
msgstr ""

>>>>>>> 36965901
#: ckan/templates/error_document_template.html:4
#, python-format
msgid "Error %(code)s"
msgstr "Erreur %(code)s"

#: ckan/templates/error_document_template.html:6
#, python-format
msgid "%(message)s"
msgstr "%(message)s"

#: ckan/templates/layout.html:11
#, fuzzy
msgid "CKAN - Comprehensive Knowledge Archive Network -"
msgstr "CKAN - Comprehensive Knowledge Archive Network -"

#: ckan/templates/layout.html:14
msgid "CKAN Recent Changes"
msgstr "Modifications récentes CKAN"

#: ckan/templates/layout.html:16
msgid "Master stylesheet"
msgstr ""

#: ckan/templates/layout.html:42
msgid "Logged in as"
msgstr ""

#: ckan/templates/layout.html:44
msgid "My account"
msgstr "Mon compte"

#: ckan/templates/layout.html:45 ckan/templates/user/logout.html:7
msgid "Logout"
msgstr "Déconnexion"

#: ckan/templates/layout.html:48
msgid "Login with"
msgstr "Se connecter avec"

#: ckan/templates/layout.html:48
msgid "OpenID"
msgstr "OpenID"

#: ckan/templates/layout.html:54
msgid "CKAN Logo"
msgstr "Logo CKAN"

#: ckan/templates/layout.html:60
msgid "Sections:"
msgstr "Sections :"

<<<<<<< HEAD
#: ckan/templates/layout.html:62 ckan/templates/group/layout.html:16
=======
#: ckan/templates/layout.html:63 ckan/templates/group/layout.html:17
>>>>>>> 36965901
#: ckan/templates/home/about.html:4 ckan/templates/home/index.html:4
#: ckan/templates/package/layout.html:16
msgid "Home"
msgstr "Accueil"

<<<<<<< HEAD
#: ckan/templates/layout.html:63 ckan/templates/group/edit_form.html:8
#: ckan/templates/home/index.html:75 ckan/templates/package/index.html:7
=======
#: ckan/templates/layout.html:64 ckan/templates/group/edit_form.html:8
#: ckan/templates/home/index.html:39 ckan/templates/package/index.html:7
>>>>>>> 36965901
#: ckan/templates/package/list.html:32 ckan/templates/revision/list.html:16
#: ckan/templates/revision/read.html:20 ckan/templates/user/read.html:37
msgid "Packages"
msgstr "Paquets"

<<<<<<< HEAD
#: ckan/templates/layout.html:64 ckan/templates/package/read_core.html:93
=======
#: ckan/templates/layout.html:65 ckan/templates/package/read_core.html:93
>>>>>>> 36965901
#: ckan/templates/tag/index.html:7
msgid "Tags"
msgstr "Tags"

<<<<<<< HEAD
#: ckan/templates/layout.html:65 ckan/templates/group/index.html:7
=======
#: ckan/templates/layout.html:66 ckan/templates/group/index.html:8
>>>>>>> 36965901
#: ckan/templates/package/read_core.html:98
msgid "Groups"
msgstr "Groupes"

<<<<<<< HEAD
#: ckan/templates/layout.html:66 ckan/templates/user/read.html:34
=======
#: ckan/templates/layout.html:67 ckan/templates/user/read.html:34
>>>>>>> 36965901
msgid "Recent changes"
msgstr "Modifications récentes"

#: ckan/templates/layout.html:68
<<<<<<< HEAD
=======
msgid "API"
msgstr ""

#: ckan/templates/layout.html:70
>>>>>>> 36965901
msgid "In this section:"
msgstr "Dans cette section :"

#: ckan/templates/layout.html:79
msgid "Skip to page content"
msgstr "Aller vers le contenu de la page"

<<<<<<< HEAD
#: ckan/templates/layout.html:79
msgid "[ Skip to main content ]"
=======
#: ckan/templates/layout.html:81
#, fuzzy
msgid "[ Skip to main content) ]"
>>>>>>> 36965901
msgstr "[ Aller vers le contenu principal ]"

#: ckan/templates/layout.html:93
msgid "Master content template placeholder … please replace me."
msgstr "Master content template placeholder … please replace me."

#: ckan/templates/layout.html:98
msgid "Valid XHTML 1.1"
msgstr "XHTML 1.1 valide"

#: ckan/templates/layout.html:98
msgid "XHTML"
msgstr "XHTML"

#: ckan/templates/layout.html:99
msgid "CSS"
msgstr "CSS"

#: ckan/templates/layout.html:100
msgid "Project Home Page"
msgstr "Page d'accueil du projet"

#: ckan/templates/layout.html:101
msgid "Contact Us"
msgstr "Nous contacter"

#: ckan/templates/layout.html:102
msgid "Privacy Policy"
msgstr "Politique de confidentialité"

<<<<<<< HEAD
#: ckan/templates/layout.html:105
msgid "An"
msgstr "Un projet"

#: ckan/templates/layout.html:105 ckan/templates/home/about.html:46
msgid "Open Knowledge Foundation"
msgstr "de la fondation Open Knowledge"

#: ckan/templates/layout.html:105
=======
#: ckan/templates/layout.html:106
>>>>>>> 36965901
#, fuzzy
msgid "[1:] An [2:Open Knowledge Foundation] Project"
msgstr "de la fondation Open Knowledge"

#: ckan/templates/layout.html:107
msgid "v"
msgstr ""

#: ckan/templates/layout.html:108
#, fuzzy
msgid ""
"| (c) Open Knowledge Foundation\n"
"\t| All material available under an"
msgstr ""
"v%(h)s\n"
"        | (c) Open Knowledge Foundation\n"
"\t| Code et contenus disponibles sous une [1:licence libre]\n"
"        | [2:[3:]]"

#: ckan/templates/layout.html:110 ckan/templates/package/search_form.html:7
msgid "open license"
msgstr "licence libre"

#: ckan/templates/layout.html:111
msgid "This Content and Data is Open"
msgstr "Ce contenu et ces données sont ouvertes"

#: ckan/templates/group/authz.html:4
msgid "Groups - Authorization -"
msgstr "Groupes - Autorisation -"

#: ckan/templates/group/authz.html:7
msgid "Authorization for group:"
msgstr "Autorisation pour le groupe :"

#: ckan/templates/group/authz.html:14 ckan/templates/package/authz.html:14
msgid "Update Existing Roles"
msgstr "Mettre à jour un rôle existant"

#: ckan/templates/group/authz.html:19 ckan/templates/package/authz.html:19
msgid "Create New User Roles"
msgstr "Créer de nouveaux rôles utilisateur"

#: ckan/templates/group/authz.html:24 ckan/templates/group/edit_form.html:22
#: ckan/templates/package/authz.html:24
msgid "Save"
msgstr ""

#: ckan/templates/group/edit.html:4 ckan/templates/group/new.html:4
msgid "Groups - Edit -"
msgstr "Groupes - Éditer -"

#: ckan/templates/group/edit.html:7
msgid "Edit Group:"
msgstr "Éditer le groupe :"

#: ckan/templates/group/edit.html:11 ckan/templates/group/new.html:11
#: ckan/templates/package/edit.html:12 ckan/templates/package/history.html:18
#: ckan/templates/package/new.html:11
msgid "Error:"
msgstr "Erreur :"

#: ckan/templates/group/edit_form.html:15
msgid "New Packages"
msgstr "Nouveaux paquets"

#: ckan/templates/group/index.html:5
msgid "Groups - Index"
msgstr "Groupes - Index"

<<<<<<< HEAD
#: ckan/templates/group/index.html:9 ckan/templates/group/read.html:40
#: ckan/templates/package/index.html:13 ckan/templates/tag/index.html:18
#: ckan/templates/tag/index.html:21 ckan/templates/tag/read.html:8
msgid "There are"
msgstr "Il y a"

#: ckan/templates/group/index.html:9
msgid "groups."
msgstr "groupes."
=======
#: ckan/templates/group/index.html:10
#, python-format
msgid "There are [1:%(c)s] groups."
msgstr ""
>>>>>>> 36965901

#: ckan/templates/group/layout.html:11
msgid "Groups section"
msgstr "Section groupes"

#: ckan/templates/group/layout.html:12
#, fuzzy
msgid ""
"Whilst tags are great at collecting packages together, there are "
"occasions when you want to restrict users from editing a collection. A "
"[1:group] can be set-up to specify which users have permission to add or "
"remove packages from it."
msgstr ""
"Alors que les tags sont utiles pour rassembler les paquets, il y a des "
"cas où l'on désire empêcher les utilisateurs d'éditer une collection. Un"

<<<<<<< HEAD
#: ckan/templates/group/layout.html:11
msgid "group"
msgstr "groupe"

#: ckan/templates/group/layout.html:11
msgid ""
"can be set-up to specify which users have permission to add or remove "
"packages from it."
msgstr ""
"peut être mis en place pour spécifier quels utilisateurs ont la "
"permission d'ajouter ou d'enlever des paquets de celle-ci."

#: ckan/templates/group/layout.html:17
=======
#: ckan/templates/group/layout.html:18
>>>>>>> 36965901
#, fuzzy
msgid "Create a new group"
msgstr "Créer un nouveau groupe"

#: ckan/templates/group/new.html:7
msgid "New Group"
msgstr "Nouveau groupe"

#: ckan/templates/group/read.html:5
msgid "Groups -"
msgstr "Groupes -"

#: ckan/templates/group/read.html:10
msgid "No Title"
msgstr "Sans titre"

#: ckan/templates/group/read.html:17
msgid "[edit]"
msgstr "[éditer]"

#: ckan/templates/group/read.html:20
msgid "[authorization]"
msgstr "[autorisations]"

#: ckan/templates/group/read.html:28
msgid "Administrators:"
msgstr "Administrateurs :"

#: ckan/templates/group/read.html:34
msgid "Packages:"
msgstr "Paquets :"

<<<<<<< HEAD
#: ckan/templates/group/read.html:41
=======
#: ckan/templates/group/read.html:43
#, fuzzy
msgid "There is"
msgstr "ici."

#: ckan/templates/group/read.html:43
#, fuzzy
msgid "package in this group."
msgstr "dans ce groupe."

#: ckan/templates/group/read.html:44
msgid "There are"
msgstr "Il y a"

#: ckan/templates/group/read.html:44
>>>>>>> 36965901
#, fuzzy
msgid "packages in this group."
msgstr "dans ce groupe."

#: ckan/templates/home/about.html:7 ckan/templates/home/index.html:35
msgid "About CKAN"
msgstr "À propos de CKAN"

#: ckan/templates/home/about.html:9
msgid "CKAN is the Comprehensive Knowledge Archive Network, a"
msgstr "CKAN est l'acronyme de Comprehensive Knowledge Archive Network, un"

#: ckan/templates/home/about.html:9
msgid "registry"
msgstr "index"

#: ckan/templates/home/about.html:9
#, fuzzy
msgid "of"
msgstr "de projets et de paquets à"

#: ckan/templates/home/about.html:10
#, fuzzy
msgid "open knowledge"
msgstr "connaissance ouverte"

#: ckan/templates/home/about.html:10
#, fuzzy
msgid ""
"packages and projects\n"
"    (and a few closed ones)."
msgstr "(ainsi que quelques projets fermés)."

#: ckan/templates/home/about.html:13
msgid "CKAN makes it easy to"
msgstr "CKAN facilite"

#: ckan/templates/home/about.html:13
msgid ""
"find, share and reuse open\n"
"      content and data"
msgstr ""
"la recherche, le partage et la réutilisation de contenus et de données "
"ouvertes"

#: ckan/templates/home/about.html:14
msgid ""
", especially in ways that are machine\n"
"      automatable."
msgstr ", spécialement de façon automatisable par des machines."

#: ckan/templates/home/about.html:18
msgid "As a system CKAN functions as a synthesis of several different services:"
msgstr "Le système CKAN fonctionne comme une synthèse de différent services :"

#: ckan/templates/home/about.html:20
msgid "CKAN Features Overview"
msgstr "Aperçu des fonctionnalités de CKAN"

#: ckan/templates/home/about.html:22
msgid ""
"As the diagram shows, CKAN combines the features of a listing/registry,\n"
"\t\ta package index and a wiki. As a registry it acts like"
msgstr ""
"Comme le diagramme le montre, CKAN combine des fonctionnalités d'une "
"liste/registre,\n"
"\t\td'un index de paquet et d'un wiki. En tant que registre, il agit comme"

#: ckan/templates/home/about.html:24
msgid "freshmeat"
msgstr "freshmeat"

#: ckan/templates/home/about.html:24
msgid ""
"but for open data and\n"
"\t\tcontent resources. However it adds to a simple registry in key ways."
msgstr ""
"mais pour des ressources, du contenu et des données libres. Toutefois, il"
" ajoute des élements essentielles à un simple registre."

#: ckan/templates/home/about.html:27
msgid "First, thanks to its underlying"
msgstr "Tout d'abord, grâce à son "

#: ckan/templates/home/about.html:28
#, fuzzy
msgid "versioned domain model"
msgstr "modèle de domaine avec versions "

#: ckan/templates/home/about.html:28
msgid ""
"CKAN has a\n"
"\t\twiki-like interface that lets anyone add and material held in it. "
"Second,\n"
"\t\tand unlike a wiki, CKAN can store 'structured' information, which "
"allows it\n"
"\t\tto provide 'index'-like features such as automated registration, "
"discovery\n"
"\t\tand installation of material. In this respect it behaves like"
msgstr ""
"CKAN possède une interface comme un wiki qui permet à tout le monde "
"d'ajouter des informations. Deuxièmement, et contrairement à un wiki, "
"CKAN pour stocker des informations structurées, ce qui lui permet de "
"fournir des fonctionnalités d'un index, comme l'enregistrement "
"automatique, la découverte et l'installation de matériaux. De cette "
"façon, il se comporte comme "

#: ckan/templates/home/about.html:33
msgid "CPAN"
msgstr "CPAN"

#: ckan/templates/home/about.html:33
msgid "or"
msgstr "ou"

#: ckan/templates/home/about.html:34
msgid "PyPI"
msgstr "PyPI"

#: ckan/templates/home/about.html:34
msgid ""
"in the software world -- though\n"
"\t\tagain for"
msgstr "dans le monde du logiciel (mais pour le "

#: ckan/templates/home/about.html:35
msgid "open data and content"
msgstr "contenu et les données libres"

#: ckan/templates/home/about.html:35
msgid "not code."
msgstr "au lieu du code source."

#: ckan/templates/home/about.html:38
msgid ""
"More about CKAN, and the background to its creation can\n"
"    be found in"
msgstr ""
"Plus d'informations à propos de CKAN, et sa création peut être trouver "
"dans"

#: ckan/templates/home/about.html:40
msgid ""
"these\n"
"      slides"
msgstr "cette présentation"

#: ckan/templates/home/about.html:43
msgid "Who's Behind CKAN?"
msgstr "Qui est derrière CKAN ?"

#: ckan/templates/home/about.html:45
msgid "The CKAN software and site is developed and maintained by the"
msgstr "Le logiciel CKAN et son site est developpé et maintenu par la"

#: ckan/templates/home/about.html:46
msgid "Open Knowledge Foundation"
msgstr "de la fondation Open Knowledge"

#: ckan/templates/home/about.html:46
msgid ""
". Both the\n"
"    CKAN code and data are open:"
msgstr ". À la fois le code source et les données de CKAN sont libre :"

#: ckan/templates/home/about.html:47
msgid ""
"free for anyone to use\n"
"      and reuse"
msgstr "libre d'être utilisés et reutilisé par tous"

#: ckan/templates/home/about.html:48
msgid ". To find out more check out the the"
msgstr ". Pour en savoir plus, voir la page du"

#: ckan/templates/home/about.html:49
msgid "CKAN project page"
msgstr "projet CKAN"

#: ckan/templates/home/about.html:49
msgid ""
"on the Open\n"
"    Knowledge Foundation site."
msgstr "sur la site de la Open Knowledge Foundation."

#: ckan/templates/home/about.html:52
msgid "Contributors"
msgstr "Contributeurs"

#: ckan/templates/home/about.html:54
msgid ""
"Various people and projects have contributed to the development of CKAN "
"including:"
msgstr "Plusieurs personnes ont contribué au developpement de CKAN, dont :"

#: ckan/templates/home/about.html:56
msgid "Rufus Pollock"
msgstr "Rufus Pollock"

#: ckan/templates/home/about.html:57
msgid "David Read"
msgstr "David Read"

#: ckan/templates/home/about.html:58
msgid "Nick Stenning"
msgstr "Nick Stenning"

#: ckan/templates/home/about.html:58
msgid "(css and js)"
msgstr "(css et js)"

#: ckan/templates/home/about.html:59
msgid "John Bywater"
msgstr "John Bywater"

#: ckan/templates/home/about.html:60
msgid "CKAN logo: \""
msgstr "logo CKAN : \""

#: ckan/templates/home/about.html:60
msgid "angry"
msgstr "angry"

#: ckan/templates/home/about.html:60
msgid "hamster"
msgstr "hamster"

#: ckan/templates/home/about.html:61
msgid "famfamfam.com for silk icons"
msgstr "famfamfam.com pour les icones silk"

#: ckan/templates/home/about.html:62
msgid "Pylons"
msgstr "Pylons"

#: ckan/templates/home/about.html:63
msgid "Genshi"
msgstr "Genshi"

#: ckan/templates/home/guide.html:4
msgid "Guide"
msgstr "Guide"

#: ckan/templates/home/guide.html:7
msgid "CKAN Guide"
msgstr "Guide CKAN"

#: ckan/templates/home/guide.html:9
msgid "Bookmarklet for Adding Packages"
msgstr "Bookmarklet pour ajouter des paquets"

#: ckan/templates/home/guide.html:10
msgid ""
"Want to automate creating a package from the info in a webpage? You can "
"use the CKAN bookmarklet. This will automatically extract information "
"such as url, title and a description and send it off to the new package "
"form (where you can then edit further)."
msgstr ""
"Vous voulez automatisez la création d'un paquet à partir des informations"
" d'une page web ? Vous pouvez utiliser la bookmarklet CKAN. Elle "
"extrairera automatiquement les informations comme l'url, le titre et la "
"description et rediregera vers la nouveau formulaire de paquet (où vous "
"pourrez continuer l'édition)."

#: ckan/templates/home/guide.html:11
msgid ""
"To install the bookmarklet just drag the following link to your bookmarks"
" toolbar (in IE: right-click on it and select Add to Favourites). For "
"more details on installing bookmarklets see"
msgstr ""
"Pour installer la bookmarklet, déposer le lien suivant dans vos favoris "
"(dans IE : clique-droit puis sélectionnez Ajouter aux favoris). Pour plus"
" de détails sur l'installation de bookmarklets, voir"

#: ckan/templates/home/guide.html:11
msgid "the del.icio.us help page on the topic"
msgstr "la page d'aide de delicious sur ce sujet"

#: ckan/templates/home/guide.html:14
msgid "Add to CKAN"
msgstr "Ajouter à CKAN"

#: ckan/templates/home/index.html:36
msgid ""
"Find out more about CKAN by reading our about pages or consulting the \n"
"        CKAN guide."
msgstr ""

#: ckan/templates/home/index.html:44 ckan/templates/home/layout.html:11
msgid "Help"
msgstr ""

#: ckan/templates/home/index.html:50
msgid "Welcome to CKAN"
msgstr "Bienvenue dans CKAN"

#: ckan/templates/home/index.html:51
msgid "CKAN is a registry of"
msgstr "CKAN est un registre de paquets de"

#: ckan/templates/home/index.html:52
msgid ""
"open data \n"
"      and content"
msgstr "données et contenus libres."

#: ckan/templates/home/index.html:53
msgid "packages. CKAN makes it easy to"
msgstr "CKAN facilite "

#: ckan/templates/home/index.html:53
msgid ""
"find, share and reuse \n"
"      open content and data"
msgstr ""
"la recherche, le partage et la réutilisation de contenu et de données "
"ouvertes"

#: ckan/templates/home/index.html:54
msgid ""
", especially in ways that are machine \n"
"      automatable."
msgstr ", particulièrement de façon automatisable par des outils."

#: ckan/templates/home/index.html:58
msgid "registered packages"
msgstr "paquets enregistrés"

#: ckan/templates/home/index.html:58
msgid "available."
msgstr "disponibles."

#: ckan/templates/home/index.html:62 ckan/templates/home/stats.html:30
msgid "Top Tags"
msgstr ""

#: ckan/templates/home/index.html:72
msgid "Recently changed"
msgstr "Modifications récentes"

#: ckan/templates/home/index.html:76 ckan/templates/package/history.html:26
#: ckan/templates/revision/list.html:16 ckan/templates/user/read.html:37
msgid "Author"
msgstr "Auteur"

#: ckan/templates/home/index.html:77
msgid "Time"
msgstr ""

#: ckan/templates/home/index.html:91
msgid "View older changes »"
msgstr "Voir les modifications antérieures »"

#: ckan/templates/home/layout.html:9 ckan/templates/user/read.html:18
msgid "About"
msgstr "À propos"

<<<<<<< HEAD
#: ckan/templates/home/license.html:4
=======
#: ckan/templates/home/layout.html:10
msgid "FAQ and Guide"
msgstr ""

#: ckan/templates/home/license.html:5
>>>>>>> 36965901
msgid "License"
msgstr "Licence"

#: ckan/templates/home/license.html:8
msgid "CKAN License"
msgstr "Licence CKAN"

#: ckan/templates/home/license.html:10
msgid "Code"
msgstr "Code"

#: ckan/templates/home/license.html:11
msgid ""
"The code that runs CKAN is open-source and licensed under the [1:GNU "
"Affero GPL\n"
"      ]. It is hosted on [2:KnowledgeForge], and the project\n"
"    home page is here:[3:http://knowledgeforge.net/project/ckan/]."
msgstr ""

#: ckan/templates/home/license.html:20
msgid "Content and Data"
msgstr "Contenu et données"

#: ckan/templates/home/license.html:21
msgid ""
"All material on this site is [1:open] and can be freely used, reused\n"
"    and redistributed. Formally, the data/database is licensed under the "
"[2:Open Data Commons Open\n"
"      Database License v1.0], with all copyrightable content in that\n"
"    database plus any additional content on this site licensed under a "
"[3:Creative Commons\n"
"      Attribution Share-Alike v3.0 license]."
msgstr ""

#: ckan/templates/home/license.html:29
msgid ""
"For convenience, all material - including all package, tag and revision "
"information - is available in bulk, in the form of a full dump of the "
"CKAN database. This (gzipped) dump file is updated daily and can be "
"downloaded from [1:http://www.ckan.net/dump/]."
msgstr ""

<<<<<<< HEAD
#: ckan/templates/home/license.html:29
msgid "http://www.ckan.net/dump/"
msgstr "http://www.ckan.net/dump/"

#: ckan/templates/home/stats.html:4
msgid "Stats"
msgstr ""

#: ckan/templates/home/stats.html:7
msgid "Statistics"
msgstr ""

#: ckan/templates/home/stats.html:9
#, fuzzy
#| msgid "registered packages"
msgid "Top Rated Packages"
msgstr "paquets enregistrés"

#: ckan/templates/home/stats.html:16
#, fuzzy
#| msgid "registered packages"
msgid "Most Edited Packages"
msgstr "paquets enregistrés"

#: ckan/templates/home/stats.html:23
msgid "Largest Groups"
msgstr ""

#: ckan/templates/home/stats.html:37
msgid "Users owning most packages"
msgstr ""

#: ckan/templates/home/stats.html:44
#, fuzzy
#| msgid "create a new package?"
msgid "Rate of new packages"
msgstr "créer un nouveau paquet ?"

#: ckan/templates/home/stats.html:46
msgid "Week commencing"
msgstr ""

#: ckan/templates/home/stats.html:46
#, fuzzy
#| msgid "Register new package"
msgid "Number of new packages"
msgstr "Enregistrer un nouveau paquet"

=======
>>>>>>> 36965901
#: ckan/templates/package/authz.html:4
msgid "Packages - Authorization -"
msgstr "Paquets - Autorisation -"

#: ckan/templates/package/authz.html:7
msgid "Authorization for package:"
msgstr "Autorisation pour le paquet :"

#: ckan/templates/package/edit.html:4
msgid "Packages - Edit -"
msgstr "Paquets - Éditer -"

#: ckan/templates/package/edit.html:7
msgid "Edit package:"
msgstr "Éditer le paquet :"

#: ckan/templates/package/edit.html:9 ckan/templates/package/new.html:8
#: ckan/templates/user/edit.html:10
msgid "(skip to preview)"
msgstr ""

#: ckan/templates/package/edit.html:20 ckan/templates/package/new.html:19
#: ckan/templates/user/edit.html:30
msgid "Preview"
msgstr "Aperçu"

#: ckan/templates/package/edit_form.html:13
msgid "Optional Log Message about this Change:"
msgstr ""

#: ckan/templates/package/edit_form.html:14 ckan/templates/user/edit.html:19
#, fuzzy
msgid "You can use [1:Markdown formatting] here."
msgstr "formatage Markdown"

#: ckan/templates/package/edit_form.html:17
#: ckan/templates/revision/read.html:11
msgid "Author:"
msgstr "Auteur :"

#: ckan/templates/package/edit_form.html:18
msgid ""
"If you have not signed in this will just be your IP address.[1:]\n"
"      [2:Click here to sign in] before submitting (opens in new window)."
msgstr ""

#: ckan/templates/package/edit_form.html:24 ckan/templates/user/edit.html:23
msgid "Commit"
msgstr ""

<<<<<<< HEAD
#: ckan/templates/package/edit_form.html:23 ckan/templates/user/edit.html:22
msgid "Commit"
msgstr ""

#: ckan/templates/package/edit_form.html:25
=======
#: ckan/templates/package/edit_form.html:26
>>>>>>> 36965901
msgid "Please Note:"
msgstr ""

#: ckan/templates/package/edit_form.html:27
#, python-format
msgid ""
"[1:By submitting content, you agree to release your contributions\n"
"        under the open license specified on the %(h)s (essentially "
"Creative Commons\n"
"        Attribution-Share Alike v3.0).]\n"
"        [2:If you are not happy for this to occur please refrain from "
"editing\n"
"        this page.]"
msgstr ""

#: ckan/templates/package/history.html:4 ckan/templates/revision/read.html:32
msgid "Package -"
msgstr "Paquet -"

#: ckan/templates/package/history.html:4
msgid "- History"
msgstr "- Historique"

#: ckan/templates/package/history.html:12
msgid "Revisions"
msgstr "Révisions"

#: ckan/templates/package/history.html:26 ckan/templates/revision/read.html:4
#: ckan/templates/user/read.html:37
msgid "Revision"
msgstr "Révision"

#: ckan/templates/package/history.html:26 ckan/templates/revision/list.html:16
#: ckan/templates/user/read.html:37
msgid "Timestamp"
msgstr ""

#: ckan/templates/package/history.html:26 ckan/templates/revision/list.html:16
#: ckan/templates/user/read.html:37
msgid "Log Message"
msgstr ""

#: ckan/templates/package/history.html:43
msgid "Compare »"
msgstr ""

#: ckan/templates/package/index.html:4
msgid "Packages - Index"
msgstr "Paquets - Index"

#: ckan/templates/package/index.html:13
msgid "packages."
msgstr "paquets."

#: ckan/templates/package/layout.html:10
msgid "This package:"
msgstr "Ce paquet :"

#: ckan/templates/package/layout.html:11
#, fuzzy
msgid "View"
msgstr "Afficher"

#: ckan/templates/package/layout.html:12 ckan/templates/user/read.html:24
msgid "Edit"
msgstr "Éditer"

#: ckan/templates/package/layout.html:13
#, fuzzy
msgid "History"
msgstr "Historique"

#: ckan/templates/package/layout.html:17
msgid "Browse"
msgstr ""

#: ckan/templates/package/layout.html:18
#, fuzzy
msgid "Register new package"
msgstr "Enregistrer un nouveau paquet"

#: ckan/templates/package/list.html:4
msgid "Packages - List"
msgstr "Paquets - Liste"

#: ckan/templates/package/list.html:8
msgid "Package listing key"
msgstr ""

#: ckan/templates/package/list.html:11
msgid "Openly licensed"
msgstr "Sous licence libre"

#: ckan/templates/package/list.html:13
msgid "Closed/unknown licensing"
msgstr "Sous licence fermée/inconnue"

#: ckan/templates/package/list.html:15
msgid "Resources available"
msgstr "Ressources disponibles"

#: ckan/templates/package/list.html:16
msgid "Click on the arrow to show the package resources."
msgstr "Cliquez sur la flêche pour afficher les ressources associées à ce paquet."

#: ckan/templates/package/list.html:18
msgid "No resources listed"
msgstr "Aucune ressource listée"

#: ckan/templates/package/list.html:21
msgid "Packages with a blue stripe satisfy the OKFN's"
msgstr "Les paquets avec une bande bleue satisfont"

#: ckan/templates/package/list.html:23
msgid "Open Knowledge Definition."
msgstr "la définition de Connaissance Ouverte de l'OKFN."

#: ckan/templates/package/new.html:4
msgid "Packages - New"
msgstr "Paquets - Nouveau"

#: ckan/templates/package/new.html:7
msgid "Register a New Package"
msgstr "Enregistrer un nouveau paquet"

#: ckan/templates/package/read.html:4
msgid "Packages -"
msgstr "Paquets"

#: ckan/templates/package/read.html:9
msgid ""
"Do you work on the project producing this data?\n"
"          Can you help us keep this page up to date?\n"
"          If so, why not"
msgstr ""
"Travaillez-vous dans le projet produisant ces données ?\n"
"Pouvez-vous nous aider à garder cette page à jour ?\n"
"Si oui, pourquoi ne pas"

#: ckan/templates/package/read.html:13
msgid "update the package information"
msgstr "mettre à jour les informations du paquet"

#: ckan/templates/package/read.html:19
msgid "You can"
msgstr "Vous pouvez"

#: ckan/templates/package/read.html:21
msgid "make an enquiry"
msgstr "effectuer une requête"

#: ckan/templates/package/read.html:21
#, fuzzy
msgid "about the openness of this package using"
msgstr "pour connaître l'ouverture de ce paquet en utilisant"

#: ckan/templates/package/read.html:23
msgid "Is It Open"
msgstr "Is It Open"

#: ckan/templates/package/read.html:35
#, fuzzy
<<<<<<< HEAD
#| msgid "Version"
=======
>>>>>>> 36965901
msgid "RDF Version"
msgstr "Version"

#: ckan/templates/package/read_core.html:18
msgid "Version"
msgstr "Version"

#: ckan/templates/package/read_core.html:24
#: ckan/templates/package/read_core.html:72
msgid "License not given"
msgstr "Licence non fournie"

#: ckan/templates/package/read_core.html:44
#: ckan/templates/package/read_core.html:51
msgid "Resources"
msgstr "Ressources"

#: ckan/templates/package/read_core.html:46
msgid "URL"
msgstr "URL"

#: ckan/templates/package/read_core.html:46
msgid "Format"
msgstr ""

#: ckan/templates/package/read_core.html:46
msgid "Description"
msgstr "Description"

#: ckan/templates/package/read_core.html:46
msgid "Hash"
msgstr "Hash"

#: ckan/templates/package/read_core.html:51
msgid "None given for this package."
msgstr ""

#: ckan/templates/package/read_core.html:57
msgid "Extras"
msgstr ""

#: ckan/templates/package/read_core.html:66
msgid "Openness"
msgstr ""

#: ckan/templates/package/read_core.html:68
msgid "This package is licensed"
msgstr "Ce paquet est sous licence"

#: ckan/templates/package/read_core.html:77
msgid "This package satisfies the OKFN's Open Knowledge Definition."
msgstr ""

#: ckan/templates/package/read_core.html:80
msgid "[Open Knowledge]"
msgstr ""

#: ckan/templates/package/read_core.html:86
msgid "Rating"
msgstr ""

#: ckan/templates/package/read_core.html:108
msgid "State:"
msgstr "État"

#: ckan/templates/package/resources.html:2
msgid "Someresources"
msgstr ""

#: ckan/templates/package/search.html:6
msgid "Packages - Search"
msgstr "Paquets - Rechercher"

#: ckan/templates/package/search.html:9
msgid "Search packages"
msgstr "Rechercher parmi les paquets"

#: ckan/templates/package/search.html:17
#, fuzzy
#| msgid "tags found."
msgid "tags found (max"
msgstr "trouvés."

#: ckan/templates/package/search.html:17
msgid "shown)."
msgstr ""

#: ckan/templates/package/search.html:21
#, fuzzy
msgid "packages found."
msgstr "paquets."

#: ckan/templates/package/search.html:23
msgid "Would you like to"
msgstr "Désirez vous"

#: ckan/templates/package/search.html:23
msgid "create a new package?"
msgstr "créer un nouveau paquet ?"

#: ckan/templates/package/search_form.html:3
#, fuzzy
msgid "Search Packages »"
msgstr "Rechercher parmi les paquets"

#: ckan/templates/package/search_form.html:4
msgid "E.g. 'geo', 'shakespeare', 'science'"
msgstr "E.g. 'geo', 'shakespeare', 'science'"

#: ckan/templates/package/search_form.html:7
msgid "Filters:"
msgstr "Filtres :"

#: ckan/templates/package/search_form.html:8
msgid "downloadable"
msgstr "téléchargeable"

#: ckan/templates/revision/diff.html:4
msgid "Diff"
msgstr ""

#: ckan/templates/revision/diff.html:7
msgid "Revision Differences -"
msgstr "Différences entre les révisions -"

#: ckan/templates/revision/diff.html:9
msgid "From:"
msgstr "From:"

#: ckan/templates/revision/diff.html:13
msgid "To:"
msgstr "To:"

#: ckan/templates/revision/diff.html:20
msgid "Field"
msgstr "Champ"

#: ckan/templates/revision/diff.html:20
msgid "Difference"
msgstr "Différence"

#: ckan/templates/revision/diff.html:28
msgid "No differences"
msgstr "Pas de différences"

#: ckan/templates/revision/layout.html:8
msgid "CKAN Atom Feed"
msgstr "Flux Atom CKAN"

#: ckan/templates/revision/list.html:4 ckan/templates/revision/list.html:7
msgid "Repository History"
msgstr "Historique du dépôt"

#: ckan/templates/revision/list.html:8
msgid ""
"This page lists all changes to package database, with most recent\n"
"    changes first. It is also available as an"
msgstr ""
"Cette page liste toutes les modifications à la base de données des "
"paquets, avec les changements les plus récents en premier.Elle est "
"également disponible en tant que"

#: ckan/templates/revision/list.html:9
msgid ""
"Atom\n"
"      Feed"
msgstr "flux Atom"

#: ckan/templates/revision/list.html:16
msgid "Number"
msgstr "Nombre"

#: ckan/templates/revision/purge.html:4
msgid "Revisions - Purge"
msgstr ""

#: ckan/templates/revision/purge.html:7
msgid "Revision Purge"
msgstr ""

#: ckan/templates/revision/purge.html:8
msgid "There was an error:"
msgstr ""

#: ckan/templates/revision/purge.html:9
msgid "Purge successful."
msgstr ""

#: ckan/templates/revision/read.html:7
msgid "Revision:"
msgstr ""

#: ckan/templates/revision/read.html:14
msgid "Timestamp:"
msgstr ""

#: ckan/templates/revision/read.html:16
msgid "Log Message:"
msgstr ""

#: ckan/templates/revision/read.html:19
msgid "Changes"
msgstr "Modifications"

#: ckan/templates/revision/read.html:29
msgid "Packages' Tags"
msgstr ""

#: ckan/templates/revision/read.html:33
msgid ""
",\n"
"      Tag -"
msgstr ""

#: ckan/templates/tag/index.html:4
msgid "Tags - Index"
msgstr ""

#: ckan/templates/tag/index.html:19
msgid "results for ‘"
msgstr ""

#: ckan/templates/tag/index.html:22
msgid "results for tags."
msgstr ""

#: ckan/templates/tag/index.html:32
msgid "and see all tags."
msgstr "et voir tous les tags."

#: ckan/templates/tag/read.html:4
msgid "Tags -"
msgstr ""

#: ckan/templates/tag/read.html:7
msgid "Tag:"
msgstr ""

#: ckan/templates/tag/read.html:8
<<<<<<< HEAD
#, fuzzy
msgid "packages tagged with"
msgstr "Paquets - Liste"
=======
msgid "package"
msgstr "paquet"

#: ckan/templates/tag/read.html:8
msgid "tagged with"
msgstr ""
>>>>>>> 36965901

#: ckan/templates/user/apikey.html:4 ckan/templates/user/login_form.html:4
#: ckan/templates/user/openid_form.html:4
msgid "Account - Login"
msgstr ""

#: ckan/templates/user/apikey.html:7
msgid "API Key"
msgstr "Clé d'API"

#: ckan/templates/user/apikey.html:8
msgid "Your API key is:"
msgstr "Votre clé d'API est :"

#: ckan/templates/user/edit.html:5
msgid "User - Edit -"
msgstr "Utilisateur - Éditer -"

#: ckan/templates/user/edit.html:8
msgid "Edit User:"
msgstr "Éditer l'utilisateur :"

#: ckan/templates/user/edit.html:18
msgid "About user:"
msgstr "À propos de l'utilisateur :"

#: ckan/templates/user/login_form.html:7 ckan/templates/user/openid_form.html:7
msgid "Login"
msgstr "Se connecter"

#: ckan/templates/user/login_form.html:8
msgid "Please login now."
msgstr "Merci de vous connecter."

#: ckan/templates/user/login_form.html:11
msgid "Username:"
msgstr "Nom d'utilisateur :"

#: ckan/templates/user/login_form.html:13
msgid "Password:"
msgstr "Mot de passe :"

#: ckan/templates/user/logout.html:4
msgid "Account - Logout"
msgstr "Compte - Se déconnecter"

#: ckan/templates/user/logout.html:8
msgid "You have logged out successfully."
msgstr "Déconnexion réussie."

#: ckan/templates/user/openid_form.html:8
msgid ""
"You don't need to sign up for yet another account to use CKAN. Instead "
"you can just"
msgstr ""
"Vous n'avez pas besoin de créer un nouveau compte pour utiliser CKAN. À "
"la place vous pouvez juste"

#: ckan/templates/user/openid_form.html:8
msgid "use your OpenID"
msgstr "utiliser votre OpenID"

#: ckan/templates/user/openid_form.html:13
msgid "Your OpenID identity URL:"
msgstr "Votre URL d'identité OpenID :"

#: ckan/templates/user/openid_form.html:19
msgid "Don't have an OpenID?"
msgstr "Vous n'avez pas d'OpenID ?"

#: ckan/templates/user/openid_form.html:20
msgid "If you haven't already got an OpenID it is"
msgstr "Si vous n'avez pas déjà un OpenID, c'est"

#: ckan/templates/user/openid_form.html:22
msgid "easy to get one"
msgstr "facile d'en obtenir un"

#: ckan/templates/user/openid_form.html:22
msgid ""
". Probably the simplest\n"
"    way is sign up with a free OpenID provider such as"
msgstr ""
". La façon la plus simple est probablement de s'inscrire chez un "
"fournisseur gratuit d'OpenID tel quel"

#: ckan/templates/user/openid_form.html:24
msgid "https://www.myopenid.com/"
msgstr "https://www.myopenid.com/"

#: ckan/templates/user/read.html:6 ckan/templates/user/read.html:10
msgid "User Account -"
msgstr "Compte utilisateur -"

#: ckan/templates/user/read.html:12
msgid "My Account"
msgstr "Mon compte"

#: ckan/templates/user/read.html:13
msgid "You are logged in."
msgstr "Vous êtes connecté"

#: ckan/templates/user/read.html:13
msgid "Log out"
msgstr "Déconnexion"

#: ckan/templates/user/read.html:15
msgid "View your API key"
msgstr "Voir votre clé d'API"

#: ckan/templates/user/read.html:28
msgid "Activity"
msgstr "Activité"

#: ckan/templates/user/read.html:30
msgid "Number of edits:"
msgstr "Nombre d'éditions :"

#: ckan/templates/user/read.html:31
msgid "Number of packages administered:"
msgstr "Nombre de paquets administrés :"
<<<<<<< HEAD

#~ msgid "API"
#~ msgstr ""

#~ msgid "FAQ and Guide"
#~ msgstr ""
=======
>>>>>>> 36965901
<|MERGE_RESOLUTION|>--- conflicted
+++ resolved
@@ -8,11 +8,7 @@
 "Project-Id-Version: ckan 0.11a\n"
 "Report-Msgid-Bugs-To: EMAIL@ADDRESS\n"
 "POT-Creation-Date: 2009-12-30 13:31+0000\n"
-<<<<<<< HEAD
-"PO-Revision-Date: 2010-02-19 10:57+0100\n"
-=======
-"PO-Revision-Date: 2010-02-20 13:22+0100\n"
->>>>>>> 36965901
+"PO-Revision-Date: 2010-02-20 14:10+0100\n"
 "Last-Translator: Benoit Boissinot <benoit.boissinot@ens-lyon.org>\n"
 "Language-Team: fr <LL@li.org>\n"
 "Plural-Forms: nplurals=2; plural=(n > 1)\n"
@@ -41,35 +37,19 @@
 
 #: ckan/controllers/group.py:143
 #, fuzzy
-<<<<<<< HEAD
-#| msgid "Authorization for group:"
 msgid "Not authorized to edit authization for group"
 msgstr "Autorisation pour le groupe :"
 
 #: ckan/controllers/group.py:170 ckan/controllers/package.py:261
-=======
-msgid "Not authorized to edit authization for group"
-msgstr "Autorisation pour le groupe :"
-
-#: ckan/controllers/group.py:170 ckan/controllers/package.py:264
->>>>>>> 36965901
 #, python-format
 msgid "Added role '%s' for user '%s'"
 msgstr ""
 
-<<<<<<< HEAD
 #: ckan/controllers/group.py:177 ckan/controllers/package.py:268
 msgid "Error: No role found with that id"
 msgstr ""
 
 #: ckan/controllers/group.py:180 ckan/controllers/package.py:270
-=======
-#: ckan/controllers/group.py:177 ckan/controllers/package.py:271
-msgid "Error: No role found with that id"
-msgstr ""
-
-#: ckan/controllers/group.py:180 ckan/controllers/package.py:273
->>>>>>> 36965901
 #, python-format
 msgid "Deleted role '%s' for user '%s'"
 msgstr ""
@@ -84,10 +64,6 @@
 
 #: ckan/controllers/importer.py:44
 #, fuzzy
-<<<<<<< HEAD
-#| msgid "You have logged out successfully."
-=======
->>>>>>> 36965901
 msgid "Did not receive file successfully."
 msgstr "Déconnexion réussie."
 
@@ -105,28 +81,17 @@
 msgid "Errors remain - see preview."
 msgstr ""
 
-<<<<<<< HEAD
 #: ckan/controllers/importer.py:109
 msgid "Problem with user account."
 msgstr ""
 
 #: ckan/controllers/importer.py:116
 #, fuzzy, python-format
-#| msgid "registered packages"
-=======
-#: ckan/controllers/importer.py:110
-msgid "Problem with user account."
-msgstr ""
-
-#: ckan/controllers/importer.py:117
-#, fuzzy, python-format
->>>>>>> 36965901
 msgid "Imported %i package."
 msgid_plural "Imported %i packages."
 msgstr[0] "paquets enregistrés"
 msgstr[1] ""
 
-<<<<<<< HEAD
 #: ckan/controllers/importer.py:148
 msgid "Could not access import file any more."
 msgstr ""
@@ -140,97 +105,45 @@
 msgstr ""
 
 #: ckan/controllers/importer.py:167
-=======
-#: ckan/controllers/importer.py:153
-msgid "Could not access import file any more."
-msgstr ""
-
-#: ckan/controllers/importer.py:165
-msgid "User is not logged in"
-msgstr ""
-
-#: ckan/controllers/importer.py:169
-msgid "Error with user account. Log out and log in again."
-msgstr ""
-
-#: ckan/controllers/importer.py:172
->>>>>>> 36965901
 #, python-format
 msgid "Package %s already exists in database. Import will edit the fields."
 msgstr ""
 
-<<<<<<< HEAD
 #: ckan/controllers/importer.py:170
-=======
-#: ckan/controllers/importer.py:175
->>>>>>> 36965901
 #, python-format
 msgid "User %r unauthorized to edit existing package %s"
 msgstr ""
 
-<<<<<<< HEAD
 #: ckan/controllers/package.py:73 ckan/controllers/package.py:109
 #: ckan/controllers/package.py:229
 #, fuzzy
-#| msgid "packages found."
-msgid "Package not found"
-msgstr "paquets."
-
-#: ckan/controllers/package.py:84
-=======
-#: ckan/controllers/package.py:76 ckan/controllers/package.py:112
-#: ckan/controllers/package.py:232
-#, fuzzy
 msgid "Package not found"
 msgstr "Paquets - Index"
 
-#: ckan/controllers/package.py:87
->>>>>>> 36965901
+#: ckan/controllers/package.py:84
 #, python-format
 msgid "Unauthorized to read package %s"
 msgstr ""
 
-<<<<<<< HEAD
 #: ckan/controllers/package.py:103
 msgid "Select two revisions before doing the comparison."
 msgstr ""
 
 #: ckan/controllers/package.py:182
-=======
-#: ckan/controllers/package.py:106
-msgid "Select two revisions before doing the comparison."
-msgstr ""
-
-#: ckan/controllers/package.py:185
->>>>>>> 36965901
 #, python-format
 msgid "User %r not authorized to edit %s"
 msgstr ""
 
-<<<<<<< HEAD
 #: ckan/controllers/package.py:234
-=======
-#: ckan/controllers/package.py:237
->>>>>>> 36965901
 #, python-format
 msgid "User %r not authorized to edit %s authorizations"
 msgstr ""
 
-<<<<<<< HEAD
 #: ckan/controllers/package.py:286
-#, fuzzy
-#| msgid "packages found."
 msgid "404 Package Not Found"
-msgstr "paquets."
+msgstr ""
 
 #: ckan/controllers/package.py:292
-=======
-#: ckan/controllers/package.py:289
-msgid "404 Package Not Found"
-msgstr ""
-
-#: ckan/controllers/package.py:295
->>>>>>> 36965901
 msgid "Rating value invalid"
 msgstr ""
 
@@ -275,10 +188,6 @@
 
 #: ckan/controllers/rest.py:201
 #, fuzzy, python-format
-<<<<<<< HEAD
-#| msgid "Search packages"
-=======
->>>>>>> 36965901
 msgid "Search params: %s"
 msgstr "Rechercher parmi les paquets"
 
@@ -318,16 +227,9 @@
 msgstr ""
 
 #: ckan/controllers/revision.py:43
-<<<<<<< HEAD
-#, fuzzy, python-format
-#| msgid "packages found."
+#, python-format
 msgid "Packages affected: %s.\n"
-msgstr "paquets."
-=======
-#, python-format
-msgid "Packages affected: %s.\n"
-msgstr ""
->>>>>>> 36965901
+msgstr ""
 
 #: ckan/controllers/revision.py:101
 msgid "No revision id specified"
@@ -346,22 +248,6 @@
 msgid "Changed user details"
 msgstr ""
 
-<<<<<<< HEAD
-=======
-#: ckan/forms/authz.py:43 ckan/forms/authz.py:47
-msgid "delete"
-msgstr ""
-
-#: ckan/forms/authz.py:52
-#, fuzzy
-msgid "username"
-msgstr "Nom d'utilisateur :"
-
-#: ckan/forms/authz.py:53
-msgid "No user found"
-msgstr ""
-
->>>>>>> 36965901
 #: ckan/templates/error_document_template.html:4
 #, python-format
 msgid "Error %(code)s"
@@ -413,62 +299,34 @@
 msgid "Sections:"
 msgstr "Sections :"
 
-<<<<<<< HEAD
 #: ckan/templates/layout.html:62 ckan/templates/group/layout.html:16
-=======
-#: ckan/templates/layout.html:63 ckan/templates/group/layout.html:17
->>>>>>> 36965901
 #: ckan/templates/home/about.html:4 ckan/templates/home/index.html:4
 #: ckan/templates/package/layout.html:16
 msgid "Home"
 msgstr "Accueil"
 
-<<<<<<< HEAD
 #: ckan/templates/layout.html:63 ckan/templates/group/edit_form.html:8
 #: ckan/templates/home/index.html:75 ckan/templates/package/index.html:7
-=======
-#: ckan/templates/layout.html:64 ckan/templates/group/edit_form.html:8
-#: ckan/templates/home/index.html:39 ckan/templates/package/index.html:7
->>>>>>> 36965901
 #: ckan/templates/package/list.html:32 ckan/templates/revision/list.html:16
 #: ckan/templates/revision/read.html:20 ckan/templates/user/read.html:37
 msgid "Packages"
 msgstr "Paquets"
 
-<<<<<<< HEAD
 #: ckan/templates/layout.html:64 ckan/templates/package/read_core.html:93
-=======
-#: ckan/templates/layout.html:65 ckan/templates/package/read_core.html:93
->>>>>>> 36965901
 #: ckan/templates/tag/index.html:7
 msgid "Tags"
 msgstr "Tags"
 
-<<<<<<< HEAD
 #: ckan/templates/layout.html:65 ckan/templates/group/index.html:7
-=======
-#: ckan/templates/layout.html:66 ckan/templates/group/index.html:8
->>>>>>> 36965901
 #: ckan/templates/package/read_core.html:98
 msgid "Groups"
 msgstr "Groupes"
 
-<<<<<<< HEAD
 #: ckan/templates/layout.html:66 ckan/templates/user/read.html:34
-=======
-#: ckan/templates/layout.html:67 ckan/templates/user/read.html:34
->>>>>>> 36965901
 msgid "Recent changes"
 msgstr "Modifications récentes"
 
 #: ckan/templates/layout.html:68
-<<<<<<< HEAD
-=======
-msgid "API"
-msgstr ""
-
-#: ckan/templates/layout.html:70
->>>>>>> 36965901
 msgid "In this section:"
 msgstr "Dans cette section :"
 
@@ -476,14 +334,10 @@
 msgid "Skip to page content"
 msgstr "Aller vers le contenu de la page"
 
-<<<<<<< HEAD
 #: ckan/templates/layout.html:79
+#, fuzzy
+#| msgid "[ Skip to main content) ]"
 msgid "[ Skip to main content ]"
-=======
-#: ckan/templates/layout.html:81
-#, fuzzy
-msgid "[ Skip to main content) ]"
->>>>>>> 36965901
 msgstr "[ Aller vers le contenu principal ]"
 
 #: ckan/templates/layout.html:93
@@ -514,29 +368,26 @@
 msgid "Privacy Policy"
 msgstr "Politique de confidentialité"
 
-<<<<<<< HEAD
 #: ckan/templates/layout.html:105
 msgid "An"
-msgstr "Un projet"
+msgstr ""
 
 #: ckan/templates/layout.html:105 ckan/templates/home/about.html:46
 msgid "Open Knowledge Foundation"
 msgstr "de la fondation Open Knowledge"
 
 #: ckan/templates/layout.html:105
-=======
-#: ckan/templates/layout.html:106
->>>>>>> 36965901
-#, fuzzy
-msgid "[1:] An [2:Open Knowledge Foundation] Project"
-msgstr "de la fondation Open Knowledge"
+msgid "Project"
+msgstr ""
 
 #: ckan/templates/layout.html:107
 msgid "v"
 msgstr ""
 
 #: ckan/templates/layout.html:108
-#, fuzzy
+#, fuzzy, python-format
+#| msgid "" "v%(h)s\n" "        | (c) Open Knowledge Foundation\n" "\t| All
+#| material available under an [1:open license]\n" "        | [2:[3:]]"
 msgid ""
 "| (c) Open Knowledge Foundation\n"
 "\t| All material available under an"
@@ -593,11 +444,10 @@
 msgid "New Packages"
 msgstr "Nouveaux paquets"
 
-#: ckan/templates/group/index.html:5
+#: ckan/templates/group/index.html:4
 msgid "Groups - Index"
 msgstr "Groupes - Index"
 
-<<<<<<< HEAD
 #: ckan/templates/group/index.html:9 ckan/templates/group/read.html:40
 #: ckan/templates/package/index.html:13 ckan/templates/tag/index.html:18
 #: ckan/templates/tag/index.html:21 ckan/templates/tag/read.html:8
@@ -605,47 +455,41 @@
 msgstr "Il y a"
 
 #: ckan/templates/group/index.html:9
+#, fuzzy
+#| msgid "Groups"
 msgid "groups."
-msgstr "groupes."
-=======
-#: ckan/templates/group/index.html:10
-#, python-format
-msgid "There are [1:%(c)s] groups."
-msgstr ""
->>>>>>> 36965901
-
-#: ckan/templates/group/layout.html:11
+msgstr "Groupes"
+
+#: ckan/templates/group/layout.html:10
 msgid "Groups section"
 msgstr "Section groupes"
 
-#: ckan/templates/group/layout.html:12
-#, fuzzy
+#: ckan/templates/group/layout.html:11
+#, fuzzy
+#| msgid "" "Whilst tags are great at collecting packages together, there are "
+#| "occasions when you want to restrict users from editing a collection. A "
+#| "[1:group] can be set-up to specify which users have permission to add or "
+#| "remove packages from it."
 msgid ""
 "Whilst tags are great at collecting packages together, there are "
-"occasions when you want to restrict users from editing a collection. A "
-"[1:group] can be set-up to specify which users have permission to add or "
-"remove packages from it."
+"occasions when you want to restrict users from editing a collection. A"
 msgstr ""
 "Alors que les tags sont utiles pour rassembler les paquets, il y a des "
 "cas où l'on désire empêcher les utilisateurs d'éditer une collection. Un"
 
-<<<<<<< HEAD
 #: ckan/templates/group/layout.html:11
+#, fuzzy
+#| msgid "Groups"
 msgid "group"
-msgstr "groupe"
+msgstr "Groupes"
 
 #: ckan/templates/group/layout.html:11
 msgid ""
 "can be set-up to specify which users have permission to add or remove "
 "packages from it."
 msgstr ""
-"peut être mis en place pour spécifier quels utilisateurs ont la "
-"permission d'ajouter ou d'enlever des paquets de celle-ci."
 
 #: ckan/templates/group/layout.html:17
-=======
-#: ckan/templates/group/layout.html:18
->>>>>>> 36965901
 #, fuzzy
 msgid "Create a new group"
 msgstr "Créer un nouveau groupe"
@@ -654,49 +498,31 @@
 msgid "New Group"
 msgstr "Nouveau groupe"
 
-#: ckan/templates/group/read.html:5
+#: ckan/templates/group/read.html:4
 msgid "Groups -"
 msgstr "Groupes -"
 
-#: ckan/templates/group/read.html:10
+#: ckan/templates/group/read.html:9
 msgid "No Title"
 msgstr "Sans titre"
 
-#: ckan/templates/group/read.html:17
+#: ckan/templates/group/read.html:16
 msgid "[edit]"
 msgstr "[éditer]"
 
-#: ckan/templates/group/read.html:20
+#: ckan/templates/group/read.html:19
 msgid "[authorization]"
 msgstr "[autorisations]"
 
-#: ckan/templates/group/read.html:28
+#: ckan/templates/group/read.html:27
 msgid "Administrators:"
 msgstr "Administrateurs :"
 
-#: ckan/templates/group/read.html:34
+#: ckan/templates/group/read.html:33
 msgid "Packages:"
 msgstr "Paquets :"
 
-<<<<<<< HEAD
 #: ckan/templates/group/read.html:41
-=======
-#: ckan/templates/group/read.html:43
-#, fuzzy
-msgid "There is"
-msgstr "ici."
-
-#: ckan/templates/group/read.html:43
-#, fuzzy
-msgid "package in this group."
-msgstr "dans ce groupe."
-
-#: ckan/templates/group/read.html:44
-msgid "There are"
-msgstr "Il y a"
-
-#: ckan/templates/group/read.html:44
->>>>>>> 36965901
 #, fuzzy
 msgid "packages in this group."
 msgstr "dans ce groupe."
@@ -853,10 +679,6 @@
 msgstr "Le logiciel CKAN et son site est developpé et maintenu par la"
 
 #: ckan/templates/home/about.html:46
-msgid "Open Knowledge Foundation"
-msgstr "de la fondation Open Knowledge"
-
-#: ckan/templates/home/about.html:46
 msgid ""
 ". Both the\n"
 "    CKAN code and data are open:"
@@ -1054,61 +876,95 @@
 msgid "About"
 msgstr "À propos"
 
-<<<<<<< HEAD
 #: ckan/templates/home/license.html:4
-=======
-#: ckan/templates/home/layout.html:10
-msgid "FAQ and Guide"
-msgstr ""
-
-#: ckan/templates/home/license.html:5
->>>>>>> 36965901
 msgid "License"
 msgstr "Licence"
 
-#: ckan/templates/home/license.html:8
+#: ckan/templates/home/license.html:7
 msgid "CKAN License"
 msgstr "Licence CKAN"
 
-#: ckan/templates/home/license.html:10
+#: ckan/templates/home/license.html:9
 msgid "Code"
 msgstr "Code"
 
-#: ckan/templates/home/license.html:11
-msgid ""
-"The code that runs CKAN is open-source and licensed under the [1:GNU "
-"Affero GPL\n"
-"      ]. It is hosted on [2:KnowledgeForge], and the project\n"
-"    home page is here:[3:http://knowledgeforge.net/project/ckan/]."
-msgstr ""
-
-#: ckan/templates/home/license.html:20
+#: ckan/templates/home/license.html:10
+msgid "The code that runs CKAN is open-source and licensed under the"
+msgstr ""
+
+#: ckan/templates/home/license.html:12
+msgid "GNU Affero GPL"
+msgstr ""
+
+#: ckan/templates/home/license.html:13
+msgid ". It is hosted on"
+msgstr ""
+
+#: ckan/templates/home/license.html:14
+#, fuzzy
+#| msgid "open knowledge"
+msgid "KnowledgeForge"
+msgstr "connaissance ouverte"
+
+#: ckan/templates/home/license.html:14
+msgid ""
+", and the project\n"
+"    home page is here:"
+msgstr ""
+
+#: ckan/templates/home/license.html:16
+msgid "http://knowledgeforge.net/project/ckan/"
+msgstr ""
+
+#: ckan/templates/home/license.html:19
 msgid "Content and Data"
 msgstr "Contenu et données"
 
+#: ckan/templates/home/license.html:20
+msgid "All material on this site is"
+msgstr ""
+
 #: ckan/templates/home/license.html:21
-msgid ""
-"All material on this site is [1:open] and can be freely used, reused\n"
-"    and redistributed. Formally, the data/database is licensed under the "
-"[2:Open Data Commons Open\n"
-"      Database License v1.0], with all copyrightable content in that\n"
-"    database plus any additional content on this site licensed under a "
-"[3:Creative Commons\n"
-"      Attribution Share-Alike v3.0 license]."
-msgstr ""
-
-#: ckan/templates/home/license.html:29
+#, fuzzy
+#| msgid "OpenID"
+msgid "open"
+msgstr "OpenID"
+
+#: ckan/templates/home/license.html:21
+msgid ""
+"and can be freely used, reused\n"
+"    and redistributed. Formally, the data/database is licensed under the"
+msgstr ""
+
+#: ckan/templates/home/license.html:23
+msgid ""
+"Open Data Commons Open\n"
+"      Database License v1.0"
+msgstr ""
+
+#: ckan/templates/home/license.html:24
+msgid ""
+", with all copyrightable content in that\n"
+"    database plus any additional content on this site licensed under a"
+msgstr ""
+
+#: ckan/templates/home/license.html:26
+msgid ""
+"Creative Commons\n"
+"      Attribution Share-Alike v3.0 license"
+msgstr ""
+
+#: ckan/templates/home/license.html:28
 msgid ""
 "For convenience, all material - including all package, tag and revision "
 "information - is available in bulk, in the form of a full dump of the "
 "CKAN database. This (gzipped) dump file is updated daily and can be "
-"downloaded from [1:http://www.ckan.net/dump/]."
-msgstr ""
-
-<<<<<<< HEAD
+"downloaded from"
+msgstr ""
+
 #: ckan/templates/home/license.html:29
 msgid "http://www.ckan.net/dump/"
-msgstr "http://www.ckan.net/dump/"
+msgstr ""
 
 #: ckan/templates/home/stats.html:4
 msgid "Stats"
@@ -1154,8 +1010,6 @@
 msgid "Number of new packages"
 msgstr "Enregistrer un nouveau paquet"
 
-=======
->>>>>>> 36965901
 #: ckan/templates/package/authz.html:4
 msgid "Packages - Authorization -"
 msgstr "Paquets - Autorisation -"
@@ -1173,61 +1027,78 @@
 msgstr "Éditer le paquet :"
 
 #: ckan/templates/package/edit.html:9 ckan/templates/package/new.html:8
-#: ckan/templates/user/edit.html:10
+#: ckan/templates/user/edit.html:9
 msgid "(skip to preview)"
 msgstr ""
 
 #: ckan/templates/package/edit.html:20 ckan/templates/package/new.html:19
-#: ckan/templates/user/edit.html:30
+#: ckan/templates/user/edit.html:29
 msgid "Preview"
 msgstr "Aperçu"
 
-#: ckan/templates/package/edit_form.html:13
+#: ckan/templates/package/edit_form.html:12
 msgid "Optional Log Message about this Change:"
 msgstr ""
 
-#: ckan/templates/package/edit_form.html:14 ckan/templates/user/edit.html:19
-#, fuzzy
-msgid "You can use [1:Markdown formatting] here."
+#: ckan/templates/package/edit_form.html:13 ckan/templates/user/edit.html:18
+#, fuzzy
+#| msgid "You can"
+msgid "You can use"
+msgstr "Vous pouvez"
+
+#: ckan/templates/package/edit_form.html:13 ckan/templates/user/edit.html:18
+#, fuzzy
+#| msgid "You can use [1:Markdown formatting] here."
+msgid "Markdown formatting"
 msgstr "formatage Markdown"
 
-#: ckan/templates/package/edit_form.html:17
+#: ckan/templates/package/edit_form.html:13 ckan/templates/user/edit.html:18
+#, fuzzy
+#| msgid "There is"
+msgid "here."
+msgstr "ici."
+
+#: ckan/templates/package/edit_form.html:16
 #: ckan/templates/revision/read.html:11
 msgid "Author:"
 msgstr "Auteur :"
 
-#: ckan/templates/package/edit_form.html:18
-msgid ""
-"If you have not signed in this will just be your IP address.[1:]\n"
-"      [2:Click here to sign in] before submitting (opens in new window)."
-msgstr ""
-
-#: ckan/templates/package/edit_form.html:24 ckan/templates/user/edit.html:23
-msgid "Commit"
-msgstr ""
-
-<<<<<<< HEAD
+#: ckan/templates/package/edit_form.html:17
+msgid "If you have not signed in this will just be your IP address."
+msgstr ""
+
+#: ckan/templates/package/edit_form.html:19
+msgid "Click here to sign in"
+msgstr ""
+
+#: ckan/templates/package/edit_form.html:19
+msgid "before submitting (opens in new window)."
+msgstr ""
+
 #: ckan/templates/package/edit_form.html:23 ckan/templates/user/edit.html:22
 msgid "Commit"
 msgstr ""
 
 #: ckan/templates/package/edit_form.html:25
-=======
-#: ckan/templates/package/edit_form.html:26
->>>>>>> 36965901
 msgid "Please Note:"
 msgstr ""
 
 #: ckan/templates/package/edit_form.html:27
-#, python-format
-msgid ""
-"[1:By submitting content, you agree to release your contributions\n"
-"        under the open license specified on the %(h)s (essentially "
-"Creative Commons\n"
-"        Attribution-Share Alike v3.0).]\n"
-"        [2:If you are not happy for this to occur please refrain from "
-"editing\n"
-"        this page.]"
+msgid ""
+"By submitting content, you agree to release your contributions\n"
+"        under the open license specified on the"
+msgstr ""
+
+#: ckan/templates/package/edit_form.html:29
+msgid ""
+"(essentially Creative Commons\n"
+"        Attribution-Share Alike v3.0)."
+msgstr ""
+
+#: ckan/templates/package/edit_form.html:31
+msgid ""
+"If you are not happy for this to occur please refrain from editing\n"
+"        this page."
 msgstr ""
 
 #: ckan/templates/package/history.html:4 ckan/templates/revision/read.html:32
@@ -1377,10 +1248,6 @@
 
 #: ckan/templates/package/read.html:35
 #, fuzzy
-<<<<<<< HEAD
-#| msgid "Version"
-=======
->>>>>>> 36965901
 msgid "RDF Version"
 msgstr "Version"
 
@@ -1459,10 +1326,8 @@
 msgstr "Rechercher parmi les paquets"
 
 #: ckan/templates/package/search.html:17
-#, fuzzy
-#| msgid "tags found."
 msgid "tags found (max"
-msgstr "trouvés."
+msgstr ""
 
 #: ckan/templates/package/search.html:17
 msgid "shown)."
@@ -1470,6 +1335,7 @@
 
 #: ckan/templates/package/search.html:21
 #, fuzzy
+#| msgid "packages."
 msgid "packages found."
 msgstr "paquets."
 
@@ -1620,18 +1486,10 @@
 msgstr ""
 
 #: ckan/templates/tag/read.html:8
-<<<<<<< HEAD
-#, fuzzy
+#, fuzzy
+#| msgid "Packages - List"
 msgid "packages tagged with"
 msgstr "Paquets - Liste"
-=======
-msgid "package"
-msgstr "paquet"
-
-#: ckan/templates/tag/read.html:8
-msgid "tagged with"
-msgstr ""
->>>>>>> 36965901
 
 #: ckan/templates/user/apikey.html:4 ckan/templates/user/login_form.html:4
 #: ckan/templates/user/openid_form.html:4
@@ -1646,15 +1504,15 @@
 msgid "Your API key is:"
 msgstr "Votre clé d'API est :"
 
-#: ckan/templates/user/edit.html:5
+#: ckan/templates/user/edit.html:4
 msgid "User - Edit -"
 msgstr "Utilisateur - Éditer -"
 
-#: ckan/templates/user/edit.html:8
+#: ckan/templates/user/edit.html:7
 msgid "Edit User:"
 msgstr "Éditer l'utilisateur :"
 
-#: ckan/templates/user/edit.html:18
+#: ckan/templates/user/edit.html:17
 msgid "About user:"
 msgstr "À propos de l'utilisateur :"
 
@@ -1753,12 +1611,91 @@
 #: ckan/templates/user/read.html:31
 msgid "Number of packages administered:"
 msgstr "Nombre de paquets administrés :"
-<<<<<<< HEAD
+
+#~ msgid "delete"
+#~ msgstr ""
+
+#~ msgid "username"
+#~ msgstr "Nom d'utilisateur :"
+
+#~ msgid "No user found"
+#~ msgstr ""
 
 #~ msgid "API"
 #~ msgstr ""
 
+#~ msgid "[1:] An [2:Open Knowledge Foundation] Project"
+#~ msgstr "de la fondation Open Knowledge"
+
+#~ msgid "There are [1:%(c)s] groups."
+#~ msgstr ""
+
+#~ msgid "package in this group."
+#~ msgstr "dans ce groupe."
+
 #~ msgid "FAQ and Guide"
 #~ msgstr ""
-=======
->>>>>>> 36965901
+
+#~ msgid ""
+#~ "The code that runs CKAN is "
+#~ "open-source and licensed under the "
+#~ "[1:GNU Affero GPL\n"
+#~ "      ]. It is hosted on [2:KnowledgeForge], and the project\n"
+#~ "    home page is here:[3:http://knowledgeforge.net/project/ckan/]."
+#~ msgstr ""
+
+#~ msgid ""
+#~ "All material on this site is [1:open] and can be freely used, reused\n"
+#~ "    and redistributed. Formally, the "
+#~ "data/database is licensed under the "
+#~ "[2:Open Data Commons Open\n"
+#~ "      Database License v1.0], with all copyrightable content in that\n"
+#~ "    database plus any additional content"
+#~ " on this site licensed under a "
+#~ "[3:Creative Commons\n"
+#~ "      Attribution Share-Alike v3.0 license]."
+#~ msgstr ""
+
+#~ msgid ""
+#~ "For convenience, all material - "
+#~ "including all package, tag and revision"
+#~ " information - is available in bulk,"
+#~ " in the form of a full dump "
+#~ "of the CKAN database. This (gzipped) "
+#~ "dump file is updated daily and can"
+#~ " be downloaded from "
+#~ "[1:http://www.ckan.net/dump/]."
+#~ msgstr ""
+
+#~ msgid ""
+#~ "If you have not signed in this will just be your IP address.[1:]\n"
+#~ "      [2:Click here to sign in] "
+#~ "before submitting (opens in new window)."
+#~ msgstr ""
+
+#~ msgid ""
+#~ "[1:By submitting content, you agree to release your contributions\n"
+#~ "        under the open license specified"
+#~ " on the %(h)s (essentially Creative "
+#~ "Commons\n"
+#~ "        Attribution-Share Alike v3.0).]\n"
+#~ "        [2:If you are not happy "
+#~ "for this to occur please refrain "
+#~ "from editing\n"
+#~ "        this page.]"
+#~ msgstr ""
+
+#~ msgid "There"
+#~ msgstr ""
+
+#~ msgid "found."
+#~ msgstr "trouvés."
+
+#~ msgid "for ‘"
+#~ msgstr ""
+
+#~ msgid "package"
+#~ msgstr "paquet"
+
+#~ msgid "tagged with"
+#~ msgstr ""
