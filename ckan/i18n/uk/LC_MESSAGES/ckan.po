--- conflicted
+++ resolved
@@ -1,13 +1,8 @@
 # Translations template for ckan.
 # Copyright (C) 2020 ORGANIZATION
 # This file is distributed under the same license as the ckan project.
-<<<<<<< HEAD
-# FIRST AUTHOR <EMAIL@ADDRESS>, 2018.
-#
-=======
 # FIRST AUTHOR <EMAIL@ADDRESS>, 2020.
 # 
->>>>>>> fc1a6656
 # Translators:
 # Adrià Mercader <adria.mercader@okfn.org>, 2018
 #
@@ -23,10 +18,7 @@
 "MIME-Version: 1.0\n"
 "Content-Type: text/plain; charset=UTF-8\n"
 "Content-Transfer-Encoding: 8bit\n"
-<<<<<<< HEAD
-=======
 "Generated-By: Babel 2.3.4\n"
->>>>>>> fc1a6656
 "Language: uk\n"
 "Plural-Forms: nplurals=4; plural=(n % 1 == 0 && n % 10 == 1 && n % 100 != 11 ? 0 : n % 1 == 0 && n % 10 >= 2 && n % 10 <= 4 && (n % 100 < 12 || n % 100 > 14) ? 1 : n % 1 == 0 && (n % 10 ==0 || (n % 10 >=5 && n % 10 <=9) || (n % 100 >=11 && n % 100 <=14 )) ? 2: 3);\n"
 "Generated-By: Babel 2.5.3\n"
@@ -165,17 +157,9 @@
 msgid "JSON Error: %s"
 msgstr ""
 
-<<<<<<< HEAD
-#: ckanext/datastore/templates/ajax_snippets/api_info.html:24
-msgid ""
-"Further information in the <a "
-"href=\"http://docs.ckan.org/en/latest/maintaining/datastore.html\" "
-"target=\"_blank\">main CKAN Data API and DataStore documentation</a>.</p>"
-=======
 #: ckan/controllers/api.py:194 ckan/views/api.py:276
 #, python-format
 msgid "Bad request data: %s"
->>>>>>> fc1a6656
 msgstr ""
 
 #: ckan/controllers/api.py:283
@@ -328,17 +312,9 @@
 msgid "Group has been deleted."
 msgstr ""
 
-<<<<<<< HEAD
-#: ckanext/datastore/templates-bs2/ajax_snippets/api_info.html:24
-msgid ""
-"Further information in the <a "
-"href=\"http://docs.ckan.org/en/latest/maintaining/datastore.html\" "
-"target=\"_blank\">main CKAN Data API and DataStore documentation</a>.</p>"
-=======
 #: ckan/controllers/group.py:625
 #, python-format
 msgid "%s has been deleted."
->>>>>>> fc1a6656
 msgstr ""
 
 #: ckan/controllers/group.py:649
@@ -699,13 +675,8 @@
 msgid "Could not send reset link: %s"
 msgstr ""
 
-<<<<<<< HEAD
-#: ckanext/webpageview/theme/templates/webpage_form.html:3
-msgid "eg. http://example.com  (if blank uses resource url)"
-=======
 #: ckan/controllers/user.py:515 ckan/views/user.py:591
 msgid "Unauthorized to reset password."
->>>>>>> fc1a6656
 msgstr ""
 
 #: ckan/controllers/user.py:527 ckan/views/user.py:600
@@ -3026,17 +2997,8 @@
 msgid "Value"
 msgstr ""
 
-<<<<<<< HEAD
-#: ckan/templates/admin/index.html:20
-#, python-format
-msgid ""
-"<p>As a sysadmin user you have full control over this CKAN instance. Proceed"
-" with care!</p> <p>For guidance on using sysadmin features, see the CKAN  <a"
-" href=\"%(docs_url)s\" target=\"_blank\">sysadmin guide</a></p>"
-=======
 #: ckan/templates/macros/form.html:277
 msgid "This field is required"
->>>>>>> fc1a6656
 msgstr ""
 
 #: ckan/templates/macros/form.html:277
@@ -3385,17 +3347,8 @@
 msgid "Source: <a href=\"%(url)s\">%(dataset)s</a>"
 msgstr ""
 
-<<<<<<< HEAD
-#: ckan/templates/group/snippets/helper.html:8
-msgid ""
-"You can use CKAN Groups to create and manage collections of datasets. This "
-"could be to catalogue datasets for a particular project or team, or on a "
-"particular theme, or as a very simple way to help people find and search "
-"your own published datasets."
-=======
 #: ckan/templates/package/resource_read.html:127
 msgid "There are no views created for this resource yet."
->>>>>>> fc1a6656
 msgstr ""
 
 #: ckan/templates/package/resource_read.html:131
@@ -3436,50 +3389,20 @@
 msgid "Data last updated"
 msgstr ""
 
-<<<<<<< HEAD
-#: ckan/templates/home/snippets/about_text.html:1
-msgid ""
-"<p>CKAN is the world’s leading open-source data portal platform.</p> <p>CKAN"
-" is a complete out-of-the-box software solution that makes data accessible "
-"and usable – by providing tools to streamline publishing, sharing, finding "
-"and using data (including storage of data and provision of robust data "
-"APIs). CKAN is aimed at data publishers (national and regional governments, "
-"companies and organizations) wanting to make their data open and "
-"available.</p> <p>CKAN is used by governments and user groups worldwide and "
-"powers a variety of official and community data portals including portals "
-"for local, national and international government, such as the UK’s <a "
-"href=\"http://data.gov.uk\">data.gov.uk</a> and the European Union’s <a "
-"href=\"http://publicdata.eu/\">publicdata.eu</a>, the Brazilian <a "
-"href=\"http://dados.gov.br/\">dados.gov.br</a>, Dutch and Netherland "
-"government portals, as well as city and municipal sites in the US, UK, "
-"Argentina, Finland and elsewhere.</p> <p>CKAN: <a "
-"href=\"http://ckan.org/\">http://ckan.org/</a><br /> CKAN Tour: <a "
-"href=\"http://ckan.org/tour/\">http://ckan.org/tour/</a><br /> Features "
-"overview: <a "
-"href=\"http://ckan.org/features/\">http://ckan.org/features/</a></p>"
-=======
 #: ckan/templates/package/resource_read.html:173
 #: ckan/templates/package/resource_read.html:177
 #: ckan/templates/package/resource_read.html:181
 #: ckan/templates/package/resource_read.html:185
 msgid "unknown"
->>>>>>> fc1a6656
 msgstr ""
 
 #: ckan/templates/package/resource_read.html:176
 msgid "Metadata last updated"
 msgstr ""
 
-<<<<<<< HEAD
-#: ckan/templates/home/snippets/promoted.html:10
-msgid ""
-"This is a nice introductory paragraph about CKAN or the site in general. We "
-"don't have any copy to go here yet but soon we will"
-=======
 #: ckan/templates/package/resource_read.html:180
 #: ckan/templates/package/snippets/additional_info.html:70
 msgid "Created"
->>>>>>> fc1a6656
 msgstr ""
 
 #: ckan/templates/package/resource_read.html:184
@@ -3698,30 +3621,12 @@
 msgid "Update Resource"
 msgstr ""
 
-<<<<<<< HEAD
-#: ckan/templates/organization/snippets/help.html:7
-msgid ""
-"<p>Organizations act like publishing departments for datasets (for example, "
-"the Department of Health). This means that datasets can be published by and "
-"belong to a department instead of an individual user.</p> <p>Within "
-"organizations, admins can assign roles and authorise its members, giving "
-"individual users the right to publish datasets from that particular "
-"organisation (e.g. Office of National Statistics).</p>"
-msgstr ""
-
-#: ckan/templates/organization/snippets/helper.html:8
-msgid ""
-"CKAN Organizations are used to create, manage and publish collections of "
-"datasets. Users can have different roles within an Organization, depending "
-"on their level of authorisation to create, edit and publish."
-=======
 #: ckan/templates/package/snippets/resource_form.html:26
 msgid "Data"
 msgstr ""
 
 #: ckan/templates/package/snippets/resource_form.html:26
 msgid "http://example.com/external-data.csv"
->>>>>>> fc1a6656
 msgstr ""
 
 #: ckan/templates/package/snippets/resource_form.html:30
@@ -3828,18 +3733,8 @@
 msgid "Code"
 msgstr ""
 
-<<<<<<< HEAD
-#: ckan/templates/package/new_view.html:19
-msgid ""
-"Data Explorer views may be slow and unreliable unless the DataStore "
-"extension is enabled. For more information, please see the <a "
-"href='http://docs.ckan.org/en/latest/maintaining/data-viewer.html#viewing-"
-"structured-data-the-data-explorer' target='_blank'>Data Explorer "
-"documentation</a>."
-=======
 #: ckan/templates/package/snippets/resource_views_list.html:8
 msgid "Resource Preview"
->>>>>>> fc1a6656
 msgstr ""
 
 #: ckan/templates/package/snippets/resources_list.html:13
@@ -4100,15 +3995,8 @@
 msgid "Email"
 msgstr ""
 
-<<<<<<< HEAD
-#: ckan/templates/package/snippets/package_basic_fields.html:41
-msgid ""
-"License definitions and additional information can be found at <a "
-"href=\"http://opendefinition.org/licenses/\">opendefinition.org</a>"
-=======
 #: ckan/templates/snippets/subscribe.html:5
 msgid "RSS"
->>>>>>> fc1a6656
 msgstr ""
 
 #: ckan/templates/snippets/context/user.html:23
@@ -4679,13 +4567,9 @@
 
 #: ckanext/datastore/templates-bs2/ajax_snippets/api_info.html:24
 msgid ""
-<<<<<<< HEAD
-"Your profile lets other CKAN users know about who you are and what you do."
-=======
 " Further information in the <a       "
 "href=\"http://docs.ckan.org/en/latest/maintaining/datastore.html\" "
 "target=\"_blank\">main CKAN Data API and DataStore documentation</a>.</p> "
->>>>>>> fc1a6656
 msgstr ""
 
 #: ckanext/datatablesview/plugin.py:47 ckanext/reclineview/plugin.py:137
