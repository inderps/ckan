--- conflicted
+++ resolved
@@ -84,24 +84,10 @@
     return groups
 
 
-<<<<<<< HEAD
-def package_update(app, data_dict, apikey=None):
-    if apikey:
-        extra_environ = {'Authorization': str(apikey)}
-    else:
-        extra_environ = None
-    response = app.post('/api/action/package_update',
-            {json.dumps(data_dict): 1}, extra_environ=extra_environ)
-    response_dict = json.loads(response.body)
-    assert response_dict['success'] is True
-    updated_package = response_dict['result']
-    return updated_package
-=======
-def package_update(app, data_dict, user):
-    response = call_action('package_update', context={'user': user['name']},
-                           **data_dict)
-    return response
->>>>>>> 220831dc
+ def package_update(app, data_dict, user):
+     response = call_action('package_update', context={'user': user['name']},
+                            **data_dict)
+     return response
 
 
 def group_update(app, data_dict, apikey=None):
@@ -225,36 +211,27 @@
             extra_environ = {'Authorization': str(apikey)}
         else:
             extra_environ = None
-        params = {'id': user_id}
-        response = self.app.get("/api/action/user_activity_list",
-                                params=params, extra_environ=extra_environ)
-        assert response.json['success'] is True
-        activities = response.json['result']
-        return activities
+        response = self.app.get("/api/2/rest/user/%s/activity" % user_id,
+                extra_environ=extra_environ)
+        return json.loads(response.body)
 
     def package_activity_stream(self, package_id, apikey=None):
         if apikey:
             extra_environ = {'Authorization': str(apikey)}
         else:
             extra_environ = None
-        params = {'id': package_id}
-        response = self.app.get("/api/action/package_activity_list",
-                                params=params, extra_environ=extra_environ)
-        assert response.json['success'] is True
-        activities = response.json['result']
-        return activities
+        response = self.app.get("/api/2/rest/dataset/%s/activity" % package_id,
+                extra_environ=extra_environ)
+        return json.loads(response.body)
 
     def group_activity_stream(self, group_id, apikey=None):
         if apikey:
             extra_environ = {'Authorization': str(apikey)}
         else:
             extra_environ = None
-        params = {'id': group_id}
-        response = self.app.get("/api/action/group_activity_list",
-                                params=params, extra_environ=extra_environ)
-        assert response.json['success'] is True
-        activities = response.json['result']
-        return activities
+        response = self.app.get("/api/2/rest/group/%s/activity" % group_id,
+                extra_environ=extra_environ)
+        return json.loads(response.body)
 
     def recently_changed_datasets_stream(self, apikey=None):
         if apikey:
@@ -270,13 +247,6 @@
         activities = response.json['result']
         return activities
 
-<<<<<<< HEAD
-=======
-    def activity_details(self, activity):
-        response = call_action('activity_detail_list', id=activity['id'])
-        return response
-
->>>>>>> 220831dc
     def record_details(self, user_id, package_id=None, group_ids=None,
             apikey=None):
         details = {}
@@ -886,15 +856,9 @@
         if package['url'] != 'edited':
             package['url'] = 'edited'
         else:
-<<<<<<< HEAD
             assert package['url'] != 'edited again'
             package['url'] = 'edited again'
-        package_update(self.app, package, user['apikey'])
-=======
-            assert package['title'] != 'edited again'
-            package['title'] = 'edited again'
         package_update(self.app, package, user)
->>>>>>> 220831dc
 
         after = self.record_details(
             user_id, package['id'], group_names, apikey=apikey)
@@ -960,7 +924,7 @@
 
         # Update the resource.
         resource['name'] = 'edited'
-        package_update(self.app, package, user)
+        package_update(self.app, package)
 
         after = self.record_details(user_id, package['id'], apikey=apikey)
 
