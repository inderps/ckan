--- conflicted
+++ resolved
@@ -133,13 +133,8 @@
 
         data = group_dictize(group, self.context)
 
-<<<<<<< HEAD
-        converted_data, errors = validate(data, default_group_schema(), context)
+        converted_data, errors = validate(data, default_group_schema(), self.context)
         group_pack = sorted(group.active_packages().all(), key=lambda x:x.id)
-=======
-        converted_data, errors = validate(data, default_group_schema(), self.context)
-        group_pack = sorted(group.packages, key=lambda x:x.id)
->>>>>>> 732426d1
 
         converted_data["packages"] = sorted(converted_data["packages"], key=lambda x:x["id"])
 
