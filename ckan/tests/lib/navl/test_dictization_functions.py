# encoding: utf-8

<<<<<<< HEAD
from nose.tools import eq_, assert_raises
from six import text_type
from ckan.lib.navl.dictization_functions import (
    validate, Invalid, check_dict, resolve_string_key, DataError,
    check_string_key, filter_glob_match, update_merge_dict,
    update_merge_string_key)
=======
import pytest
import six
from six import text_type
from ckan.lib.navl.dictization_functions import validate, Invalid
>>>>>>> c2626f8f


class TestValidate(object):
    def test_validate_passes_a_copy_of_the_context_to_validators(self):

        # We need to pass some keys on the context, otherwise validate
        # will do context = context || {}, which creates a new one, defeating
        # the purpose of this test
        context = {"foo": "bar"}

        def my_validator(key, data, errors, context_in_validator):

            assert not id(context) == id(context_in_validator)

        data_dict = {"my_field": "test"}

        schema = {"my_field": [my_validator]}

        data, errors = validate(data_dict, schema, context)

    def test_validate_adds_schema_keys_to_context(self):
        def my_validator(key, data, errors, context):

            assert "schema_keys" in context

            assert context["schema_keys"] == ["my_field"]

        data_dict = {"my_field": "test"}

        schema = {"my_field": [my_validator]}

        context = {}

        data, errors = validate(data_dict, schema, context)


class TestDictizationError(object):
    def test_str_error(self):
        err_obj = Invalid("Some ascii error")
        assert str(err_obj) == "Invalid: 'Some ascii error'"

    @pytest.mark.skipif(six.PY3, reason="Skip unicode checks in Py3")
    def test_unicode_error(self):
        err_obj = Invalid("Some ascii error")
        assert text_type(err_obj) == u"Invalid: 'Some ascii error'"

    def test_repr_error(self):
        err_obj = Invalid("Some ascii error")
        assert repr(err_obj) == "<Invalid 'Some ascii error'>"

    # Error msgs should be ascii, but let's just see what happens for unicode

    @pytest.mark.skipif(six.PY3, reason="Skip unicode checks in Py3")
    def test_str_unicode_error(self):
        err_obj = Invalid(u"Some unicode \xa3 error")
        assert str(err_obj) == "Invalid: u'Some unicode \\xa3 error'"

    @pytest.mark.skipif(six.PY3, reason="Skip unicode checks in Py3")
    def test_unicode_unicode_error(self):
        err_obj = Invalid(u"Some unicode \xa3 error")
        assert text_type(err_obj) == "Invalid: u'Some unicode \\xa3 error'"

    @pytest.mark.skipif(six.PY3, reason="Skip unicode checks in Py3")
    def test_repr_unicode_error(self):
        err_obj = Invalid(u"Some unicode \xa3 error")
        assert repr(err_obj) == "<Invalid u'Some unicode \\xa3 error'>"

    def test_str_blank(self):
        err_obj = Invalid("")
        assert str(err_obj) == "Invalid"

    @pytest.mark.skipif(six.PY3, reason="Skip unicode checks in Py3")
    def test_unicode_blank(self):
        err_obj = Invalid("")
        assert text_type(err_obj) == u"Invalid"

    def test_repr_blank(self):
<<<<<<< HEAD
        err_obj = Invalid('')
        eq_(repr(err_obj), "<Invalid>")


class TestCheckDict(object):
    def test_exact(self):
        eq_(
            check_dict(
                {'a': [{'b': 'c'}], 'd': 'e'},
                {'a': [{'b': 'c'}], 'd': 'e'}),
            [])

    def test_child(self):
        eq_(
            check_dict(
                {'a': [{'b': 'c'}], 'd': 'e'},
                {'a': [{'b': 'c'}]}),
            [])

    def test_parent(self):
        eq_(
            check_dict(
                {'a': [{'b': 'c'}], 'd': 'e'},
                {'d': 'e'}),
            [])

    def test_all_wrong(self):
        eq_(
            check_dict(
                {'a': [{'b': 'c'}], 'd': 'e'},
                {'q': [{'b': 'c'}], 'a': [{'z': 'x'}], 'r': 'e'}),
            [('a', 0, 'z'), ('q',), ('r',)])

    def test_list_expected(self):
        eq_(
            check_dict(
                {'a': [{'b': []}], 'd': 'e'},
                {'a': [{'b': {}}]}),
            [('a', 0, 'b')])

    def test_dict_expected(self):
        eq_(
            check_dict(
                {'a': [{'b': []}], 'd': 'e'},
                {'a': [['b']]}),
            [('a', 0)])


class TestResolveStringKey(object):
    def test_dict_value(self):
        eq_(
            resolve_string_key(
                {'a': [{'b': 'c'}], 'd': 'e'},
                'a__0__b'),
            ('c', ('a', 0, 'b')))

    def test_list_value(self):
        eq_(
            resolve_string_key(
                {'a': [{'b': 'c'}], 'd': 'e'},
                'a__0'),
            ({'b': 'c'}, ('a', 0)))

    def test_bad_dict_value(self):
        with assert_raises(DataError) as de:
            resolve_string_key(
                {'a': [{'b': 'c'}], 'd': 'e'},
                'a__0__c'),
        eq_(de.exception.error, 'Unmatched key a__0__c')

    def test_bad_list_value(self):
        with assert_raises(DataError) as de:
            resolve_string_key(
                {'a': [{'b': 'c'}], 'd': 'e'},
                'a__1__c'),
        eq_(de.exception.error, 'Unmatched key a__1')

    def test_partial_id_key(self):
        eq_(
            resolve_string_key(
                {'a': [{'id': 'deadbeef', 'd': 'e'}]},
                'a__deadb__d'),
            ('e', ('a', 0, 'd')))

    def test_invalid_partial_id_key(self):
        with assert_raises(DataError) as de:
            resolve_string_key(
                {'a': [{'id': 'deadbeef', 'd': 'e'}]},
                'a__dead__d'),
        eq_(de.exception.error, 'Unmatched key a__dead')


class TestCheckStringKey(object):
    def test_list_child(self):
        eq_(
            check_string_key(
                {'a': [{'b': 'c'}], 'd': 'e'},
                'a',
                [{'b': 'c'}]),
            [])

    def test_string_child(self):
        eq_(
            check_string_key(
                {'a': [{'b': 'c'}], 'd': 'e'},
                'd',
                'e'),
            [])

    def test_all_wrong(self):
        eq_(
            check_string_key(
                {'t': {'a': [{'b': 'c'}], 'd': 'e'}},
                't',
                {'q': [{'b': 'c'}], 'a': [{'z': 'x'}], 'r': 'e'}),
            [('t', 'a', 0, 'z'), ('t', 'q',), ('t', 'r',)])

    def test_child(self):
        eq_(
            check_string_key(
                {'a': [{'b': 'c'}], 'd': 'e'},
                'a__0__b',
                'z'),
            [('a', 0, 'b')])

    def test_list_expected(self):
        eq_(
            check_string_key(
                {'a': [{'b': []}], 'd': 'e'},
                'a__0__b',
                {}),
            [('a', 0, 'b')])

    def test_dict_expected(self):
        eq_(
            check_string_key(
                {'a': [{'b': []}], 'd': 'e'},
                'a__0',
                ['b']),
            [('a', 0)])


class TestFilterGlobMatch(object):
    def test_remove_leaves(self):
        data = {'q': [{'b': 'c'}, {'z': 'x'}], 'r': 'e'}
        filter_glob_match(data, ['q__0__b', 'q__1__z', 'r'])
        eq_(data, {'q': [{}, {}]})

    def test_remove_list_item(self):
        data = {'q': [{'b': 'c'}, {'z': 'x'}], 'r': 'e'}
        filter_glob_match(data, ['q__0'])
        eq_(data, {'q': [{'z': 'x'}], 'r': 'e'})

    def test_protect_list_item(self):
        data = {'q': [{'b': 'c'}, {'z': 'x'}], 'r': 'e'}
        filter_glob_match(data, ['+q__1', 'q__*'])
        eq_(data, {'q': [{'z': 'x'}], 'r': 'e'})

    def test_protect_dict_key(self):
        data = {'q': [{'b': 'c'}, {'z': 'x'}], 'r': 'e'}
        filter_glob_match(data, ['+q', '*'])
        eq_(data, {'q': [{'b': 'c'}, {'z': 'x'}]})

    def test_del_protect_del_dict(self):
        data = {'q': 'b', 'c': 'z', 'r': 'e'}
        filter_glob_match(data, ['q', '+*', 'r'])
        eq_(data, {'c': 'z', 'r': 'e'})

    def test_del_protect_del_list(self):
        data = [{'id': 'hello'}, {'id': 'world'}, {'id': 'people'}]
        filter_glob_match(data, ['world', '+*', 'hello'])
        eq_(data, [{'id': 'hello'}, {'id': 'people'}])


class TestMergeDict(object):
    def test_deep(self):
        data = {'a': [{'b': 'c'}], 'd': 'e'}
        update_merge_dict(data, {'q': [{'b': 'c'}], 'a': [{'z': 'x'}], 'r': 'e'})
        eq_(data, {'q': [{'b': 'c'}], 'a': [{'b': 'c', 'z': 'x'}], 'r': 'e', 'd': 'e'})

    def test_replace_child(self):
        data = {'a': [{'b': 'c'}], 'd': 'e'}
        update_merge_dict(data, {'a': [{'b': 'z'}]})
        eq_(data, {'a': [{'b': 'z'}], 'd': 'e'})

    def test_replace_parent(self):
        data = {'a': [{'b': 'c'}], 'd': 'e'}
        update_merge_dict(data, {'d': 'd'})
        eq_(data, {'a': [{'b': 'c'}], 'd': 'd'})

    def test_simple_list(self):
        data = {'a': ['q', 'w', 'e', 'r', 't']}
        update_merge_dict(data, {'a': ['z', 'x', 'c']})
        eq_(data, {'a': ['z', 'x', 'c', 'r', 't']})

    def test_list_expected(self):
        data = {'a': [{'b': []}], 'd': 'e'}
        with assert_raises(DataError) as de:
            update_merge_dict(data, {'a': [{'b': {}}]})
        eq_(de.exception.error, 'Expected list for a__0__b')

    def test_dict_expected(self):
        data = {'a': [{'b': []}], 'd': 'e'}
        with assert_raises(DataError) as de:
            update_merge_dict(data, {'a': [['b']]})
        eq_(de.exception.error, 'Expected dict for a__0')


class TestMergeStringKey(object):
    def test_replace_child(self):
        data = {'a': [{'b': 'c'}], 'd': 'e'}
        update_merge_string_key(data, 'a__0__b', 'z')
        eq_(data, {'a': [{'b': 'z'}], 'd': 'e'})

    def test_replace_parent(self):
        data = {'a': [{'b': 'c'}], 'd': 'e'}
        update_merge_string_key(data, 'd', 'd')
        eq_(data, {'a': [{'b': 'c'}], 'd': 'd'})

    def test_simple_list(self):
        data = {'a': ['q', 'w', 'e', 'r', 't']}
        update_merge_string_key(data, 'a__0', 'z')
        eq_(data, {'a': ['z', 'w', 'e', 'r', 't']})

    def test_list_expected(self):
        data = {'a': [{'b': []}], 'd': 'e'}
        with assert_raises(DataError) as de:
            update_merge_string_key(data, 'a__0__b', {})
        eq_(de.exception.error, 'Expected list for a__0__b')

    def test_dict_expected(self):
        data = {'a': [{'b': []}], 'd': 'e'}
        with assert_raises(DataError) as de:
            update_merge_string_key(data, 'a__0', ['b'])
        eq_(de.exception.error, 'Expected dict for a__0')
=======
        err_obj = Invalid("")
        assert repr(err_obj) == "<Invalid>"
>>>>>>> c2626f8f
<|MERGE_RESOLUTION|>--- conflicted
+++ resolved
@@ -1,18 +1,12 @@
 # encoding: utf-8
 
-<<<<<<< HEAD
-from nose.tools import eq_, assert_raises
+import pytest
+import six
 from six import text_type
 from ckan.lib.navl.dictization_functions import (
     validate, Invalid, check_dict, resolve_string_key, DataError,
     check_string_key, filter_glob_match, update_merge_dict,
     update_merge_string_key)
-=======
-import pytest
-import six
-from six import text_type
-from ckan.lib.navl.dictization_functions import validate, Invalid
->>>>>>> c2626f8f
 
 
 class TestValidate(object):
@@ -90,243 +84,238 @@
         assert text_type(err_obj) == u"Invalid"
 
     def test_repr_blank(self):
-<<<<<<< HEAD
-        err_obj = Invalid('')
-        eq_(repr(err_obj), "<Invalid>")
+        err_obj = Invalid("")
+        assert repr(err_obj) == "<Invalid>"
 
 
 class TestCheckDict(object):
     def test_exact(self):
-        eq_(
-            check_dict(
-                {'a': [{'b': 'c'}], 'd': 'e'},
-                {'a': [{'b': 'c'}], 'd': 'e'}),
-            [])
+        assert (
+            check_dict(
+                {'a': [{'b': 'c'}], 'd': 'e'},
+                {'a': [{'b': 'c'}], 'd': 'e'})
+            == [])
 
     def test_child(self):
-        eq_(
-            check_dict(
-                {'a': [{'b': 'c'}], 'd': 'e'},
-                {'a': [{'b': 'c'}]}),
-            [])
+        assert (
+            check_dict(
+                {'a': [{'b': 'c'}], 'd': 'e'},
+                {'a': [{'b': 'c'}]})
+            == [])
 
     def test_parent(self):
-        eq_(
-            check_dict(
-                {'a': [{'b': 'c'}], 'd': 'e'},
-                {'d': 'e'}),
-            [])
+        assert (
+            check_dict(
+                {'a': [{'b': 'c'}], 'd': 'e'},
+                {'d': 'e'})
+            == [])
 
     def test_all_wrong(self):
-        eq_(
-            check_dict(
-                {'a': [{'b': 'c'}], 'd': 'e'},
-                {'q': [{'b': 'c'}], 'a': [{'z': 'x'}], 'r': 'e'}),
-            [('a', 0, 'z'), ('q',), ('r',)])
+        assert (
+            check_dict(
+                {'a': [{'b': 'c'}], 'd': 'e'},
+                {'q': [{'b': 'c'}], 'a': [{'z': 'x'}], 'r': 'e'})
+            == [('a', 0, 'z'), ('q',), ('r',)])
 
     def test_list_expected(self):
-        eq_(
+        assert (
             check_dict(
                 {'a': [{'b': []}], 'd': 'e'},
-                {'a': [{'b': {}}]}),
-            [('a', 0, 'b')])
+                {'a': [{'b': {}}]})
+            == [('a', 0, 'b')])
 
     def test_dict_expected(self):
-        eq_(
+        assert (
             check_dict(
                 {'a': [{'b': []}], 'd': 'e'},
-                {'a': [['b']]}),
-            [('a', 0)])
+                {'a': [['b']]})
+            == [('a', 0)])
 
 
 class TestResolveStringKey(object):
     def test_dict_value(self):
-        eq_(
-            resolve_string_key(
-                {'a': [{'b': 'c'}], 'd': 'e'},
-                'a__0__b'),
-            ('c', ('a', 0, 'b')))
+        assert (
+            resolve_string_key(
+                {'a': [{'b': 'c'}], 'd': 'e'},
+                'a__0__b')
+            == ('c', ('a', 0, 'b')))
 
     def test_list_value(self):
-        eq_(
-            resolve_string_key(
-                {'a': [{'b': 'c'}], 'd': 'e'},
-                'a__0'),
-            ({'b': 'c'}, ('a', 0)))
+        assert (
+            resolve_string_key(
+                {'a': [{'b': 'c'}], 'd': 'e'},
+                'a__0')
+            == ({'b': 'c'}, ('a', 0)))
 
     def test_bad_dict_value(self):
-        with assert_raises(DataError) as de:
-            resolve_string_key(
-                {'a': [{'b': 'c'}], 'd': 'e'},
-                'a__0__c'),
-        eq_(de.exception.error, 'Unmatched key a__0__c')
+        with pytest.raises(DataError) as de:
+            resolve_string_key(
+                {'a': [{'b': 'c'}], 'd': 'e'},
+                'a__0__c')
+        assert de.value.error == 'Unmatched key a__0__c'
 
     def test_bad_list_value(self):
-        with assert_raises(DataError) as de:
-            resolve_string_key(
-                {'a': [{'b': 'c'}], 'd': 'e'},
-                'a__1__c'),
-        eq_(de.exception.error, 'Unmatched key a__1')
+        with pytest.raises(DataError) as de:
+            resolve_string_key(
+                {'a': [{'b': 'c'}], 'd': 'e'},
+                'a__1__c')
+        assert de.value.error == 'Unmatched key a__1'
 
     def test_partial_id_key(self):
-        eq_(
+        assert (
             resolve_string_key(
                 {'a': [{'id': 'deadbeef', 'd': 'e'}]},
-                'a__deadb__d'),
-            ('e', ('a', 0, 'd')))
+                'a__deadb__d')
+            == ('e', ('a', 0, 'd')))
 
     def test_invalid_partial_id_key(self):
-        with assert_raises(DataError) as de:
+        with pytest.raises(DataError) as de:
             resolve_string_key(
                 {'a': [{'id': 'deadbeef', 'd': 'e'}]},
-                'a__dead__d'),
-        eq_(de.exception.error, 'Unmatched key a__dead')
+                'a__dead__d')
+        assert de.value.error == 'Unmatched key a__dead'
 
 
 class TestCheckStringKey(object):
     def test_list_child(self):
-        eq_(
+        assert (
             check_string_key(
                 {'a': [{'b': 'c'}], 'd': 'e'},
                 'a',
-                [{'b': 'c'}]),
-            [])
+                [{'b': 'c'}])
+            == [])
 
     def test_string_child(self):
-        eq_(
+        assert (
             check_string_key(
                 {'a': [{'b': 'c'}], 'd': 'e'},
                 'd',
-                'e'),
-            [])
+                'e')
+            == [])
 
     def test_all_wrong(self):
-        eq_(
+        assert (
             check_string_key(
                 {'t': {'a': [{'b': 'c'}], 'd': 'e'}},
                 't',
-                {'q': [{'b': 'c'}], 'a': [{'z': 'x'}], 'r': 'e'}),
-            [('t', 'a', 0, 'z'), ('t', 'q',), ('t', 'r',)])
+                {'q': [{'b': 'c'}], 'a': [{'z': 'x'}], 'r': 'e'})
+            == [('t', 'a', 0, 'z'), ('t', 'q',), ('t', 'r',)])
 
     def test_child(self):
-        eq_(
+        assert (
             check_string_key(
                 {'a': [{'b': 'c'}], 'd': 'e'},
                 'a__0__b',
-                'z'),
-            [('a', 0, 'b')])
+                'z')
+            == [('a', 0, 'b')])
 
     def test_list_expected(self):
-        eq_(
+        assert (
             check_string_key(
                 {'a': [{'b': []}], 'd': 'e'},
                 'a__0__b',
-                {}),
-            [('a', 0, 'b')])
+                {})
+            == [('a', 0, 'b')])
 
     def test_dict_expected(self):
-        eq_(
+        assert (
             check_string_key(
                 {'a': [{'b': []}], 'd': 'e'},
                 'a__0',
-                ['b']),
-            [('a', 0)])
+                ['b'])
+            == [('a', 0)])
 
 
 class TestFilterGlobMatch(object):
     def test_remove_leaves(self):
         data = {'q': [{'b': 'c'}, {'z': 'x'}], 'r': 'e'}
         filter_glob_match(data, ['q__0__b', 'q__1__z', 'r'])
-        eq_(data, {'q': [{}, {}]})
+        assert data == {'q': [{}, {}]}
 
     def test_remove_list_item(self):
         data = {'q': [{'b': 'c'}, {'z': 'x'}], 'r': 'e'}
         filter_glob_match(data, ['q__0'])
-        eq_(data, {'q': [{'z': 'x'}], 'r': 'e'})
+        assert data == {'q': [{'z': 'x'}], 'r': 'e'}
 
     def test_protect_list_item(self):
         data = {'q': [{'b': 'c'}, {'z': 'x'}], 'r': 'e'}
         filter_glob_match(data, ['+q__1', 'q__*'])
-        eq_(data, {'q': [{'z': 'x'}], 'r': 'e'})
+        assert data == {'q': [{'z': 'x'}], 'r': 'e'}
 
     def test_protect_dict_key(self):
         data = {'q': [{'b': 'c'}, {'z': 'x'}], 'r': 'e'}
         filter_glob_match(data, ['+q', '*'])
-        eq_(data, {'q': [{'b': 'c'}, {'z': 'x'}]})
+        assert data == {'q': [{'b': 'c'}, {'z': 'x'}]}
 
     def test_del_protect_del_dict(self):
         data = {'q': 'b', 'c': 'z', 'r': 'e'}
         filter_glob_match(data, ['q', '+*', 'r'])
-        eq_(data, {'c': 'z', 'r': 'e'})
+        assert data == {'c': 'z', 'r': 'e'}
 
     def test_del_protect_del_list(self):
         data = [{'id': 'hello'}, {'id': 'world'}, {'id': 'people'}]
         filter_glob_match(data, ['world', '+*', 'hello'])
-        eq_(data, [{'id': 'hello'}, {'id': 'people'}])
+        assert data == [{'id': 'hello'}, {'id': 'people'}]
 
 
 class TestMergeDict(object):
     def test_deep(self):
         data = {'a': [{'b': 'c'}], 'd': 'e'}
         update_merge_dict(data, {'q': [{'b': 'c'}], 'a': [{'z': 'x'}], 'r': 'e'})
-        eq_(data, {'q': [{'b': 'c'}], 'a': [{'b': 'c', 'z': 'x'}], 'r': 'e', 'd': 'e'})
+        assert data == {'q': [{'b': 'c'}], 'a': [{'b': 'c', 'z': 'x'}], 'r': 'e', 'd': 'e'}
 
     def test_replace_child(self):
         data = {'a': [{'b': 'c'}], 'd': 'e'}
         update_merge_dict(data, {'a': [{'b': 'z'}]})
-        eq_(data, {'a': [{'b': 'z'}], 'd': 'e'})
+        assert data == {'a': [{'b': 'z'}], 'd': 'e'}
 
     def test_replace_parent(self):
         data = {'a': [{'b': 'c'}], 'd': 'e'}
         update_merge_dict(data, {'d': 'd'})
-        eq_(data, {'a': [{'b': 'c'}], 'd': 'd'})
+        assert data == {'a': [{'b': 'c'}], 'd': 'd'}
 
     def test_simple_list(self):
         data = {'a': ['q', 'w', 'e', 'r', 't']}
         update_merge_dict(data, {'a': ['z', 'x', 'c']})
-        eq_(data, {'a': ['z', 'x', 'c', 'r', 't']})
+        assert data == {'a': ['z', 'x', 'c', 'r', 't']}
 
     def test_list_expected(self):
         data = {'a': [{'b': []}], 'd': 'e'}
-        with assert_raises(DataError) as de:
+        with pytest.raises(DataError) as de:
             update_merge_dict(data, {'a': [{'b': {}}]})
-        eq_(de.exception.error, 'Expected list for a__0__b')
+        assert de.value.error == 'Expected list for a__0__b'
 
     def test_dict_expected(self):
         data = {'a': [{'b': []}], 'd': 'e'}
-        with assert_raises(DataError) as de:
+        with pytest.raises(DataError) as de:
             update_merge_dict(data, {'a': [['b']]})
-        eq_(de.exception.error, 'Expected dict for a__0')
+        assert de.value.error == 'Expected dict for a__0'
 
 
 class TestMergeStringKey(object):
     def test_replace_child(self):
         data = {'a': [{'b': 'c'}], 'd': 'e'}
         update_merge_string_key(data, 'a__0__b', 'z')
-        eq_(data, {'a': [{'b': 'z'}], 'd': 'e'})
+        assert data == {'a': [{'b': 'z'}], 'd': 'e'}
 
     def test_replace_parent(self):
         data = {'a': [{'b': 'c'}], 'd': 'e'}
         update_merge_string_key(data, 'd', 'd')
-        eq_(data, {'a': [{'b': 'c'}], 'd': 'd'})
+        assert data == {'a': [{'b': 'c'}], 'd': 'd'}
 
     def test_simple_list(self):
         data = {'a': ['q', 'w', 'e', 'r', 't']}
         update_merge_string_key(data, 'a__0', 'z')
-        eq_(data, {'a': ['z', 'w', 'e', 'r', 't']})
+        assert data == {'a': ['z', 'w', 'e', 'r', 't']}
 
     def test_list_expected(self):
         data = {'a': [{'b': []}], 'd': 'e'}
-        with assert_raises(DataError) as de:
+        with pytest.raises(DataError) as de:
             update_merge_string_key(data, 'a__0__b', {})
-        eq_(de.exception.error, 'Expected list for a__0__b')
+        assert de.value.error == 'Expected list for a__0__b'
 
     def test_dict_expected(self):
         data = {'a': [{'b': []}], 'd': 'e'}
-        with assert_raises(DataError) as de:
+        with pytest.raises(DataError) as de:
             update_merge_string_key(data, 'a__0', ['b'])
-        eq_(de.exception.error, 'Expected dict for a__0')
-=======
-        err_obj = Invalid("")
-        assert repr(err_obj) == "<Invalid>"
->>>>>>> c2626f8f
+        assert de.value.error == 'Expected dict for a__0'