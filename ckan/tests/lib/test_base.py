--- conflicted
+++ resolved
@@ -8,402 +8,6 @@
 import ckan.tests.factories as factories
 
 
-<<<<<<< HEAD
-class TestRenderSnippet(helpers.FunctionalTestBase):
-    """
-    Test ``ckan.lib.base.render_snippet``.
-    """
-    @helpers.change_config('debug', True)
-    def test_comment_present_if_debug_true(self):
-        response = self._get_test_app().get('/')
-        assert '<!-- Snippet ' in response
-
-    @helpers.change_config('debug', False)
-    def test_comment_absent_if_debug_false(self):
-        response = self._get_test_app().get('/')
-        assert '<!-- Snippet ' not in response
-
-
-class TestGetUserForApikey(helpers.FunctionalTestBase):
-
-    def test_apikey_missing(self):
-        app = self._get_test_app()
-        request_headers = {}
-
-        app.get('/dataset/new', headers=request_headers, status=403)
-
-    def test_apikey_in_authorization_header(self):
-        user = factories.Sysadmin()
-        app = self._get_test_app()
-        request_headers = {'Authorization': str(user['apikey'])}
-
-        app.get('/dataset/new', headers=request_headers)
-
-    def test_apikey_in_x_ckan_header(self):
-        user = factories.Sysadmin()
-        app = self._get_test_app()
-        # non-standard header name is defined in test-core.ini
-        request_headers = {'X-Non-Standard-CKAN-API-Key': str(user['apikey'])}
-
-        app.get('/dataset/new', headers=request_headers)
-
-    def test_apikey_contains_unicode(self):
-        # there is no valid apikey containing unicode, but we should fail
-        # nicely if unicode is supplied
-        app = self._get_test_app()
-        request_headers = {'Authorization': '\xc2\xb7'}
-
-        app.get('/dataset/new', headers=request_headers, status=403)
-
-
-class TestCORS(helpers.FunctionalTestBase):
-
-    def test_options(self):
-        app = self._get_test_app()
-        response = app.options(url='/', status=200)
-        assert len(str(response.body)) == 0, 'OPTIONS must return no content'
-
-    def test_cors_config_no_cors(self):
-        '''
-        No ckan.cors settings in config, so no Access-Control-Allow headers in
-        response.
-        '''
-        app = self._get_test_app()
-        response = app.get('/')
-        response_headers = dict(response.headers)
-
-        assert 'Access-Control-Allow-Origin' not in response_headers
-        assert 'Access-Control-Allow-Methods' not in response_headers
-        assert 'Access-Control-Allow-Headers' not in response_headers
-
-    def test_cors_config_no_cors_with_origin(self):
-        '''
-        No ckan.cors settings in config, so no Access-Control-Allow headers in
-        response, even with origin header in request.
-        '''
-        app = self._get_test_app()
-        request_headers = {'Origin': 'http://thirdpartyrequests.org'}
-        response = app.get('/', headers=request_headers)
-        response_headers = dict(response.headers)
-
-        assert 'Access-Control-Allow-Origin' not in response_headers
-        assert 'Access-Control-Allow-Methods' not in response_headers
-        assert 'Access-Control-Allow-Headers' not in response_headers
-
-    @helpers.change_config('ckan.cors.origin_allow_all', 'true')
-    def test_cors_config_origin_allow_all_true_no_origin(self):
-        '''
-        With origin_allow_all set to true, but no origin in the request
-        header, no Access-Control-Allow headers should be in the response.
-        '''
-        app = self._get_test_app()
-        response = app.get('/')
-        response_headers = dict(response.headers)
-
-        assert 'Access-Control-Allow-Origin' not in response_headers
-        assert 'Access-Control-Allow-Methods' not in response_headers
-        assert 'Access-Control-Allow-Headers' not in response_headers
-
-    @helpers.change_config('ckan.cors.origin_allow_all', 'true')
-    @helpers.change_config('ckan.site_url', 'http://test.ckan.org')
-    def test_cors_config_origin_allow_all_true_with_origin(self):
-        '''
-        With origin_allow_all set to true, and an origin in the request
-        header, the appropriate Access-Control-Allow headers should be in the
-        response.
-        '''
-        app = self._get_test_app()
-        request_headers = {'Origin': 'http://thirdpartyrequests.org'}
-        response = app.get('/', headers=request_headers)
-        response_headers = dict(response.headers)
-
-        assert 'Access-Control-Allow-Origin' in response_headers
-        nose_tools.assert_equal(response_headers['Access-Control-Allow-Origin'], '*')
-        nose_tools.assert_equal(response_headers['Access-Control-Allow-Methods'], "POST, PUT, GET, DELETE, OPTIONS")
-        nose_tools.assert_equal(response_headers['Access-Control-Allow-Headers'], "X-CKAN-API-KEY, Authorization, Content-Type")
-
-    @helpers.change_config('ckan.cors.origin_allow_all', 'false')
-    @helpers.change_config('ckan.site_url', 'http://test.ckan.org')
-    def test_cors_config_origin_allow_all_false_with_origin_without_whitelist(self):
-        '''
-        With origin_allow_all set to false, with an origin in the request
-        header, but no whitelist defined, there should be no Access-Control-
-        Allow headers in the response.
-        '''
-        app = self._get_test_app()
-        request_headers = {'Origin': 'http://thirdpartyrequests.org'}
-        response = app.get('/', headers=request_headers)
-        response_headers = dict(response.headers)
-
-        assert 'Access-Control-Allow-Origin' not in response_headers
-        assert 'Access-Control-Allow-Methods' not in response_headers
-        assert 'Access-Control-Allow-Headers' not in response_headers
-
-    @helpers.change_config('ckan.cors.origin_allow_all', 'false')
-    @helpers.change_config('ckan.cors.origin_whitelist', 'http://thirdpartyrequests.org')
-    @helpers.change_config('ckan.site_url', 'http://test.ckan.org')
-    def test_cors_config_origin_allow_all_false_with_whitelisted_origin(self):
-        '''
-        With origin_allow_all set to false, with an origin in the request
-        header, and a whitelist defined (containing the origin), the
-        appropriate Access-Control-Allow headers should be in the response.
-        '''
-        app = self._get_test_app()
-        request_headers = {'Origin': 'http://thirdpartyrequests.org'}
-        response = app.get('/', headers=request_headers)
-        response_headers = dict(response.headers)
-
-        assert 'Access-Control-Allow-Origin' in response_headers
-        nose_tools.assert_equal(response_headers['Access-Control-Allow-Origin'], 'http://thirdpartyrequests.org')
-        nose_tools.assert_equal(response_headers['Access-Control-Allow-Methods'], "POST, PUT, GET, DELETE, OPTIONS")
-        nose_tools.assert_equal(response_headers['Access-Control-Allow-Headers'], "X-CKAN-API-KEY, Authorization, Content-Type")
-
-    @helpers.change_config('ckan.cors.origin_allow_all', 'false')
-    @helpers.change_config('ckan.cors.origin_whitelist', 'http://google.com http://thirdpartyrequests.org http://yahoo.co.uk')
-    @helpers.change_config('ckan.site_url', 'http://test.ckan.org')
-    def test_cors_config_origin_allow_all_false_with_multiple_whitelisted_origins(self):
-        '''
-        With origin_allow_all set to false, with an origin in the request
-        header, and a whitelist defining multiple allowed origins (containing
-        the origin), the appropriate Access-Control-Allow headers should be in
-        the response.
-        '''
-        app = self._get_test_app()
-        request_headers = {'Origin': 'http://thirdpartyrequests.org'}
-        response = app.get('/', headers=request_headers)
-        response_headers = dict(response.headers)
-
-        assert 'Access-Control-Allow-Origin' in response_headers
-        nose_tools.assert_equal(response_headers['Access-Control-Allow-Origin'], 'http://thirdpartyrequests.org')
-        nose_tools.assert_equal(response_headers['Access-Control-Allow-Methods'], "POST, PUT, GET, DELETE, OPTIONS")
-        nose_tools.assert_equal(response_headers['Access-Control-Allow-Headers'], "X-CKAN-API-KEY, Authorization, Content-Type")
-
-    @helpers.change_config('ckan.cors.origin_allow_all', 'false')
-    @helpers.change_config('ckan.cors.origin_whitelist', 'http://google.com http://yahoo.co.uk')
-    @helpers.change_config('ckan.site_url', 'http://test.ckan.org')
-    def test_cors_config_origin_allow_all_false_with_whitelist_not_containing_origin(self):
-        '''
-        With origin_allow_all set to false, with an origin in the request
-        header, and a whitelist defining multiple allowed origins (but not
-        containing the requesting origin), there should be no Access-Control-
-        Allow headers in the response.
-        '''
-        app = self._get_test_app()
-        request_headers = {'Origin': 'http://thirdpartyrequests.org'}
-        response = app.get('/', headers=request_headers)
-        response_headers = dict(response.headers)
-
-        assert 'Access-Control-Allow-Origin' not in response_headers
-        assert 'Access-Control-Allow-Methods' not in response_headers
-        assert 'Access-Control-Allow-Headers' not in response_headers
-
-
-class TestCORSFlask(helpers.FunctionalTestBase):
-
-    @classmethod
-    def setup_class(cls):
-        super(TestCORSFlask, cls).setup_class()
-        cls.app = cls._get_test_app()
-        flask_app = cls.app.flask_app
-
-        if not p.plugin_loaded('test_routing_plugin'):
-            p.load('test_routing_plugin')
-            plugin = p.get_plugin('test_routing_plugin')
-            flask_app.register_blueprint(plugin.get_blueprint(),
-                                         prioritise_rules=True)
-
-    @classmethod
-    def teardown_class(cls):
-        super(TestCORSFlask, cls).teardown_class()
-        p.unload('test_routing_plugin')
-
-    def test_options(self):
-        response = self.app.options(url='/simple_flask', status=200)
-        assert len(str(response.body)) == 0, 'OPTIONS must return no content'
-
-    def test_cors_config_no_cors(self):
-        '''
-        No ckan.cors settings in config, so no Access-Control-Allow headers in
-        response.
-        '''
-        response = self.app.get('/simple_flask')
-        response_headers = dict(response.headers)
-
-        assert 'Access-Control-Allow-Origin' not in response_headers
-        assert 'Access-Control-Allow-Methods' not in response_headers
-        assert 'Access-Control-Allow-Headers' not in response_headers
-
-    def test_cors_config_no_cors_with_origin(self):
-        '''
-        No ckan.cors settings in config, so no Access-Control-Allow headers in
-        response, even with origin header in request.
-        '''
-        request_headers = {'Origin': 'http://thirdpartyrequests.org'}
-        response = self.app.get('/simple_flask', headers=request_headers)
-        response_headers = dict(response.headers)
-
-        assert 'Access-Control-Allow-Origin' not in response_headers
-        assert 'Access-Control-Allow-Methods' not in response_headers
-        assert 'Access-Control-Allow-Headers' not in response_headers
-
-    @helpers.change_config('ckan.cors.origin_allow_all', 'true')
-    def test_cors_config_origin_allow_all_true_no_origin(self):
-        '''
-        With origin_allow_all set to true, but no origin in the request
-        header, no Access-Control-Allow headers should be in the response.
-        '''
-        response = self.app.get('/simple_flask')
-        response_headers = dict(response.headers)
-
-        assert 'Access-Control-Allow-Origin' not in response_headers
-        assert 'Access-Control-Allow-Methods' not in response_headers
-        assert 'Access-Control-Allow-Headers' not in response_headers
-
-    @helpers.change_config('ckan.cors.origin_allow_all', 'true')
-    @helpers.change_config('ckan.site_url', 'http://test.ckan.org')
-    def test_cors_config_origin_allow_all_true_with_origin(self):
-        '''
-        With origin_allow_all set to true, and an origin in the request
-        header, the appropriate Access-Control-Allow headers should be in the
-        response.
-        '''
-        request_headers = {'Origin': 'http://thirdpartyrequests.org'}
-        response = self.app.get('/simple_flask', headers=request_headers)
-        response_headers = dict(response.headers)
-
-        assert 'Access-Control-Allow-Origin' in response_headers
-        nose_tools.assert_equal(response_headers['Access-Control-Allow-Origin'], '*')
-        nose_tools.assert_equal(response_headers['Access-Control-Allow-Methods'], "POST, PUT, GET, DELETE, OPTIONS")
-        nose_tools.assert_equal(response_headers['Access-Control-Allow-Headers'], "X-CKAN-API-KEY, Authorization, Content-Type")
-
-    @helpers.change_config('ckan.cors.origin_allow_all', 'false')
-    @helpers.change_config('ckan.site_url', 'http://test.ckan.org')
-    def test_cors_config_origin_allow_all_false_with_origin_without_whitelist(self):
-        '''
-        With origin_allow_all set to false, with an origin in the request
-        header, but no whitelist defined, there should be no Access-Control-
-        Allow headers in the response.
-        '''
-        request_headers = {'Origin': 'http://thirdpartyrequests.org'}
-        response = self.app.get('/simple_flask', headers=request_headers)
-        response_headers = dict(response.headers)
-
-        assert 'Access-Control-Allow-Origin' not in response_headers
-        assert 'Access-Control-Allow-Methods' not in response_headers
-        assert 'Access-Control-Allow-Headers' not in response_headers
-
-    @helpers.change_config('ckan.cors.origin_allow_all', 'false')
-    @helpers.change_config('ckan.cors.origin_whitelist', 'http://thirdpartyrequests.org')
-    @helpers.change_config('ckan.site_url', 'http://test.ckan.org')
-    def test_cors_config_origin_allow_all_false_with_whitelisted_origin(self):
-        '''
-        With origin_allow_all set to false, with an origin in the request
-        header, and a whitelist defined (containing the origin), the
-        appropriate Access-Control-Allow headers should be in the response.
-        '''
-        request_headers = {'Origin': 'http://thirdpartyrequests.org'}
-        response = self.app.get('/simple_flask', headers=request_headers)
-        response_headers = dict(response.headers)
-
-        assert 'Access-Control-Allow-Origin' in response_headers
-        nose_tools.assert_equal(response_headers['Access-Control-Allow-Origin'], 'http://thirdpartyrequests.org')
-        nose_tools.assert_equal(response_headers['Access-Control-Allow-Methods'], "POST, PUT, GET, DELETE, OPTIONS")
-        nose_tools.assert_equal(response_headers['Access-Control-Allow-Headers'], "X-CKAN-API-KEY, Authorization, Content-Type")
-
-    @helpers.change_config('ckan.cors.origin_allow_all', 'false')
-    @helpers.change_config('ckan.cors.origin_whitelist', 'http://google.com http://thirdpartyrequests.org http://yahoo.co.uk')
-    @helpers.change_config('ckan.site_url', 'http://test.ckan.org')
-    def test_cors_config_origin_allow_all_false_with_multiple_whitelisted_origins(self):
-        '''
-        With origin_allow_all set to false, with an origin in the request
-        header, and a whitelist defining multiple allowed origins (containing
-        the origin), the appropriate Access-Control-Allow headers should be in
-        the response.
-        '''
-        request_headers = {'Origin': 'http://thirdpartyrequests.org'}
-        response = self.app.get('/simple_flask', headers=request_headers)
-        response_headers = dict(response.headers)
-
-        assert 'Access-Control-Allow-Origin' in response_headers
-        nose_tools.assert_equal(response_headers['Access-Control-Allow-Origin'], 'http://thirdpartyrequests.org')
-        nose_tools.assert_equal(response_headers['Access-Control-Allow-Methods'], "POST, PUT, GET, DELETE, OPTIONS")
-        nose_tools.assert_equal(response_headers['Access-Control-Allow-Headers'], "X-CKAN-API-KEY, Authorization, Content-Type")
-
-    @helpers.change_config('ckan.cors.origin_allow_all', 'false')
-    @helpers.change_config('ckan.cors.origin_whitelist', 'http://google.com http://yahoo.co.uk')
-    @helpers.change_config('ckan.site_url', 'http://test.ckan.org')
-    def test_cors_config_origin_allow_all_false_with_whitelist_not_containing_origin(self):
-        '''
-        With origin_allow_all set to false, with an origin in the request
-        header, and a whitelist defining multiple allowed origins (but not
-        containing the requesting origin), there should be no Access-Control-
-        Allow headers in the response.
-        '''
-        request_headers = {'Origin': 'http://thirdpartyrequests.org'}
-        response = self.app.get('/simple_flask', headers=request_headers)
-        response_headers = dict(response.headers)
-
-        assert 'Access-Control-Allow-Origin' not in response_headers
-        assert 'Access-Control-Allow-Methods' not in response_headers
-        assert 'Access-Control-Allow-Headers' not in response_headers
-
-
-class TestCacheControlHeaders(helpers.FunctionalTestBase):
-
-    @helpers.change_config('ckan.cache_enabled', 'false')
-    def test_cache_control_in_when_cache_is_not_enabled(self):
-        app = self._get_test_app()
-        request_headers = {}
-        response = app.get('/', headers=request_headers)
-        response_headers = dict(response.headers)
-
-        assert 'Cache-Control' in response_headers
-        nose_tools.assert_equals(response_headers['Cache-Control'], 'private')
-
-    @helpers.change_config('ckan.cache_enabled', 'true')
-    def test_cache_control_when_cache_enabled(self):
-        app = self._get_test_app()
-        request_headers = {}
-        response = app.get('/', headers=request_headers)
-        response_headers = dict(response.headers)
-
-        assert 'Cache-Control' in response_headers
-        assert 'public' in response_headers['Cache-Control']
-
-    @helpers.change_config('ckan.cache_enabled', 'true')
-    @helpers.change_config('ckan.cache_expires', 300)
-    def test_cache_control_max_age_when_cache_enabled(self):
-        app = self._get_test_app()
-        request_headers = {}
-        response = app.get('/', headers=request_headers)
-        response_headers = dict(response.headers)
-
-        assert 'Cache-Control' in response_headers
-        assert 'public' in response_headers['Cache-Control']
-        assert 'max-age=300' in response_headers['Cache-Control']
-
-    @helpers.change_config('ckan.cache_enabled', None)
-    def test_cache_control_when_cache_is_not_set_in_config(self):
-        app = self._get_test_app()
-        request_headers = {}
-        response = app.get('/', headers=request_headers)
-        response_headers = dict(response.headers)
-
-        assert 'Cache-Control' in response_headers
-        nose_tools.assert_equals(response_headers['Cache-Control'], 'private')
-
-    @helpers.change_config('ckan.cache_enabled', 'true')
-    def test_cache_control_while_logged_in(self):
-        user = factories.User()
-        env = {'REMOTE_USER': user['name'].encode('ascii')}
-        app = self._get_test_app()
-        request_headers = {}
-        response = app.get('/', headers=request_headers, extra_environ=env)
-        response_headers = dict(response.headers)
-
-        assert 'Cache-Control' in response_headers
-        nose_tools.assert_equals(response_headers['Cache-Control'], 'private')
-=======
 @pytest.mark.ckan_config("debug", True)
 def test_comment_present_if_debug_true(app):
     response = app.get("/")
@@ -814,4 +418,53 @@
     assert "Access-Control-Allow-Origin" not in response_headers
     assert "Access-Control-Allow-Methods" not in response_headers
     assert "Access-Control-Allow-Headers" not in response_headers
->>>>>>> 11633d1f
+
+
+@pytest.mark.ckan_config('ckan.cache_enabled', 'false')
+def test_cache_control_in_when_cache_is_not_enabled(app):
+    request_headers = {}
+    response = app.get('/', headers=request_headers)
+    response_headers = dict(response.headers)
+
+    assert 'Cache-Control' in response_headers
+    assert response_headers['Cache-Control'] == 'private'
+
+@pytest.mark.ckan_config('ckan.cache_enabled', 'true')
+def test_cache_control_when_cache_enabled(app):
+    request_headers = {}
+    response = app.get('/', headers=request_headers)
+    response_headers = dict(response.headers)
+
+    assert 'Cache-Control' in response_headers
+    assert 'public' in response_headers['Cache-Control']
+
+@pytest.mark.ckan_config('ckan.cache_enabled', 'true')
+@pytest.mark.ckan_config('ckan.cache_expires', 300)
+def test_cache_control_max_age_when_cache_enabled(app):
+    request_headers = {}
+    response = app.get('/', headers=request_headers)
+    response_headers = dict(response.headers)
+
+    assert 'Cache-Control' in response_headers
+    assert 'public' in response_headers['Cache-Control']
+    assert 'max-age=300' in response_headers['Cache-Control']
+
+@pytest.mark.ckan_config('ckan.cache_enabled', None)
+def test_cache_control_when_cache_is_not_set_in_config(app):
+    request_headers = {}
+    response = app.get('/', headers=request_headers)
+    response_headers = dict(response.headers)
+
+    assert 'Cache-Control' in response_headers
+    assert response_headers['Cache-Control'] == 'private'
+
+@pytest.mark.ckan_config('ckan.cache_enabled', 'true')
+def test_cache_control_while_logged_in(app):
+    user = factories.User()
+    env = {'REMOTE_USER': user['name'].encode('ascii')}
+    request_headers = {}
+    response = app.get('/', headers=request_headers, extra_environ=env)
+    response_headers = dict(response.headers)
+
+    assert 'Cache-Control' in response_headers
+    assert response_headers['Cache-Control'] == 'private'