'''Test for the dashboard API.

This module tests the various functions of the user dashboard, such as the
contents of the dashboard activity stream and reporting the number of new
activities.

'''
import ckan
from ckan.lib.helpers import json
import paste
import pylons.test


class TestDashboard(object):
    '''Tests for the logic action functions related to the user's dashboard.'''

    @classmethod
    def user_create(cls):
        '''Create a new user.'''
        params = json.dumps({
            'name': 'mr_new_user',
            'email': 'mr@newuser.com',
            'password': 'iammrnew',
            })
        response = cls.app.post('/api/action/user_create', params=params,
                extra_environ={'Authorization': str(cls.testsysadmin['apikey'])})
        assert response.json['success'] is True
        new_user = response.json['result']
        return new_user

    @classmethod
    def setup_class(cls):
        ckan.tests.CreateTestData.create()
        cls.app = paste.fixture.TestApp(pylons.test.pylonsapp)
        joeadmin = ckan.model.User.get('joeadmin')
        cls.joeadmin = {
                'id': joeadmin.id,
                'apikey': joeadmin.apikey
                }
        annafan = ckan.model.User.get('annafan')
        cls.annafan = {
                'id': annafan.id,
                'apikey': annafan.apikey
                }
        testsysadmin = ckan.model.User.get('testsysadmin')
        cls.testsysadmin = {
                'id': testsysadmin.id,
                'apikey': testsysadmin.apikey
                }
        cls.new_user = cls.user_create()

    @classmethod
    def teardown_class(cls):
        ckan.model.repo.rebuild_db()

    def post(self, action, params=None, apikey=None, status=200):
        '''Post to the CKAN API and return the result.'''
        if params is None:
            params = {}
        params = json.dumps(params)
        response = self.app.post('/api/action/{0}'.format(action),
                params=params,
                extra_environ={'Authorization': str(apikey)},
                status=status)
        if status in (200,):
            assert response.json['success'] is True
            return response.json['result']
        else:
            assert response.json['success'] is False
            return response.json['error']

    def dashboard_new_activities_count(self, user):
        '''Return the given user's new activities count from the CKAN API.'''
        return self.post('dashboard_new_activities_count',
                apikey=user['apikey'])

    def dashboard_activity_list(self, user):
        '''Return the given user's dashboard activity list from the CKAN API.

        '''
        return self.post('dashboard_activity_list', apikey=user['apikey'])

    def dashboard_new_activities(self, user):
        '''Return the activities from the user's dashboard activity stream
        that are currently marked as new.'''
        activity_list = self.dashboard_activity_list(user)
        return [activity for activity in activity_list if activity['is_new']]

<<<<<<< HEAD
    def dashboard_mark_all_new_activities_as_old(self, user):
        self.post('dashboard_mark_all_new_activities_as_old',
=======
    def dashboard_mark_activities_old(self, user):
        self.post('dashboard_mark_activities_old',
>>>>>>> d6bebc64
                apikey=user['apikey'])

    def test_00_dashboard_activity_list_not_logged_in(self):
        self.post('dashboard_activity_list', status=403)

    def test_00_dashboard_new_activities_count_not_logged_in(self):
        self.post('dashboard_new_activities_count', status=403)

    def test_00_dashboard_mark_new_activities_not_logged_in(self):
<<<<<<< HEAD
        self.post('dashboard_mark_all_new_activities_as_old', status=403)
=======
        self.post('dashboard_mark_activities_old', status=403)
>>>>>>> d6bebc64

    def test_01_dashboard_activity_list_for_new_user(self):
        '''Test the contents of a new user's dashboard activity stream.'''
        activities = self.dashboard_activity_list(self.new_user)
        # We expect to find a single 'new user' activity.
        assert len(activities) == 1
        activity = activities[0]
        assert activity['activity_type'] == 'new user'
        assert activity['user_id'] == activity['object_id']
        assert activity['user_id'] == self.new_user['id']

    def test_01_new_activities_count_for_new_user(self):
        '''Test that a newly registered user's new activities count is 0.'''
        assert self.dashboard_new_activities_count(self.new_user) == 0

    def test_01_new_activities_for_new_user(self):
        '''Test that a newly registered user has no activities marked as new
        in their dashboard activity stream.'''
        assert len(self.dashboard_new_activities(self.new_user)) == 0

    def test_02_own_activities_do_not_count_as_new(self):
        '''Make a user do some activities and check that her own activities
        don't increase her new activities count.'''

        # The user has to view her dashboard activity stream first to mark any
        # existing activities as read. For example when she follows a dataset
        # below, past activities from the dataset (e.g. when someone created
        # the dataset, etc.) will appear in her dashboard, and if she has never
        # viewed her dashboard then those activities will be considered
        # "unseen".
        # We would have to do this if, when you follow something, you only get
        # the activities from that object since you started following it, and
        # not all its past activities as well.
        self.dashboard_mark_activities_old(self.new_user)

        # Create a new dataset.
        params = json.dumps({
            'name': 'my_new_package',
            })
        response = self.app.post('/api/action/package_create', params=params,
                extra_environ={'Authorization': str(self.new_user['apikey'])})
        assert response.json['success'] is True

        # Follow a dataset.
        params = json.dumps({'id': 'warandpeace'})
        response = self.app.post('/api/action/follow_dataset', params=params,
                extra_environ={'Authorization': str(self.new_user['apikey'])})
        assert response.json['success'] is True

        # Follow a user.
        params = json.dumps({'id': 'annafan'})
        response = self.app.post('/api/action/follow_user', params=params,
                extra_environ={'Authorization': str(self.new_user['apikey'])})
        assert response.json['success'] is True

        # Follow a group.
        params = json.dumps({'id': 'roger'})
        response = self.app.post('/api/action/follow_group', params=params,
                extra_environ={'Authorization': str(self.new_user['apikey'])})
        assert response.json['success'] is True

        # Update the dataset that we're following.
        params = json.dumps({'name': 'warandpeace', 'notes': 'updated'})
        response = self.app.post('/api/action/package_update', params=params,
                extra_environ={'Authorization': str(self.new_user['apikey'])})
        assert response.json['success'] is True

        # User's own actions should not increase her activity count.
        assert self.dashboard_new_activities_count(self.new_user) == 0

    def test_03_dashboard_activity_list_own_activities(self):
        '''Test that a user's own activities appear in her dashboard.'''
        activities = self.dashboard_activity_list(self.new_user)

        # FIXME: There should actually be 6 activities here, but when you
        # follow something it's old activities (from before you followed it)
        # appear in your activity stream. So here we get more activities than
        # expected.
        assert len(activities) == 8

        assert activities[0]['activity_type'] == 'changed package'
        assert activities[1]['activity_type'] == 'follow group'
        assert activities[2]['activity_type'] == 'follow user'
        assert activities[3]['activity_type'] == 'follow dataset'
        assert activities[4]['activity_type'] == 'new package'
        assert activities[5]['activity_type'] == 'new user'

        # FIXME: Shouldn't need the [:6] here, it's because when you follow
        # something its old activities (from before you started following it)
        # appear in your dashboard.
        for activity in activities[:6]:
            assert activity['user_id'] == self.new_user['id']

    def test_03_own_activities_not_marked_as_new(self):
        '''Make a user do some activities and check that her own activities
        aren't marked as new in her dashboard activity stream.'''
        assert len(self.dashboard_new_activities(self.new_user)) == 0

    def test_04_activities_from_followed_datasets(self):
        '''Activities from followed datasets should show in dashboard.'''

        activities_before = self.dashboard_activity_list(self.new_user)

        # Make someone else who new_user is not following update a dataset that
        # new_user is following.
        params = json.dumps({'name': 'warandpeace', 'notes': 'updated again'})
        response = self.app.post('/api/action/package_update', params=params,
                extra_environ={'Authorization': str(self.joeadmin['apikey'])})
        assert response.json['success'] is True

        # Check the new activity in new_user's dashboard.
        activities = self.dashboard_activity_list(self.new_user)
        new_activities = [activity for activity in activities
                if activity not in activities_before]
        assert len(new_activities) == 1
        activity = new_activities[0]
        assert activity['activity_type'] == 'changed package'
        assert activity['user_id'] == self.joeadmin['id']
        assert activity['data']['package']['name'] == 'warandpeace'

    def test_04_activities_from_followed_users(self):
        '''Activities from followed users should show in the dashboard.'''

        activities_before = self.dashboard_activity_list(self.new_user)

        # Make someone that the user is following create a new dataset.
        params = json.dumps({'name': 'annas_new_dataset'})
        response = self.app.post('/api/action/package_create', params=params,
                extra_environ={'Authorization': str(self.annafan['apikey'])})
        assert response.json['success'] is True

        # Check the new activity in new_user's dashboard.
        activities = self.dashboard_activity_list(self.new_user)
        new_activities = [activity for activity in activities
                if activity not in activities_before]
        assert len(new_activities) == 1
        activity = new_activities[0]
        assert activity['activity_type'] == 'new package'
        assert activity['user_id'] == self.annafan['id']
        assert activity['data']['package']['name'] == 'annas_new_dataset'

    def test_04_activities_from_followed_groups(self):
        '''Activities from followed groups should show in the dashboard.'''

        activities_before = self.dashboard_activity_list(self.new_user)

        # Make someone that the user is not following update a group that the
        # user is following.
<<<<<<< HEAD
        params = json.dumps({'id': 'roger', 'description': 'updated'})
        response = self.app.post('/api/action/group_update', params=params,
            extra_environ={'Authorization': str(self.testsysadmin['apikey'])})
        assert response.json['success'] is True
=======
        group = self.post('group_show', {'id': 'roger'},
        apikey=self.testsysadmin['apikey'])
        group['description'] = 'updated'
        self.post('group_update', group, apikey=self.testsysadmin['apikey'])
>>>>>>> d6bebc64

        # Check the new activity in new_user's dashboard.
        activities = self.dashboard_activity_list(self.new_user)
        new_activities = [activity for activity in activities
                if activity not in activities_before]
        assert len(new_activities) == 1
        activity = new_activities[0]
        assert activity['activity_type'] == 'changed group'
        assert activity['user_id'] == self.testsysadmin['id']
        assert activity['data']['group']['name'] == 'roger'

    def test_04_activities_from_datasets_of_followed_groups(self):
        '''Activities from datasets of followed groups should show in the
        dashboard.

        '''
        activities_before = self.dashboard_activity_list(self.new_user)

        # Make someone that the user is not following update a dataset that the
        # user is not following either, but that belongs to a group that the
        # user is following.
        params = json.dumps({'name': 'annakarenina', 'notes': 'updated'})
        response = self.app.post('/api/action/package_update', params=params,
            extra_environ={'Authorization': str(self.joeadmin['apikey'])})
        assert response.json['success'] is True

        # Check the new activity in new_user's dashboard.
        activities = self.dashboard_activity_list(self.new_user)
        new_activities = [activity for activity in activities
                if activity not in activities_before]
        assert len(new_activities) == 1
        activity = new_activities[0]
        assert activity['activity_type'] == 'changed package'
<<<<<<< HEAD
        assert activity['user_id'] == self.testsysadmin['id']
=======
        assert activity['user_id'] == self.joeadmin['id']
>>>>>>> d6bebc64
        assert activity['data']['package']['name'] == 'annakarenina'

    def test_05_new_activities_count(self):
        '''Test that new activities from objects that a user follows increase
        her new activities count.'''
        assert self.dashboard_new_activities_count(self.new_user) == 4

    def test_06_activities_marked_as_new(self):
        '''Test that new activities from objects that a user follows are
        marked as new in her dashboard activity stream.'''
        assert len(self.dashboard_new_activities(self.new_user)) == 4

    def test_07_mark_new_activities_as_read(self):
        '''Test that a user's new activities are marked as old when she views
        her dashboard activity stream.'''
        assert self.dashboard_new_activities_count(self.new_user) > 0
        assert len(self.dashboard_new_activities(self.new_user)) > 0
        self.dashboard_mark_activities_old(self.new_user)
        assert self.dashboard_new_activities_count(self.new_user) == 0
        assert len(self.dashboard_new_activities(self.new_user)) == 0

    def test_08_maximum_number_of_new_activities(self):
        '''Test that the new activities count does not go higher than 15, even
        if there are more than 15 new activities from the user's followers.'''
        for n in range(0, 20):
            notes = "Updated {n} times".format(n=n)
            params = json.dumps({'name': 'warandpeace', 'notes': notes})
            response = self.app.post('/api/action/package_update',
                params=params,
                extra_environ={'Authorization': str(self.joeadmin['apikey'])})
            assert response.json['success'] is True
        assert self.dashboard_new_activities_count(self.new_user) == 15

    def test_09_activities_that_should_not_show(self):
        '''Test that other activities do not appear on the user's dashboard.'''

        before = self.dashboard_activity_list(self.new_user)

        # Make someone else who new_user is not following create a new dataset.
        params = json.dumps({'name': 'irrelevant_dataset'})
        response = self.app.post('/api/action/package_create', params=params,
            extra_environ={'Authorization': str(self.testsysadmin['apikey'])})
        assert response.json['success'] is True

        after = self.dashboard_activity_list(self.new_user)

        assert before == after<|MERGE_RESOLUTION|>--- conflicted
+++ resolved
@@ -86,13 +86,8 @@
         activity_list = self.dashboard_activity_list(user)
         return [activity for activity in activity_list if activity['is_new']]
 
-<<<<<<< HEAD
-    def dashboard_mark_all_new_activities_as_old(self, user):
-        self.post('dashboard_mark_all_new_activities_as_old',
-=======
     def dashboard_mark_activities_old(self, user):
         self.post('dashboard_mark_activities_old',
->>>>>>> d6bebc64
                 apikey=user['apikey'])
 
     def test_00_dashboard_activity_list_not_logged_in(self):
@@ -102,11 +97,7 @@
         self.post('dashboard_new_activities_count', status=403)
 
     def test_00_dashboard_mark_new_activities_not_logged_in(self):
-<<<<<<< HEAD
-        self.post('dashboard_mark_all_new_activities_as_old', status=403)
-=======
         self.post('dashboard_mark_activities_old', status=403)
->>>>>>> d6bebc64
 
     def test_01_dashboard_activity_list_for_new_user(self):
         '''Test the contents of a new user's dashboard activity stream.'''
@@ -255,17 +246,10 @@
 
         # Make someone that the user is not following update a group that the
         # user is following.
-<<<<<<< HEAD
-        params = json.dumps({'id': 'roger', 'description': 'updated'})
-        response = self.app.post('/api/action/group_update', params=params,
-            extra_environ={'Authorization': str(self.testsysadmin['apikey'])})
-        assert response.json['success'] is True
-=======
         group = self.post('group_show', {'id': 'roger'},
         apikey=self.testsysadmin['apikey'])
         group['description'] = 'updated'
         self.post('group_update', group, apikey=self.testsysadmin['apikey'])
->>>>>>> d6bebc64
 
         # Check the new activity in new_user's dashboard.
         activities = self.dashboard_activity_list(self.new_user)
@@ -299,11 +283,7 @@
         assert len(new_activities) == 1
         activity = new_activities[0]
         assert activity['activity_type'] == 'changed package'
-<<<<<<< HEAD
-        assert activity['user_id'] == self.testsysadmin['id']
-=======
         assert activity['user_id'] == self.joeadmin['id']
->>>>>>> d6bebc64
         assert activity['data']['package']['name'] == 'annakarenina'
 
     def test_05_new_activities_count(self):
