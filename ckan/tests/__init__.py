--- conflicted
+++ resolved
@@ -25,12 +25,6 @@
 from ckan.lib.create_test_data import CreateTestData
 from ckan.lib import search
 
-<<<<<<< HEAD
-import resource, socket
-
-
-=======
->>>>>>> 942f1616
 __all__ = ['url_for',
            'TestController',
            'CreateTestData',
