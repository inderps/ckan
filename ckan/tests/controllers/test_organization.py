--- conflicted
+++ resolved
@@ -576,156 +576,6 @@
                     "save": "save",
                     "role": "test",
                 },
-<<<<<<< HEAD
                 status=302,
                 follow_redirects=False
-            )
-            # Anonymous users are redirected to login page
-            assert "user/login.html?next=%2Forganization%2Fmember_new%2F" in res
-
-
-@pytest.mark.usefixtures("non_clean_db", "with_request_context")
-class TestActivity(object):
-    def test_simple(self, app, user):
-        """Checking the template shows the activity stream."""
-        org = factories.Organization(user=user)
-
-        url = url_for("organization.activity", id=org["id"])
-        response = app.get(url)
-        assert user["fullname"] in response
-        assert "created the organization" in response
-
-    def test_create_organization(self, app, user):
-        org = factories.Organization(user=user)
-
-        url = url_for("organization.activity", id=org["id"])
-        response = app.get(url)
-        assert (
-            '<a href="/user/{}">{}'.format(user["name"], user["fullname"]) in response
-        )
-        assert "created the organization" in response
-        assert (
-            '<a href="/organization/{}">{}'.format(org["name"], org["title"])
-            in response
-        )
-
-    def _clear_activities(self):
-        model.Session.query(model.ActivityDetail).delete()
-        model.Session.query(model.Activity).delete()
-        model.Session.flush()
-
-    def test_change_organization(self, app, user):
-        org = factories.Organization(user=user)
-        self._clear_activities()
-        org["title"] = "Organization with changed title"
-        helpers.call_action(
-            "organization_update", context={"user": user["name"]}, **org
-        )
-
-        url = url_for("organization.activity", id=org["id"])
-        response = app.get(url)
-        assert (
-            '<a href="/user/{}">{}'.format(user["name"], user["fullname"]) in response
-        )
-        assert "updated the organization" in response
-        assert (
-            '<a href="/organization/{}">Organization with changed title'.format(
-                org["name"]
-            )
-            in response
-        )
-
-    def test_delete_org_using_organization_delete(self, app, user):
-        env = {"Authorization": user["token"]}
-        org = factories.Organization(user=user)
-        self._clear_activities()
-        helpers.call_action(
-            "organization_delete", context={"user": user["name"]}, **org
-        )
-
-        url = url_for("organization.activity", id=org["id"])
-        app.get(url, extra_environ=env, status=404)
-        # organization_delete causes the Member to state=deleted and then the
-        # user doesn't have permission to see their own deleted Organization.
-        # Therefore you can't render the activity stream of that org. You'd
-        # hope that organization_delete was the same as organization_update
-        # state=deleted but they are not...
-
-    def test_delete_org_by_updating_state(self, app, user):
-        env = {"Authorization": user["token"]}
-        org = factories.Organization(user=user)
-        self._clear_activities()
-        org["state"] = "deleted"
-        helpers.call_action(
-            "organization_update", context={"user": user["name"]}, **org
-        )
-
-        url = url_for("organization.activity", id=org["id"])
-        response = app.get(url, extra_environ=env)
-        assert (
-            '<a href="/user/{}">{}'.format(user["name"], user["fullname"]) in response
-        )
-        assert "deleted the organization" in response
-        assert (
-            '<a href="/organization/{}">{}'.format(org["name"], org["title"])
-            in response
-        )
-
-    def test_create_dataset(self, app, user):
-        org = factories.Organization()
-        self._clear_activities()
-        dataset = factories.Dataset(owner_org=org["id"], user=user)
-
-        url = url_for("organization.activity", id=org["id"])
-        response = app.get(url)
-        page = BeautifulSoup(response.body)
-        href = page.select_one(".dataset")
-        assert (
-            '<a href="/user/{}">{}'.format(user["name"], user["fullname"]) in response
-        )
-        assert "created the dataset" in response
-        assert dataset["id"] in href.select_one("a")["href"].split("/", 2)[-1]
-        assert dataset["title"] in href.text.strip()
-
-    def test_change_dataset(self, app, user):
-        org = factories.Organization()
-        dataset = factories.Dataset(owner_org=org["id"], user=user)
-        self._clear_activities()
-        dataset["title"] = "Dataset with changed title"
-        helpers.call_action(
-            "package_update", context={"user": user["name"]}, **dataset
-        )
-
-        url = url_for("organization.activity", id=org["id"])
-        response = app.get(url)
-        page = BeautifulSoup(response.body)
-        href = page.select_one(".dataset")
-        assert (
-            '<a href="/user/{}">{}'.format(user["name"], user["fullname"]) in response
-        )
-        assert "updated the dataset" in response
-        assert dataset["id"] in href.select_one("a")["href"].split("/", 2)[-1]
-        assert dataset["title"] in href.text.strip()
-
-    def test_delete_dataset(self, app, user):
-        org = factories.Organization()
-        dataset = factories.Dataset(owner_org=org["id"], user=user)
-        self._clear_activities()
-        helpers.call_action(
-            "package_delete", context={"user": user["name"]}, **dataset
-        )
-
-        url = url_for("organization.activity", id=org["id"])
-        response = app.get(url)
-        page = BeautifulSoup(response.body)
-        href = page.select_one(".dataset")
-        assert (
-            '<a href="/user/{}">{}'.format(user["name"], user["fullname"]) in response
-        )
-        assert "deleted the dataset" in response
-        assert dataset["id"] in href.select_one("a")["href"].split("/", 2)[-1]
-        assert dataset["title"] in href.text.strip()
-=======
-                status=403,
-            )
->>>>>>> f0793289
+            )