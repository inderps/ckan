# encoding: utf-8

from bs4 import BeautifulSoup
import mock

from ckan.lib.helpers import url_for
import pytest
import six
from six.moves.urllib.parse import urlparse
import ckan.model as model
import ckan.model.activity as activity_model
import ckan.plugins as p
import ckan.lib.dictization as dictization
from ckan.logic.validators import object_id_validators, package_id_exists

import ckan.tests.helpers as helpers
import ckan.tests.factories as factories


@pytest.fixture
def user_env():
    user = factories.User()
    return {"REMOTE_USER": six.ensure_str(user["name"])}


def _get_location(res):
    location = res.headers['location']
    return urlparse(location)._replace(scheme='', netloc='').geturl()


def _get_package_new_page(app):
    user = factories.User()
    env = {"REMOTE_USER": six.ensure_str(user["name"])}
    response = app.get(url=url_for("dataset.new"), extra_environ=env)
    return env, response


@pytest.mark.usefixtures("clean_db", "with_request_context")
class TestPackageNew(object):

    @pytest.mark.ckan_config("ckan.auth.create_unowned_dataset", "false")
    def test_needs_organization_but_no_organizations_has_button(self, app):
        """ Scenario: The settings say every dataset needs an organization
        but there are no organizations. If the user is allowed to create an
        organization they should be prompted to do so when they try to create
        a new dataset"""
        sysadmin = factories.Sysadmin()

        env = {"REMOTE_USER": six.ensure_str(sysadmin["name"])}
        response = app.get(url=url_for("dataset.new"), extra_environ=env)
        assert url_for(controller="organization", action="new") in response

    @pytest.mark.ckan_config("ckan.auth.create_unowned_dataset", "false")
    @pytest.mark.ckan_config("ckan.auth.user_create_organizations", "false")
    @mock.patch("ckan.logic.auth.create.package_create")
    def test_needs_organization_but_no_organizations_no_button(
        self, mock_p_create, app
    ):
        """ Scenario: The settings say every dataset needs an organization
        but there are no organizations. If the user is not allowed to create an
        organization they should be told to ask the admin but no link should be
        presented. Note: This cannot happen with the default ckan and requires
        a plugin to overwrite the package_create behavior"""
        mock_p_create.return_value = {"success": True}

        user = factories.User()

        env = {"REMOTE_USER": six.ensure_str(user["name"])}
        response = app.get(url=url_for("dataset.new"), extra_environ=env)

        assert url_for(controller="organization", action="new") not in response
        assert "Ask a system administrator" in response

    def test_name_required(self, app, user_env):
        url = url_for("dataset.new")
        response = app.post(url, environ_overrides=user_env, data={"save": ""})
        assert "Name: Missing value" in response

    def test_first_page_creates_draft_package(self, app, user_env):
        url = url_for("dataset.new")
        response = app.post(url, environ_overrides=user_env, data={
            "name": "first-page-creates-draft",
            "save": "",
            "_ckan_phase": 1
        }, follow_redirects=False)
        pkg = model.Package.by_name(u"first-page-creates-draft")
        assert pkg.state == "draft"

    def test_resource_required(self, app, user_env):
        url = url_for("dataset.new")
        name = "one-resource-required"
        response = app.post(url, environ_overrides=user_env, data={
            "name": name,
            "save": "",
            "_ckan_phase": 1
        }, follow_redirects=False)
        location = _get_location(response)
        response = app.post(location, environ_overrides=user_env, data={
            "id": "",
            "url": "",
            "save": "go-metadata",
        })
        assert "You must add at least one data resource" in response

    def test_complete_package_with_one_resource(self, app, user_env):
        url = url_for("dataset.new")
        response = app.post(url, environ_overrides=user_env, data={
            "name": "complete-package-with-one-resource",
            "save": "",
            "_ckan_phase": 1

        }, follow_redirects=False)
        location = _get_location(response)
        response = app.post(location, environ_overrides=user_env, data={
            "id": "",
            "url": "http://example.com/resource",
            "save": "go-metadata"
        })

        pkg = model.Package.by_name(u"complete-package-with-one-resource")
        assert pkg.resources[0].url == u"http://example.com/resource"
        assert pkg.state == "active"

<<<<<<< HEAD
    def test_complete_package_with_two_resources(self, app, user_env):
        url = url_for("dataset.new")
        response = app.post(url, environ_overrides=user_env, data={
            "name": "complete-package-with-two-resources",
            "save": "",
            "_ckan_phase": 1
        }, follow_redirects=False)
        location = _get_location(response)
        app.post(location, environ_overrides=user_env, data={
            "id": "",
            "url": "http://example.com/resource0",
            "save": "again"
        })
        app.post(location, environ_overrides=user_env, data={
            "id": "",
            "url": "http://example.com/resource1",
            "save": "go-metadata"
        })
        pkg = model.Package.by_name(u"complete-package-with-two-resources")
        assert pkg.resources[0].url == u"http://example.com/resource0"
        assert pkg.resources[1].url == u"http://example.com/resource1"
        assert pkg.state == "active"
=======
    def test_complete_package_with_two_resources(self, app):
        env, response = _get_package_new_page(app)
        form = response.forms['dataset-edit']
        form['name'] = u'complete-package-with-two-resources'

        response = submit_and_follow(app, form, env, 'save')
        form = response.forms['resource-edit']
        form['url'] = u'http://example.com/resource0'

        response = submit_and_follow(app, form, env, 'save', 'again')
        form = response.forms['resource-edit']
        form['url'] = u'http://example.com/resource1'

        submit_and_follow(app, form, env, 'save', 'go-metadata')
        pkg = model.Package.by_name(u'complete-package-with-two-resources')
        assert pkg.resources[0].url == u'http://example.com/resource0'
        assert pkg.resources[1].url == u'http://example.com/resource1'
        assert pkg.state == 'active'

    # resource upload is tested in TestExampleIUploaderPlugin
>>>>>>> 4e0227c3

    def test_previous_button_works(self, app, user_env):
        url = url_for("dataset.new")
        response = app.post(url, environ_overrides=user_env, data={
            "name": "previous-button-works",
            "save": "",
            "_ckan_phase": 1
        }, follow_redirects=False)

        location = _get_location(response)
        response = app.post(location, environ_overrides=user_env, data={
            "id": "",
            "save": "go-dataset"
        }, follow_redirects=False)

        assert '/dataset/edit/' in response.headers['location']

    def test_previous_button_populates_form(self, app, user_env):
        url = url_for("dataset.new")
        response = app.post(url, environ_overrides=user_env, data={
            "name": "previous-button-populates-form",
            "save": "",
            "_ckan_phase": 1
        }, follow_redirects=False)

        location = _get_location(response)
        response = app.post(location, environ_overrides=user_env, data={
            "id": "",
            "save": "go-dataset"
        })

        assert 'name="title"' in response
        assert 'value="previous-button-populates-form"'

    def test_previous_next_maintains_draft_state(self, app, user_env):
        url = url_for("dataset.new")
        response = app.post(url, environ_overrides=user_env, data={
            "name": "previous-next-maintains-draft",
            "save": "",
            "_ckan_phase": 1
        }, follow_redirects=False)

        location = _get_location(response)
        response = app.post(location, environ_overrides=user_env, data={
            "id": "",
            "save": "go-dataset"
        })

        pkg = model.Package.by_name(u"previous-next-maintains-draft")
        assert pkg.state == "draft"

    def test_dataset_edit_org_dropdown_visible_to_normal_user_with_orgs_available(
        self, app
    ):
        """
        The 'Organization' dropdown is available on the dataset create/edit
        page to normal (non-sysadmin) users who have organizations available
        to them.
        """
        user = factories.User()
        # user is admin of org.
        org = factories.Organization(
            name="my-org", users=[{"name": user["id"], "capacity": "admin"}]
        )

        env = {"REMOTE_USER": six.ensure_str(user["name"])}

        url = url_for("dataset.new")
        response = app.post(url, environ_overrides=env, data={
            "name": "my-dataset",
            "owner_org": org["id"],
            "save": "",
            "_ckan_phase": 1
        }, follow_redirects=False)
        location = _get_location(response)
        response = app.post(location, environ_overrides=env, data={
            "id": "",
            "url": "http://example.com/resource",
            "save": "go-metadata"
        })

        pkg = model.Package.by_name(u"my-dataset")
        assert pkg.state == "active"

        # edit package page response
        url = url_for("dataset.edit", id=pkg.id)
        pkg_edit_response = app.get(url=url, extra_environ=env)
        # A field with the correct id is in the response

        owner_org_options = [
            option['value'] for option
            in BeautifulSoup(pkg_edit_response.data).body.select(
                "form#dataset-edit"
            )[0].select('[name=owner_org]')[0].select('option')
        ]
        assert org["id"] in owner_org_options

    def test_dataset_edit_org_dropdown_normal_user_can_remove_org(self, app, user_env):
        """
        A normal user (non-sysadmin) can remove an organization from a dataset
        have permissions on.
        """
        user = factories.User()
        # user is admin of org.
        org = factories.Organization(
            name="my-org", users=[{"name": user["id"], "capacity": "admin"}]
        )

        env = {"REMOTE_USER": six.ensure_str(user["name"])}

        url = url_for("dataset.new")
        response = app.post(url, environ_overrides=env, data={
            "name": "my-dataset",
            "owner_org": org["id"],
            "save": "",
            "_ckan_phase": 1
        }, follow_redirects=False)
        location = _get_location(response)
        response = app.post(location, environ_overrides=env, data={
            "id": "",
            "url": "http://example.com/resource",
            "save": "go-metadata"
        })

        pkg = model.Package.by_name(u"my-dataset")
        assert pkg.state == "active"
        assert pkg.owner_org == org["id"]
        assert pkg.owner_org is not None
        # edit package page response
        url = url_for("dataset.edit", id=pkg.id)
        pkg_edit_response = app.post(url=url, extra_environ=env, data={"owner_org": ""}, follow_redirects=False)

        post_edit_pkg = model.Package.by_name(u"my-dataset")
        assert post_edit_pkg.owner_org is None
        assert post_edit_pkg.owner_org != org["id"]

    def test_dataset_edit_org_dropdown_not_visible_to_normal_user_with_no_orgs_available(
        self, app, user_env
    ):
        """
        The 'Organization' dropdown is not available on the dataset
        create/edit page to normal (non-sysadmin) users who have no
        organizations available to them.
        """
        user = factories.User()
        # user isn't admin of org.
        org = factories.Organization(name="my-org")

        env = {"REMOTE_USER": six.ensure_str(user["name"])}
        url = url_for("dataset.new")
        response = app.post(url, environ_overrides=env, data={
            "name": "my-dataset",
            "save": "",
            "_ckan_phase": 1
        }, follow_redirects=False)
        location = _get_location(response)
        response = app.post(location, environ_overrides=env, data={
            "id": "",
            "url": "http://example.com/resource",
            "save": "go-metadata"
        })

        pkg = model.Package.by_name(u"my-dataset")
        assert pkg.state == "active"

        # edit package response
        url = url_for(
            "dataset.edit", id=model.Package.by_name(u"my-dataset").id
        )
        pkg_edit_response = app.get(url=url, extra_environ=env)
        # A field with the correct id is in the response
        assert 'value="{0}"'.format(org["id"]) not in pkg_edit_response

    def test_dataset_edit_org_dropdown_visible_to_sysadmin_with_no_orgs_available(
        self, app, user_env
    ):
        """
        The 'Organization' dropdown is available to sysadmin users regardless
        of whether they personally have an organization they administrate.
        """
        user = factories.User()
        sysadmin = factories.Sysadmin()
        # user is admin of org.
        org = factories.Organization(
            name="my-org", users=[{"name": user["id"], "capacity": "admin"}]
        )

        # user in env is sysadmin
        env = {"REMOTE_USER": six.ensure_str(sysadmin["name"])}
        url = url_for("dataset.new")
        response = app.get(url=url, extra_environ=env)
        # organization dropdown available in create page.
        assert 'id="field-organizations"' in response

        response = app.post(url, environ_overrides=env, data={
            "name": "my-dataset",
            "owner_org": org["id"],
            "save": "",
            "_ckan_phase": 1
        }, follow_redirects=False)
        location = _get_location(response)
        response = app.post(location, environ_overrides=env, data={
            "id": "",
            "url": "http://example.com/resource",
            "save": "go-metadata"
        })

        pkg = model.Package.by_name(u"my-dataset")
        assert pkg.state == "active"

        # edit package page response
        url = url_for("dataset.edit", id=pkg.id)
        pkg_edit_response = app.get(url=url, extra_environ=env)
        # A field with the correct id is in the response
        assert 'id="field-organizations"' in pkg_edit_response
        # The organization id is in the response in a value attribute
        assert 'value="{0}"'.format(org["id"]) in pkg_edit_response

    def test_unauthed_user_creating_dataset(self, app):

        # provide REMOTE_ADDR to idenfity as remote user, see
        # ckan.views.identify_user() for details
        response = app.post(
            url=url_for("dataset.new"),
            extra_environ={"REMOTE_ADDR": "127.0.0.1"},
            status=403,
        )


@pytest.mark.usefixtures("clean_db", "with_request_context")
class TestPackageEdit(object):
    def test_organization_admin_can_edit(self, app):
        user = factories.User()
        organization = factories.Organization(
            users=[{"name": user["id"], "capacity": "admin"}]
        )
        dataset = factories.Dataset(owner_org=organization["id"])
        env = {"REMOTE_USER": six.ensure_str(user["name"])}
        response = app.post(
            url_for("dataset.edit", id=dataset["name"]), extra_environ=env,
            data={
                "notes": u"edited description",
                "save": ""
            }, follow_redirects=False
        )
        result = helpers.call_action("package_show", id=dataset["id"])
        assert u"edited description" == result["notes"]

    def test_organization_editor_can_edit(self, app):
        user = factories.User()
        organization = factories.Organization(
            users=[{"name": user["id"], "capacity": "editor"}]
        )
        dataset = factories.Dataset(owner_org=organization["id"])
        env = {"REMOTE_USER": six.ensure_str(user["name"])}
        response = app.post(
            url_for("dataset.edit", id=dataset["name"]), extra_environ=env,
            data={
                "notes": u"edited description",
                "save": ""
            }, follow_redirects=False

        )
        result = helpers.call_action("package_show", id=dataset["id"])
        assert u"edited description" == result["notes"]

    def test_organization_member_cannot_edit(self, app):
        user = factories.User()
        organization = factories.Organization(
            users=[{"name": user["id"], "capacity": "member"}]
        )
        dataset = factories.Dataset(owner_org=organization["id"])
        env = {"REMOTE_USER": six.ensure_str(user["name"])}
        response = app.get(
            url_for("dataset.edit", id=dataset["name"]),
            extra_environ=env,
            status=403,
        )

    def test_user_not_in_organization_cannot_edit(self, app):
        user = factories.User()
        organization = factories.Organization()
        dataset = factories.Dataset(owner_org=organization["id"])
        env = {"REMOTE_USER": six.ensure_str(user["name"])}
        response = app.get(
            url_for("dataset.edit", id=dataset["name"]),
            extra_environ=env,
            status=403,
        )

        env = {"REMOTE_USER": six.ensure_str(user["name"])}
        response = app.post(
            url_for("dataset.edit", id=dataset["name"]),
            data={"notes": "edited description"},
            extra_environ=env,
            status=403,
        )

    def test_anonymous_user_cannot_edit(self, app):
        organization = factories.Organization()
        dataset = factories.Dataset(owner_org=organization["id"])
        response = app.get(
            url_for("dataset.edit", id=dataset["name"]), status=403
        )

        response = app.post(
            url_for("dataset.edit", id=dataset["name"]),
            data={"notes": "edited description"},
            status=403,
        )

    def test_validation_errors_for_dataset_name_appear(self, app):
        """fill out a bad dataset set name and make sure errors appear"""
        user = factories.User()
        organization = factories.Organization(
            users=[{"name": user["id"], "capacity": "admin"}]
        )
        dataset = factories.Dataset(owner_org=organization["id"])
        env = {"REMOTE_USER": six.ensure_str(user["name"])}
        response = app.post(
            url_for("dataset.edit", id=dataset["name"]), extra_environ=env,
            data={
                "name": "this is not a valid name",
                "save": ""
            }
        )
        assert "The form contains invalid entries" in response.body

        assert (
            "Name: Must be purely lowercase alphanumeric (ascii) "
            "characters and these symbols: -_" in response.body
        )

    def test_edit_a_dataset_that_does_not_exist_404s(self, app):
        user = factories.User()
        env = {"REMOTE_USER": six.ensure_str(user["name"])}
        response = app.get(
            url_for("dataset.edit", id="does-not-exist"),
            extra_environ=env,

        )
        assert 404 == response.status_code


@pytest.mark.usefixtures("clean_db", "with_request_context")
class TestPackageRead(object):
    def test_read(self, app):
        dataset = factories.Dataset()
        response = app.get(url_for("dataset.read", id=dataset["name"]))
        assert helpers.body_contains(response, "Test Dataset")
        assert helpers.body_contains(response, "Just another test dataset")

    def test_organization_members_can_read_private_datasets(self, app):
        members = {
            "member": factories.User(),
            "editor": factories.User(),
            "admin": factories.User(),
            "sysadmin": factories.Sysadmin(),
        }
        organization = factories.Organization(
            users=[
                {"name": members["member"]["id"], "capacity": "member"},
                {"name": members["editor"]["id"], "capacity": "editor"},
                {"name": members["admin"]["id"], "capacity": "admin"},
            ]
        )
        dataset = factories.Dataset(owner_org=organization["id"], private=True)
        for user, user_dict in members.items():
            response = app.get(
                url_for("dataset.read", id=dataset["name"]),
                extra_environ={
                    "REMOTE_USER": six.ensure_str(user_dict["name"])
                },
            )
            assert "Test Dataset" in response.body
            assert "Just another test dataset" in response.body

    def test_anonymous_users_cannot_read_private_datasets(self, app):
        organization = factories.Organization()
        dataset = factories.Dataset(owner_org=organization["id"], private=True)
        response = app.get(
            url_for("dataset.read", id=dataset["name"]), status=404
        )
        assert 404 == response.status_code

    def test_user_not_in_organization_cannot_read_private_datasets(self, app):
        user = factories.User()
        organization = factories.Organization()
        dataset = factories.Dataset(owner_org=organization["id"], private=True)
        response = app.get(
            url_for("dataset.read", id=dataset["name"]),
            extra_environ={"REMOTE_USER": six.ensure_str(user["name"])},
            status=404,
        )
        assert 404 == response.status_code

    def test_read_rdf(self, app):
        """ The RDF outputs now live in ckanext-dcat"""
        dataset1 = factories.Dataset()

        offset = url_for("dataset.read", id=dataset1["name"]) + ".rdf"
        app.get(offset, status=404)

    def test_read_n3(self, app):
        """ The RDF outputs now live in ckanext-dcat"""
        dataset1 = factories.Dataset()

        offset = url_for("dataset.read", id=dataset1["name"]) + ".n3"
        app.get(offset, status=404)

    def test_read_dataset_as_it_used_to_be(self, app):
        dataset = factories.Dataset(title="Original title")
        activity = (
            model.Session.query(model.Activity)
            .filter_by(object_id=dataset["id"])
            .one()
        )
        dataset["title"] = "Changed title"
        helpers.call_action("package_update", **dataset)

        sysadmin = factories.Sysadmin()
        env = {"REMOTE_USER": six.ensure_str(sysadmin["name"])}
        response = app.get(
            url_for(
                "dataset.read", id=dataset["name"], activity_id=activity.id
            ),
            extra_environ=env,
        )
        assert helpers.body_contains(response, "Original title")

    def test_read_dataset_as_it_used_to_be_but_is_unmigrated(self, app):
        # Renders the dataset using the activity detail, when that Activity was
        # created with an earlier version of CKAN, and it has not been migrated
        # (with migrate_package_activity.py), which should give a 404

        user = factories.User()
        dataset = factories.Dataset(user=user)

        # delete the modern Activity object that's been automatically created
        modern_activity = (
            model.Session.query(model.Activity)
            .filter_by(object_id=dataset["id"])
            .one()
        )
        modern_activity.delete()

        # Create an Activity object as it was in earlier versions of CKAN.
        # This code is based on:
        # https://github.com/ckan/ckan/blob/b348bf2fe68db6704ea0a3e22d533ded3d8d4344/ckan/model/package.py#L508
        activity_type = "changed"
        dataset_table_dict = dictization.table_dictize(
            model.Package.get(dataset["id"]), context={"model": model}
        )
        activity = model.Activity(
            user_id=user["id"],
            object_id=dataset["id"],
            activity_type="%s package" % activity_type,
            data={
                # "actor": a legacy activity had no "actor"
                # "package": a legacy activity had just the package table,
                # rather than the result of package_show
                "package": dataset_table_dict
            },
        )
        model.Session.add(activity)
        # a legacy activity had a ActivityDetail associated with the Activity
        # This code is based on:
        # https://github.com/ckan/ckan/blob/b348bf2fe68db6704ea0a3e22d533ded3d8d4344/ckan/model/package.py#L542
        activity_detail = model.ActivityDetail(
            activity_id=activity.id,
            object_id=dataset["id"],
            object_type=u"Package",
            activity_type=activity_type,
            data={u"package": dataset_table_dict},
        )
        model.Session.add(activity_detail)
        model.Session.flush()

        sysadmin = factories.Sysadmin()
        env = {"REMOTE_USER": six.ensure_str(sysadmin["name"])}
        response = app.get(
            url_for(
                "dataset.read", id=dataset["name"], activity_id=activity.id
            ),
            extra_environ=env,
            status=404,
        )


@pytest.mark.usefixtures("clean_db", "with_request_context")
class TestPackageDelete(object):
    def test_owner_delete(self, app):
        user = factories.User()
        owner_org = factories.Organization(
            users=[{"name": user["id"], "capacity": "admin"}]
        )
        dataset = factories.Dataset(owner_org=owner_org["id"])

        env = {"REMOTE_USER": six.ensure_str(user["name"])}
        response = app.post(
            url_for("dataset.delete", id=dataset["name"]), extra_environ=env
        )
        assert 200 == response.status_code

        deleted = helpers.call_action("package_show", id=dataset["id"])
        assert "deleted" == deleted["state"]

    def test_delete_on_non_existing_dataset(self, app):
        response = app.post(
            url_for("dataset.delete", id="schrodingersdatset"),

        )
        assert 404 == response.status_code

    def test_sysadmin_can_delete_any_dataset(self, app):
        owner_org = factories.Organization()
        dataset = factories.Dataset(owner_org=owner_org["id"])

        user = factories.Sysadmin()
        env = {"REMOTE_USER": six.ensure_str(user["name"])}

        response = app.post(
            url_for("dataset.delete", id=dataset["name"]), extra_environ=env
        )
        assert 200 == response.status_code

        deleted = helpers.call_action("package_show", id=dataset["id"])
        assert "deleted" == deleted["state"]

    def test_anon_user_cannot_delete_owned_dataset(self, app):
        user = factories.User()
        owner_org = factories.Organization(
            users=[{"name": user["id"], "capacity": "admin"}]
        )
        dataset = factories.Dataset(owner_org=owner_org["id"])

        response = app.post(
            url_for("dataset.delete", id=dataset["name"]), status=403
        )
        assert helpers.body_contains(response, "Unauthorized to delete package")

        deleted = helpers.call_action("package_show", id=dataset["id"])
        assert "active" == deleted["state"]

    def test_logged_in_user_cannot_delete_owned_dataset(self, app):
        owner = factories.User()
        owner_org = factories.Organization(
            users=[{"name": owner["id"], "capacity": "admin"}]
        )
        dataset = factories.Dataset(owner_org=owner_org["id"])

        user = factories.User()
        env = {"REMOTE_USER": six.ensure_str(user["name"])}
        response = app.post(
            url_for("dataset.delete", id=dataset["name"]),
            extra_environ=env,

        )
        assert 403 == response.status_code
        assert helpers.body_contains(response, "Unauthorized to delete package")

    def test_confirm_cancel_delete(self, app):
        """Test confirmation of deleting datasets

        When package_delete is made as a get request, it should return a
        'do you want to delete this dataset? confirmation page"""
        user = factories.User()
        owner_org = factories.Organization(
            users=[{"name": user["id"], "capacity": "admin"}]
        )
        dataset = factories.Dataset(owner_org=owner_org["id"])

        env = {"REMOTE_USER": six.ensure_str(user["name"])}
        response = app.get(
            url_for("dataset.delete", id=dataset["name"]), extra_environ=env
        )
        assert 200 == response.status_code
        message = "Are you sure you want to delete dataset - {name}?"
        assert helpers.body_contains(response, message.format(name=dataset["title"]))

        response = app.post(
            url_for("dataset.delete", id=dataset["name"]), extra_environ=env,
            data={"cancel": ""}
        )

        assert 200 == response.status_code


@pytest.mark.usefixtures("clean_db", "with_request_context")
class TestResourceNew(object):
    def test_manage_dataset_resource_listing_page(self, app):
        user = factories.User()
        organization = factories.Organization(user=user)
        dataset = factories.Dataset(owner_org=organization["id"])
        resource = factories.Resource(package_id=dataset["id"])
        env = {"REMOTE_USER": six.ensure_str(user["name"])}
        response = app.get(
            url_for("dataset.resources", id=dataset["name"]), extra_environ=env
        )
        assert resource["name"] in response
        assert resource["description"] in response
        assert resource["format"] in response

    def test_unauth_user_cannot_view_manage_dataset_resource_listing_page(
        self, app
    ):
        user = factories.User()
        organization = factories.Organization(user=user)
        dataset = factories.Dataset(owner_org=organization["id"])
        resource = factories.Resource(package_id=dataset["id"])
        env = {"REMOTE_USER": six.ensure_str(user["name"])}
        response = app.get(
            url_for("dataset.resources", id=dataset["name"]), extra_environ=env
        )
        assert resource["name"] in response
        assert resource["description"] in response
        assert resource["format"] in response

    def test_404_on_manage_dataset_resource_listing_page_that_does_not_exist(
        self, app
    ):
        user = factories.User()
        env = {"REMOTE_USER": six.ensure_str(user["name"])}
        response = app.get(
            url_for("dataset.resources", id="does-not-exist"),
            extra_environ=env,

        )
        assert 404 == response.status_code

    def test_add_new_resource_with_link_and_download(self, app):
        user = factories.User()
        dataset = factories.Dataset()
        env = {"REMOTE_USER": six.ensure_str(user["name"])}

        response = app.post(
            url_for("resource.new", id=dataset["id"]), extra_environ=env,
            data={
                "id": "",
                "url": "http://test.com/",
                "save": "go-dataset-complete"
            }
        )

        result = helpers.call_action("package_show", id=dataset["id"])

        response = app.get(
            url_for(
                "resource.download",
                id=dataset["id"],
                resource_id=result["resources"][0]["id"],
            ),
            extra_environ=env,
            follow_redirects=False
        )
        assert 302 == response.status_code

    def test_editor_can_add_new_resource(self, app):
        user = factories.User()
        organization = factories.Organization(
            users=[{"name": user["id"], "capacity": "editor"}]
        )
        dataset = factories.Dataset(owner_org=organization["id"])
        env = {"REMOTE_USER": six.ensure_str(user["name"])}

        response = app.post(
            url_for("resource.new", id=dataset["id"]), extra_environ=env,
            data={
                "id": "",
                "name": "test resource",
                "url": "http://test.com/",
                "save": "go-dataset-complete"
            }
        )
        result = helpers.call_action("package_show", id=dataset["id"])
        assert 1 == len(result["resources"])
        assert u"test resource" == result["resources"][0]["name"]

    def test_admin_can_add_new_resource(self, app):
        user = factories.User()
        organization = factories.Organization(
            users=[{"name": user["id"], "capacity": "admin"}]
        )
        dataset = factories.Dataset(owner_org=organization["id"])
        env = {"REMOTE_USER": six.ensure_str(user["name"])}

        response = app.post(
            url_for("resource.new", id=dataset["id"]), extra_environ=env,
            data={
                "id": "",
                "name": "test resource",
                "url": "http://test.com/",
                "save": "go-dataset-complete"
            }
        )
        result = helpers.call_action("package_show", id=dataset["id"])
        assert 1 == len(result["resources"])
        assert u"test resource" == result["resources"][0]["name"]

    def test_member_cannot_add_new_resource(self, app):
        user = factories.User()
        organization = factories.Organization(
            users=[{"name": user["id"], "capacity": "member"}]
        )
        dataset = factories.Dataset(owner_org=organization["id"])
        env = {"REMOTE_USER": six.ensure_str(user["name"])}

        response = app.get(
            url_for("resource.new", id=dataset["id"]),
            extra_environ=env,
            status=403,
        )

        response = app.post(
            url_for("resource.new", id=dataset["id"]),
            data={"name": "test", "url": "test", "save": "save", "id": ""},
            extra_environ=env,
            status=403,
        )

    def test_non_organization_users_cannot_add_new_resource(self, app):
        """on an owned dataset"""
        user = factories.User()
        organization = factories.Organization()
        dataset = factories.Dataset(owner_org=organization["id"])
        env = {"REMOTE_USER": six.ensure_str(user["name"])}

        response = app.get(
            url_for("resource.new", id=dataset["id"]),
            extra_environ=env,
            status=403,
        )

        response = app.post(
            url_for("resource.new", id=dataset["id"]),
            data={"name": "test", "url": "test", "save": "save", "id": ""},
            extra_environ=env,
            status=403,
        )

    def test_anonymous_users_cannot_add_new_resource(self, app):
        organization = factories.Organization()
        dataset = factories.Dataset(owner_org=organization["id"])

        response = app.get(
            url_for("resource.new", id=dataset["id"]), status=403
        )

        response = app.post(
            url_for("resource.new", id=dataset["id"]),
            data={"name": "test", "url": "test", "save": "save", "id": ""},
            status=403,
        )

    def test_anonymous_users_cannot_edit_resource(self, app):
        organization = factories.Organization()
        dataset = factories.Dataset(owner_org=organization["id"])
        resource = factories.Resource(package_id=dataset["id"])

        with app.flask_app.test_request_context():
            response = app.get(
                url_for(
                    "resource.edit",
                    id=dataset["id"],
                    resource_id=resource["id"],
                ),
                status=403,
            )

            response = app.post(
                url_for(
                    "resource.edit",
                    id=dataset["id"],
                    resource_id=resource["id"],
                ),
                data={"name": "test", "url": "test", "save": "save", "id": ""},
                status=403,
            )


@pytest.mark.ckan_config("ckan.plugins", "image_view")
@pytest.mark.usefixtures("clean_db", "with_plugins", "with_request_context")
class TestResourceView(object):
    def test_resource_view_create(self, app):
        user = factories.User()
        env = {"REMOTE_USER": six.ensure_str(user["name"])}

        owner_org = factories.Organization(
            users=[{"name": user["id"], "capacity": "admin"}]
        )
        dataset = factories.Dataset(owner_org=owner_org["id"])
        resource = factories.Resource(package_id=dataset["id"])

        url = url_for(
            "resource.edit_view",
            id=resource["package_id"],
            resource_id=resource["id"],
            view_type="image_view",
        )

        response = app.post(
            url, data={"title": "Test Image View"}, extra_environ=env
        )
        assert helpers.body_contains(response, "Test Image View")

    def test_resource_view_edit(self, app):
        user = factories.User()
        env = {"REMOTE_USER": six.ensure_str(user["name"])}

        owner_org = factories.Organization(
            users=[{"name": user["id"], "capacity": "admin"}]
        )
        dataset = factories.Dataset(owner_org=owner_org["id"])
        resource = factories.Resource(package_id=dataset["id"])

        resource_view = factories.ResourceView(resource_id=resource["id"])
        url = url_for(
            "resource.edit_view",
            id=resource_view["package_id"],
            resource_id=resource_view["resource_id"],
            view_id=resource_view["id"],
        )

        response = app.post(
            url, data={"title": "Updated RV Title"}, extra_environ=env
        )
        assert helpers.body_contains(response, "Updated RV Title")

    def test_resource_view_delete(self, app):
        user = factories.User()
        env = {"REMOTE_USER": six.ensure_str(user["name"])}

        owner_org = factories.Organization(
            users=[{"name": user["id"], "capacity": "admin"}]
        )
        dataset = factories.Dataset(owner_org=owner_org["id"])
        resource = factories.Resource(package_id=dataset["id"])

        resource_view = factories.ResourceView(resource_id=resource["id"])
        url = url_for(
            "resource.edit_view",
            id=resource_view["package_id"],
            resource_id=resource_view["resource_id"],
            view_id=resource_view["id"],
        )

        response = app.post(
            url, data={"delete": "Delete"}, extra_environ=env
        )
        assert helpers.body_contains(response, "This resource has no views")

    def test_existent_resource_view_page_returns_ok_code(self, app):
        resource_view = factories.ResourceView()

        url = url_for(
            "resource.read",
            id=resource_view["package_id"],
            resource_id=resource_view["resource_id"],
            view_id=resource_view["id"],
        )

        app.get(url, status=200)

    def test_inexistent_resource_view_page_returns_not_found_code(self, app):
        resource_view = factories.ResourceView()

        url = url_for(
            "resource.read",
            id=resource_view["package_id"],
            resource_id=resource_view["resource_id"],
            view_id="inexistent-view-id",
        )

        app.get(url, status=404)

    def test_resource_view_description_is_rendered_as_markdown(self, app):
        resource_view = factories.ResourceView(description="Some **Markdown**")
        url = url_for(
            "resource.read",
            id=resource_view["package_id"],
            resource_id=resource_view["resource_id"],
            view_id=resource_view["id"],
        )
        response = app.get(url)
        assert helpers.body_contains(response, "Some <strong>Markdown</strong>")


@pytest.mark.usefixtures("clean_db", "with_request_context")
class TestResourceRead(object):
    def test_existing_resource_with_not_associated_dataset(self, app):

        dataset = factories.Dataset()
        resource = factories.Resource()

        url = url_for(
            "resource.read", id=dataset["id"], resource_id=resource["id"]
        )

        app.get(url, status=404)

    def test_resource_read_logged_in_user(self, app):
        """
        A logged-in user can view resource page.
        """
        user = factories.User()
        env = {"REMOTE_USER": six.ensure_str(user["name"])}
        dataset = factories.Dataset()
        resource = factories.Resource(package_id=dataset["id"])

        url = url_for(
            "resource.read", id=dataset["id"], resource_id=resource["id"]
        )

        app.get(url, status=200, extra_environ=env)

    def test_resource_read_anon_user(self, app):
        """
        An anon user can view resource page.
        """
        dataset = factories.Dataset()
        resource = factories.Resource(package_id=dataset["id"])

        url = url_for(
            "resource.read", id=dataset["id"], resource_id=resource["id"]
        )

        app.get(url, status=200)

    def test_resource_read_sysadmin(self, app):
        """
        A sysadmin can view resource page.
        """
        sysadmin = factories.Sysadmin()
        env = {"REMOTE_USER": six.ensure_str(sysadmin["name"])}
        dataset = factories.Dataset()
        resource = factories.Resource(package_id=dataset["id"])

        url = url_for(
            "resource.read", id=dataset["id"], resource_id=resource["id"]
        )

        app.get(url, status=200, extra_environ=env)

    def test_user_not_in_organization_cannot_read_private_dataset(self, app):
        user = factories.User()
        env = {"REMOTE_USER": six.ensure_str(user["name"])}
        organization = factories.Organization()
        dataset = factories.Dataset(owner_org=organization["id"], private=True)
        resource = factories.Resource(package_id=dataset["id"])

        url = url_for(
            "resource.read", id=dataset["id"], resource_id=resource["id"]
        )

        response = app.get(url, status=404, extra_environ=env)

    def test_organization_members_can_read_resources_in_private_datasets(
        self, app
    ):
        members = {
            "member": factories.User(),
            "editor": factories.User(),
            "admin": factories.User(),
            "sysadmin": factories.Sysadmin(),
        }
        organization = factories.Organization(
            users=[
                {"name": members["member"]["id"], "capacity": "member"},
                {"name": members["editor"]["id"], "capacity": "editor"},
                {"name": members["admin"]["id"], "capacity": "admin"},
            ]
        )
        dataset = factories.Dataset(owner_org=organization["id"], private=True)
        resource = factories.Resource(package_id=dataset["id"])

        for user, user_dict in members.items():
            response = app.get(
                url_for(
                    "resource.read",
                    id=dataset["name"],
                    resource_id=resource["id"],
                ),
                extra_environ={
                    "REMOTE_USER": six.ensure_str(user_dict["name"])
                },
            )
            assert "Just another test resource" in response.body

    def test_anonymous_users_cannot_read_private_datasets(self, app):
        organization = factories.Organization()
        dataset = factories.Dataset(owner_org=organization["id"], private=True)
        response = app.get(
            url_for("dataset.read", id=dataset["name"]), status=404
        )
        assert 404 == response.status_code


@pytest.mark.usefixtures("clean_db", "with_request_context")
class TestResourceDelete(object):
    def test_dataset_owners_can_delete_resources(self, app):
        user = factories.User()
        owner_org = factories.Organization(
            users=[{"name": user["id"], "capacity": "admin"}]
        )
        dataset = factories.Dataset(owner_org=owner_org["id"])
        resource = factories.Resource(package_id=dataset["id"])
        env = {"REMOTE_USER": six.ensure_str(user["name"])}
        response = app.post(
            url_for(
                "resource.delete",
                id=dataset["name"],
                resource_id=resource["id"],
            ),
            extra_environ=env,
        )
        assert 200 == response.status_code
        assert helpers.body_contains(response, "This dataset has no data")

        with pytest.raises(p.toolkit.ObjectNotFound):
            helpers.call_action("resource_show", id=resource["id"])

    def test_deleting_non_existing_resource_404s(self, app):
        user = factories.User()
        owner_org = factories.Organization(
            users=[{"name": user["id"], "capacity": "admin"}]
        )
        dataset = factories.Dataset(owner_org=owner_org["id"])
        env = {"REMOTE_USER": six.ensure_str(user["name"])}
        response = app.post(
            url_for(
                "resource.delete",
                id=dataset["name"],
                resource_id="doesnotexist",
            ),
            extra_environ=env,

        )
        assert 404 == response.status_code

    def test_anon_users_cannot_delete_owned_resources(self, app):
        user = factories.User()
        owner_org = factories.Organization(
            users=[{"name": user["id"], "capacity": "admin"}]
        )
        dataset = factories.Dataset(owner_org=owner_org["id"])
        resource = factories.Resource(package_id=dataset["id"])

        response = app.post(
            url_for(
                "resource.delete",
                id=dataset["name"],
                resource_id=resource["id"],
            ),
            status=403,
        )
        assert helpers.body_contains(response, "Unauthorized to delete package")

    def test_logged_in_users_cannot_delete_resources_they_do_not_own(
        self, app
    ):
        # setup our dataset
        owner = factories.User()
        owner_org = factories.Organization(
            users=[{"name": owner["id"], "capacity": "admin"}]
        )
        dataset = factories.Dataset(owner_org=owner_org["id"])
        resource = factories.Resource(package_id=dataset["id"])

        # access as another user
        user = factories.User()
        env = {"REMOTE_USER": six.ensure_str(user["name"])}
        response = app.post(
            url_for(
                "resource.delete",
                id=dataset["name"],
                resource_id=resource["id"],
            ),
            extra_environ=env,

        )
        assert 403 == response.status_code
        assert helpers.body_contains(response, "Unauthorized to delete package")

    def test_sysadmins_can_delete_any_resource(self, app):
        owner_org = factories.Organization()
        dataset = factories.Dataset(owner_org=owner_org["id"])
        resource = factories.Resource(package_id=dataset["id"])

        sysadmin = factories.Sysadmin()
        env = {"REMOTE_USER": six.ensure_str(sysadmin["name"])}
        response = app.post(
            url_for(
                "resource.delete",
                id=dataset["name"],
                resource_id=resource["id"],
            ),
            extra_environ=env,
        )
        assert 200 == response.status_code
        assert helpers.body_contains(response, "This dataset has no data")

        with pytest.raises(p.toolkit.ObjectNotFound):
            helpers.call_action("resource_show", id=resource["id"])

    def test_confirm_and_cancel_deleting_a_resource(self, app):
        """Test confirmation of deleting resources

        When resource_delete is made as a get request, it should return a
        'do you want to delete this reource? confirmation page"""
        user = factories.User()
        owner_org = factories.Organization(
            users=[{"name": user["id"], "capacity": "admin"}]
        )
        dataset = factories.Dataset(owner_org=owner_org["id"])
        resource = factories.Resource(package_id=dataset["id"])
        env = {"REMOTE_USER": six.ensure_str(user["name"])}
        response = app.get(
            url_for(
                "resource.delete",
                id=dataset["name"],
                resource_id=resource["id"],
            ),
            extra_environ=env,
        )
        assert 200 == response.status_code
        message = "Are you sure you want to delete resource - {name}?"
        assert helpers.body_contains(response, message.format(name=resource["name"]))

        response = app.post(
            url_for(
                "resource.delete",
                id=dataset["name"],
                resource_id=resource["id"],
            ),
            extra_environ=env,
            data={"cancel": ""}
        )
        assert 200 == response.status_code


@pytest.mark.usefixtures("clean_db", "clean_index", "with_request_context")
class TestSearch(object):
    def test_search_basic(self, app):
        dataset1 = factories.Dataset()

        offset = url_for("dataset.search")
        page = app.get(offset)

        assert helpers.body_contains(page, dataset1["name"])

    def test_search_language_toggle(self, app):
        dataset1 = factories.Dataset()

        with app.flask_app.test_request_context():
            offset = url_for("dataset.search", q=dataset1["name"])
        page = app.get(offset)

        assert helpers.body_contains(page, dataset1["name"])
        assert helpers.body_contains(page, "q=" + dataset1["name"])

    def test_search_sort_by_blank(self, app):
        factories.Dataset()

        # ?sort has caused an exception in the past
        offset = url_for("dataset.search") + "?sort"
        app.get(offset)

    def test_search_sort_by_bad(self, app):
        factories.Dataset()

        # bad spiders try all sorts of invalid values for sort. They should get
        # a 400 error with specific error message. No need to alert the
        # administrator.
        offset = url_for("dataset.search") + "?sort=gvgyr_fgevat+nfp"
        response = app.get(offset)
        if response.status == 200:
            import sys

            sys.stdout.write(response.body)
            raise Exception(
                "Solr returned an unknown error message. "
                "Please check the error handling "
                "in ckan/lib/search/query.py:run"
            )

    def test_search_solr_syntax_error(self, app):
        factories.Dataset()

        # SOLR raises SyntaxError when it can't parse q (or other fields?).
        # Whilst this could be due to a bad user input, it could also be
        # because CKAN mangled things somehow and therefore we flag it up to
        # the administrator and give a meaningless error, just in case
        offset = url_for("dataset.search") + "?q=--included"
        search_response = app.get(offset)

        search_response_html = BeautifulSoup(search_response.data)
        err_msg = search_response_html.select("#search-error")
        err_msg = "".join([n.text for n in err_msg])
        assert "error while searching" in err_msg

    def test_search_plugin_hooks(self, app):
        with p.use_plugin("test_package_controller_plugin") as plugin:

            offset = url_for("dataset.search")
            app.get(offset)

            # get redirected ...
            assert plugin.calls["before_search"] == 1, plugin.calls
            assert plugin.calls["after_search"] == 1, plugin.calls

    def test_search_page_request(self, app):
        """Requesting package search page returns list of datasets."""

        factories.Dataset(name="dataset-one", title="Dataset One")
        factories.Dataset(name="dataset-two", title="Dataset Two")
        factories.Dataset(name="dataset-three", title="Dataset Three")

        search_url = url_for("dataset.search")
        search_response = app.get(search_url)

        assert "3 datasets found" in search_response

        search_response_html = BeautifulSoup(search_response.data)
        ds_titles = search_response_html.select(
            ".dataset-list " ".dataset-item " ".dataset-heading a"
        )
        ds_titles = [n.string for n in ds_titles]

        assert len(ds_titles) == 3
        assert "Dataset One" in ds_titles
        assert "Dataset Two" in ds_titles
        assert "Dataset Three" in ds_titles

    def test_search_page_results(self, app):
        """Searching for datasets returns expected results."""

        factories.Dataset(name="dataset-one", title="Dataset One")
        factories.Dataset(name="dataset-two", title="Dataset Two")
        factories.Dataset(name="dataset-three", title="Dataset Three")

        search_url = url_for("dataset.search")
        search_results = app.get(search_url, query_string={'q': 'One'})

        assert "1 dataset found" in search_results

        search_response_html = BeautifulSoup(search_results.data)
        ds_titles = search_response_html.select(
            ".dataset-list " ".dataset-item " ".dataset-heading a"
        )
        ds_titles = [n.string for n in ds_titles]

        assert len(ds_titles) == 1
        assert "Dataset One" in ds_titles

    def test_search_page_no_results(self, app):
        """Search with non-returning phrase returns no results."""

        factories.Dataset(name="dataset-one", title="Dataset One")
        factories.Dataset(name="dataset-two", title="Dataset Two")
        factories.Dataset(name="dataset-three", title="Dataset Three")

        search_url = url_for("dataset.search")
        search_results = app.get(search_url, query_string={'q': 'Nout'})

        assert 'No datasets found for "Nout"' in search_results

        search_response_html = BeautifulSoup(search_results.data)
        ds_titles = search_response_html.select(
            ".dataset-list " ".dataset-item " ".dataset-heading a"
        )
        ds_titles = [n.string for n in ds_titles]

        assert len(ds_titles) == 0

    def test_search_page_results_tag(self, app):
        """Searching with a tag returns expected results."""

        factories.Dataset(
            name="dataset-one", title="Dataset One", tags=[{"name": "my-tag"}]
        )
        factories.Dataset(name="dataset-two", title="Dataset Two")
        factories.Dataset(name="dataset-three", title="Dataset Three")

        search_url = url_for("dataset.search")
        search_response = app.get(search_url)
        assert "/dataset/?tags=my-tag" in search_response

        tag_search_response = app.get("/dataset?tags=my-tag")

        assert "1 dataset found" in tag_search_response

        search_response_html = BeautifulSoup(tag_search_response.data)
        ds_titles = search_response_html.select(
            ".dataset-list " ".dataset-item " ".dataset-heading a"
        )
        ds_titles = [n.string for n in ds_titles]

        assert len(ds_titles) == 1
        assert "Dataset One" in ds_titles

    def test_search_page_results_tags(self, app):
        """Searching with a tag returns expected results with multiple tags"""

        factories.Dataset(
            name="dataset-one",
            title="Dataset One",
            tags=[
                {"name": "my-tag-1"},
                {"name": "my-tag-2"},
                {"name": "my-tag-3"},
            ],
        )
        factories.Dataset(name="dataset-two", title="Dataset Two")
        factories.Dataset(name="dataset-three", title="Dataset Three")

        params = "/dataset/?tags=my-tag-1&tags=my-tag-2&tags=my-tag-3"
        tag_search_response = app.get(params)

        assert "1 dataset found" in tag_search_response

        search_response_html = BeautifulSoup(tag_search_response.data)
        ds_titles = search_response_html.select(".filtered")
        assert len(ds_titles) == 3

    def test_search_page_results_private(self, app):
        """Private datasets don't show up in dataset search results."""
        org = factories.Organization()

        factories.Dataset(
            name="dataset-one",
            title="Dataset One",
            owner_org=org["id"],
            private=True,
        )
        factories.Dataset(name="dataset-two", title="Dataset Two")
        factories.Dataset(name="dataset-three", title="Dataset Three")

        search_url = url_for("dataset.search")
        search_response = app.get(search_url)

        search_response_html = BeautifulSoup(search_response.data)
        ds_titles = search_response_html.select(
            ".dataset-list " ".dataset-item " ".dataset-heading a"
        )
        ds_titles = [n.string for n in ds_titles]

        assert len(ds_titles) == 2
        assert "Dataset One" not in ds_titles
        assert "Dataset Two" in ds_titles
        assert "Dataset Three" in ds_titles

    def test_user_not_in_organization_cannot_search_private_datasets(
        self, app
    ):

        user = factories.User()
        organization = factories.Organization()
        dataset = factories.Dataset(owner_org=organization["id"], private=True)
        env = {"REMOTE_USER": six.ensure_str(user["name"])}
        search_url = url_for("dataset.search")
        search_response = app.get(search_url, extra_environ=env)

        search_response_html = BeautifulSoup(search_response.data)
        ds_titles = search_response_html.select(
            ".dataset-list " ".dataset-item " ".dataset-heading a"
        )
        assert [n.string for n in ds_titles] == []

    def test_user_in_organization_can_search_private_datasets(self, app):

        user = factories.User()
        organization = factories.Organization(
            users=[{"name": user["id"], "capacity": "member"}]
        )
        dataset = factories.Dataset(
            title="A private dataset",
            owner_org=organization["id"],
            private=True,
        )
        env = {"REMOTE_USER": six.ensure_str(user["name"])}
        search_url = url_for("dataset.search")
        search_response = app.get(search_url, extra_environ=env)

        search_response_html = BeautifulSoup(search_response.data)
        ds_titles = search_response_html.select(
            ".dataset-list " ".dataset-item " ".dataset-heading a"
        )
        assert [n.string for n in ds_titles] == ["A private dataset"]

    def test_user_in_different_organization_cannot_search_private_datasets(
        self, app
    ):
        user = factories.User()
        org1 = factories.Organization(
            users=[{"name": user["id"], "capacity": "member"}]
        )
        org2 = factories.Organization()
        dataset = factories.Dataset(
            title="A private dataset", owner_org=org2["id"], private=True
        )
        env = {"REMOTE_USER": six.ensure_str(user["name"])}
        search_url = url_for("dataset.search")
        search_response = app.get(search_url, extra_environ=env)

        search_response_html = BeautifulSoup(search_response.data)
        ds_titles = search_response_html.select(
            ".dataset-list " ".dataset-item " ".dataset-heading a"
        )
        assert [n.string for n in ds_titles] == []

    @pytest.mark.ckan_config("ckan.search.default_include_private", "false")
    def test_search_default_include_private_false(self, app):
        user = factories.User()
        organization = factories.Organization(
            users=[{"name": user["id"], "capacity": "member"}]
        )
        dataset = factories.Dataset(owner_org=organization["id"], private=True)
        env = {"REMOTE_USER": six.ensure_str(user["name"])}
        search_url = url_for("dataset.search")
        search_response = app.get(search_url, extra_environ=env)

        search_response_html = BeautifulSoup(search_response.data)
        ds_titles = search_response_html.select(
            ".dataset-list " ".dataset-item " ".dataset-heading a"
        )
        assert [n.string for n in ds_titles] == []

    def test_sysadmin_can_search_private_datasets(self, app):
        user = factories.Sysadmin()
        organization = factories.Organization()
        dataset = factories.Dataset(
            title="A private dataset",
            owner_org=organization["id"],
            private=True,
        )
        env = {"REMOTE_USER": six.ensure_str(user["name"])}
        search_url = url_for("dataset.search")
        search_response = app.get(search_url, extra_environ=env)

        search_response_html = BeautifulSoup(search_response.data)
        ds_titles = search_response_html.select(
            ".dataset-list " ".dataset-item " ".dataset-heading a"
        )
        assert [n.string for n in ds_titles] == ["A private dataset"]


@pytest.mark.usefixtures("clean_db", "with_request_context")
class TestPackageFollow(object):
    def test_package_follow(self, app):

        user = factories.User()
        package = factories.Dataset()

        env = {"REMOTE_USER": six.ensure_str(user["name"])}
        follow_url = url_for("dataset.follow", id=package["id"])
        response = app.post(follow_url, extra_environ=env)
        assert "You are now following {0}".format(package["title"]) in response

    @pytest.mark.xfail(reason="DetachedInstance error.")
    def test_package_follow_not_exist(self, app):
        """Pass an id for a package that doesn't exist"""

        user_one = factories.User()

        env = {"REMOTE_USER": six.ensure_str(user_one["name"])}
        follow_url = url_for("dataset.follow", id="not-here")
        response = app.post(follow_url, extra_environ=env)

        assert "Dataset not found" in response

    def test_package_unfollow(self, app):

        user_one = factories.User()
        package = factories.Dataset()

        env = {"REMOTE_USER": six.ensure_str(user_one["name"])}
        follow_url = url_for("dataset.follow", id=package["id"])
        app.post(follow_url, extra_environ=env)

        unfollow_url = url_for("dataset.unfollow", id=package["id"])
        unfollow_response = app.post(
            unfollow_url, extra_environ=env
        )

        assert (
            "You are no longer following {0}".format(package["title"])
            in unfollow_response
        )

    def test_package_unfollow_not_following(self, app):
        """Unfollow a package not currently following"""

        user_one = factories.User()
        package = factories.Dataset()

        env = {"REMOTE_USER": six.ensure_str(user_one["name"])}
        unfollow_url = url_for("dataset.unfollow", id=package["id"])
        unfollow_response = app.post(
            unfollow_url, extra_environ=env
        )

        assert (
            "You are not following {0}".format(package["id"])
            in unfollow_response
        )

    def test_package_unfollow_not_exist(self, app):
        """Unfollow a package that doesn't exist."""

        user_one = factories.User()

        env = {"REMOTE_USER": six.ensure_str(user_one["name"])}
        unfollow_url = url_for("dataset.unfollow", id="not-here")
        unfollow_response = app.post(
            unfollow_url, extra_environ=env
        )
        assert "Dataset not found" in unfollow_response

    def test_package_follower_list(self, app):
        """Following users appear on followers list page."""

        user_one = factories.Sysadmin()
        package = factories.Dataset()

        env = {"REMOTE_USER": six.ensure_str(user_one["name"])}
        follow_url = url_for("dataset.follow", id=package["id"])
        app.post(follow_url, extra_environ=env)

        followers_url = url_for("dataset.followers", id=package["id"])

        # Only sysadmins can view the followers list pages
        followers_response = app.get(
            followers_url, extra_environ=env, status=200
        )
        assert user_one["display_name"] in followers_response


@pytest.mark.usefixtures("clean_db", "with_request_context")
class TestDatasetRead(object):
    def test_dataset_read(self, app):

        dataset = factories.Dataset()

        url = url_for("dataset.read", id=dataset["name"])
        response = app.get(url)
        assert dataset["title"] in response

    def test_redirect_when_given_id(self, app):
        dataset = factories.Dataset()
        response = app.get(
            url_for("dataset.read", id=dataset["id"]),
            follow_redirects=False
        )
        # redirect replaces the ID with the name in the URL
        expected_url = url_for("dataset.read", id=dataset["name"], _external=True)
        assert response.headers['location'] == expected_url

    def test_redirect_also_with_activity_parameter(self, app):
        dataset = factories.Dataset()
        activity = activity_model.package_activity_list(
            dataset["id"], limit=1, offset=0
        )[0]
        # view as an admin because viewing the old versions of a dataset
        sysadmin = factories.Sysadmin()
        env = {"REMOTE_USER": six.ensure_str(sysadmin["name"])}
        response = app.get(
            url_for("dataset.read", id=dataset["id"], activity_id=activity.id),
            status=302,
            extra_environ=env,
            follow_redirects=False
        )
        expected_path = url_for("dataset.read", id=dataset["name"], _external=True, activity_id=activity.id)
        assert response.headers['location'] == expected_path

    def test_no_redirect_loop_when_name_is_the_same_as_the_id(self, app):
        dataset = factories.Dataset(id="abc", name="abc")
        app.get(
            url_for("dataset.read", id=dataset["id"]), status=200
        )  # ie no redirect


@pytest.mark.usefixtures("clean_db", "with_request_context")
class TestActivity(object):
    def test_simple(self, app):
        """Checking the template shows the activity stream."""
        user = factories.User()
        dataset = factories.Dataset(user=user)

        url = url_for("dataset.activity", id=dataset["id"])
        response = app.get(url)
        assert "Mr. Test User" in response
        assert "created the dataset" in response

    def test_create_dataset(self, app):

        user = factories.User()
        dataset = factories.Dataset(user=user)

        url = url_for("dataset.activity", id=dataset["id"])
        response = app.get(url)
        assert (
            '<a href="/user/{}">Mr. Test User'.format(user["name"]) in response
        )
        assert "created the dataset" in response
        assert (
            '<a href="/dataset/{}">Test Dataset'.format(dataset["id"])
            in response
        )

    def _clear_activities(self):
        model.Session.query(model.Activity).delete()
        model.Session.flush()

    def test_change_dataset(self, app):

        user = factories.User()
        dataset = factories.Dataset(user=user)
        self._clear_activities()
        dataset["title"] = "Dataset with changed title"
        helpers.call_action(
            "package_update", context={"user": user["name"]}, **dataset
        )

        url = url_for("dataset.activity", id=dataset["id"])
        response = app.get(url)
        assert (
            '<a href="/user/{}">Mr. Test User'.format(user["name"]) in response
        )
        assert "updated the dataset" in response
        assert (
            '<a href="/dataset/{}">Dataset with changed title'.format(
                dataset["id"]
            )
            in response
        )

    def test_create_tag_directly(self, app):

        user = factories.User()
        dataset = factories.Dataset(user=user)
        self._clear_activities()
        dataset["tags"] = [{"name": "some_tag"}]
        helpers.call_action(
            "package_update", context={"user": user["name"]}, **dataset
        )

        url = url_for("dataset.activity", id=dataset["id"])
        response = app.get(url)
        assert (
            '<a href="/user/{}">Mr. Test User'.format(user["name"]) in response
        )
        assert "updated the dataset" in response
        assert (
            '<a href="/dataset/{}">{}'.format(dataset["id"], dataset["title"])
            in response
        )

        activities = helpers.call_action(
            "package_activity_list", id=dataset["id"]
        )

        assert len(activities) == 1

    def test_create_tag(self, app):
        user = factories.User()
        dataset = factories.Dataset(user=user)
        self._clear_activities()
        dataset["tags"] = [{"name": "some_tag"}]
        helpers.call_action(
            "package_update", context={"user": user["name"]}, **dataset
        )

        url = url_for("dataset.activity", id=dataset["id"])
        response = app.get(url)
        assert (
            '<a href="/user/{}">Mr. Test User'.format(user["name"]) in response
        )
        assert "updated the dataset" in response
        assert (
            '<a href="/dataset/{}">{}'.format(dataset["id"], dataset["title"])
            in response
        )

        activities = helpers.call_action(
            "package_activity_list", id=dataset["id"]
        )

        assert len(activities) == 1

    def test_create_extra(self, app):
        user = factories.User()
        dataset = factories.Dataset(user=user)
        self._clear_activities()
        dataset["extras"] = [{"key": "some", "value": "extra"}]
        helpers.call_action(
            "package_update", context={"user": user["name"]}, **dataset
        )

        url = url_for("dataset.activity", id=dataset["id"])
        response = app.get(url)
        assert (
            '<a href="/user/{}">Mr. Test User'.format(user["name"]) in response
        )
        assert "updated the dataset" in response
        assert (
            '<a href="/dataset/{}">{}'.format(dataset["id"], dataset["title"])
            in response
        )

        activities = helpers.call_action(
            "package_activity_list", id=dataset["id"]
        )

        assert len(activities) == 1

    def test_create_resource(self, app):
        user = factories.User()
        dataset = factories.Dataset(user=user)
        self._clear_activities()
        helpers.call_action(
            "resource_create",
            context={"user": user["name"]},
            name="Test resource",
            package_id=dataset["id"],
        )

        url = url_for("dataset.activity", id=dataset["id"])
        response = app.get(url)
        assert (
            '<a href="/user/{}">Mr. Test User'.format(user["name"]) in response
        )
        assert "updated the dataset" in response
        assert (
            '<a href="/dataset/{}">{}'.format(dataset["id"], dataset["title"])
            in response
        )

        activities = helpers.call_action(
            "package_activity_list", id=dataset["id"]
        )

        assert len(activities) == 1

    def test_update_resource(self, app):
        user = factories.User()
        dataset = factories.Dataset(user=user)
        resource = factories.Resource(package_id=dataset["id"])
        self._clear_activities()

        helpers.call_action(
            "resource_update",
            context={"user": user["name"]},
            id=resource["id"],
            name="Test resource updated",
            package_id=dataset["id"],
        )

        url = url_for("dataset.activity", id=dataset["id"])
        response = app.get(url)
        assert (
            '<a href="/user/{}">Mr. Test User'.format(user["name"]) in response
        )
        assert "updated the dataset" in response
        assert (
            '<a href="/dataset/{}">{}'.format(dataset["id"], dataset["title"])
            in response
        )

        activities = helpers.call_action(
            "package_activity_list", id=dataset["id"]
        )

        assert len(activities) == 1

    def test_delete_dataset(self, app):
        user = factories.User()
        org = factories.Organization()
        dataset = factories.Dataset(owner_org=org["id"], user=user)
        self._clear_activities()
        helpers.call_action(
            "package_delete", context={"user": user["name"]}, **dataset
        )

        url = url_for("organization.activity", id=org["id"])
        response = app.get(url)
        assert (
            '<a href="/user/{}">Mr. Test User'.format(user["name"]) in response
        )
        assert "deleted the dataset" in response
        assert (
            '<a href="/dataset/{}">Test Dataset'.format(dataset["id"])
            in response
        )

    def test_admin_can_see_old_versions(self, app):

        user = factories.User()
        env = {"REMOTE_USER": six.ensure_str(user["name"])}
        dataset = factories.Dataset(user=user)

        url = url_for("dataset.activity", id=dataset["id"])
        response = app.get(url, extra_environ=env)
        assert "View this version" in response

    def test_public_cant_see_old_versions(self, app):

        user = factories.User()
        dataset = factories.Dataset(user=user)

        url = url_for("dataset.activity", id=dataset["id"])
        response = app.get(url)
        assert "View this version" not in response

    def test_admin_can_see_changes(self, app):

        user = factories.User()
        env = {"REMOTE_USER": six.ensure_str(user["name"])}
        dataset = factories.Dataset()  # activities by system user aren't shown
        dataset["title"] = "Changed"
        helpers.call_action("package_update", **dataset)

        url = url_for("dataset.activity", id=dataset["id"])
        response = app.get(url, extra_environ=env)
        assert "Changes" in response

    def test_public_cant_see_changes(self, app):
        dataset = factories.Dataset()  # activities by system user aren't shown
        dataset["title"] = "Changed"
        helpers.call_action("package_update", **dataset)

        url = url_for("dataset.activity", id=dataset["id"])
        response = app.get(url)
        assert "Changes" not in response

    def test_legacy_changed_package_activity(self, app):
        """Render an activity that was created with an earlier version of CKAN,
        and it has not been migrated (with migrate_package_activity.py)
        """

        user = factories.User()
        dataset = factories.Dataset(user=user)

        # delete the modern Activity object that's been automatically created
        modern_activity = (
            model.Session.query(model.Activity)
            .filter_by(object_id=dataset["id"])
            .one()
        )
        modern_activity.delete()

        # Create an Activity object as it was in earlier versions of CKAN.
        # This code is based on:
        # https://github.com/ckan/ckan/blob/b348bf2fe68db6704ea0a3e22d533ded3d8d4344/ckan/model/package.py#L508
        activity_type = "changed"
        dataset_table_dict = dictization.table_dictize(
            model.Package.get(dataset["id"]), context={"model": model}
        )
        activity = model.Activity(
            user_id=user["id"],
            object_id=dataset["id"],
            activity_type="%s package" % activity_type,
            data={
                # "actor": a legacy activity had no "actor"
                # "package": a legacy activity had just the package table,
                # rather than the result of package_show
                "package": dataset_table_dict
            },
        )
        model.Session.add(activity)
        # a legacy activity had a ActivityDetail associated with the Activity
        # This code is based on:
        # https://github.com/ckan/ckan/blob/b348bf2fe68db6704ea0a3e22d533ded3d8d4344/ckan/model/package.py#L542
        activity_detail = model.ActivityDetail(
            activity_id=activity.id,
            object_id=dataset["id"],
            object_type=u"Package",
            activity_type=activity_type,
            data={u"package": dataset_table_dict},
        )
        model.Session.add(activity_detail)
        model.Session.flush()

        url = url_for("dataset.activity", id=dataset["id"])
        response = app.get(url)
        assert (
            '<a href="/user/{}">Mr. Test User'.format(user["name"]) in response
        )
        assert "updated the dataset" in response
        assert (
            '<a href="/dataset/{}">Test Dataset'.format(dataset["id"])
            in response
        )

    # ckanext-canada uses their IActivity to add their custom activity to the
    # list of validators: https://github.com/open-data/ckanext-canada/blob/6870e5bc38a04aa8cef191b5e9eb361f9560872b/ckanext/canada/plugins.py#L596
    # but it's easier here to just hack patch it in
    @mock.patch(
        "ckan.logic.validators.object_id_validators",
        dict(
            list(object_id_validators.items())
            + [("changed datastore", package_id_exists)]
        ),
    )
    def test_custom_activity(self, app):
        """Render a custom activity
        """

        user = factories.User()
        organization = factories.Organization(
            users=[{"name": user["id"], "capacity": "admin"}]
        )
        dataset = factories.Dataset(owner_org=organization["id"], user=user)
        resource = factories.Resource(package_id=dataset["id"])
        self._clear_activities()

        # Create a custom Activity object. This one is inspired by:
        # https://github.com/open-data/ckanext-canada/blob/master/ckanext/canada/activity.py
        activity_dict = {
            "user_id": user["id"],
            "object_id": dataset["id"],
            "activity_type": "changed datastore",
            "data": {
                "resource_id": resource["id"],
                "pkg_type": dataset["type"],
                "resource_name": "june-2018",
                "owner_org": organization["name"],
                "count": 5,
            },
        }
        helpers.call_action("activity_create", **activity_dict)

        url = url_for("dataset.activity", id=dataset["id"])
        response = app.get(url)
        assert (
            '<a href="/user/{}">Mr. Test User'.format(user["name"]) in response
        )
        # it renders the activity with fallback.html, since we've not defined
        # changed_datastore.html in this case
        assert "changed datastore" in response


@pytest.mark.usefixtures("clean_db", "with_request_context")
class TestChanges(object):  # i.e. the diff
    def test_simple(self, app):
        user = factories.User()
        dataset = factories.Dataset(title="First title", user=user)
        dataset["title"] = "Second title"
        helpers.call_action("package_update", **dataset)

        activity = activity_model.package_activity_list(
            dataset["id"], limit=1, offset=0
        )[0]
        env = {"REMOTE_USER": six.ensure_str(user["name"])}
        response = app.get(
            url_for("dataset.changes", id=activity.id), extra_environ=env
        )
        assert helpers.body_contains(response, "First")
        assert helpers.body_contains(response, "Second")<|MERGE_RESOLUTION|>--- conflicted
+++ resolved
@@ -121,7 +121,6 @@
         assert pkg.resources[0].url == u"http://example.com/resource"
         assert pkg.state == "active"
 
-<<<<<<< HEAD
     def test_complete_package_with_two_resources(self, app, user_env):
         url = url_for("dataset.new")
         response = app.post(url, environ_overrides=user_env, data={
@@ -144,28 +143,8 @@
         assert pkg.resources[0].url == u"http://example.com/resource0"
         assert pkg.resources[1].url == u"http://example.com/resource1"
         assert pkg.state == "active"
-=======
-    def test_complete_package_with_two_resources(self, app):
-        env, response = _get_package_new_page(app)
-        form = response.forms['dataset-edit']
-        form['name'] = u'complete-package-with-two-resources'
-
-        response = submit_and_follow(app, form, env, 'save')
-        form = response.forms['resource-edit']
-        form['url'] = u'http://example.com/resource0'
-
-        response = submit_and_follow(app, form, env, 'save', 'again')
-        form = response.forms['resource-edit']
-        form['url'] = u'http://example.com/resource1'
-
-        submit_and_follow(app, form, env, 'save', 'go-metadata')
-        pkg = model.Package.by_name(u'complete-package-with-two-resources')
-        assert pkg.resources[0].url == u'http://example.com/resource0'
-        assert pkg.resources[1].url == u'http://example.com/resource1'
-        assert pkg.state == 'active'
 
     # resource upload is tested in TestExampleIUploaderPlugin
->>>>>>> 4e0227c3
 
     def test_previous_button_works(self, app, user_env):
         url = url_for("dataset.new")
