# encoding: utf-8

from bs4 import BeautifulSoup
import mock

from ckan.lib.helpers import url_for
import pytest
import ckan.model as model
import ckan.model.activity as activity_model
import ckan.plugins as p
import ckan.lib.dictization as dictization
from ckan.logic.validators import object_id_validators, package_id_exists

import ckan.tests.helpers as helpers
import ckan.tests.factories as factories

webtest_submit = helpers.webtest_submit
submit_and_follow = helpers.submit_and_follow


def _get_package_new_page(app):
    user = factories.User()
    env = {"REMOTE_USER": user["name"].encode("ascii")}
    response = app.get(url=url_for("dataset.new"), extra_environ=env)
    return env, response


class TestPackageNew(object):
    @pytest.mark.usefixtures("clean_db")
    def test_form_renders(self, app):
        env, response = _get_package_new_page(app)
        assert "dataset-edit" in response.forms

    @pytest.mark.ckan_config("ckan.auth.create_unowned_dataset", "false")
    @pytest.mark.usefixtures("clean_db")
    def test_needs_organization_but_no_organizations_has_button(self, app):
        """ Scenario: The settings say every dataset needs an organization
        but there are no organizations. If the user is allowed to create an
        organization they should be prompted to do so when they try to create
        a new dataset"""
        sysadmin = factories.Sysadmin()

        env = {"REMOTE_USER": sysadmin["name"].encode("ascii")}
        response = app.get(url=url_for("dataset.new"), extra_environ=env)
        assert "dataset-edit" not in response.forms
        assert url_for(controller="organization", action="new") in response

    @pytest.mark.ckan_config("ckan.auth.create_unowned_dataset", "false")
    @pytest.mark.ckan_config("ckan.auth.user_create_organizations", "false")
    @mock.patch("ckan.logic.auth.create.package_create")
    @pytest.mark.usefixtures("clean_db")
    def test_needs_organization_but_no_organizations_no_button(
        self, mock_p_create, app
    ):
        """ Scenario: The settings say every dataset needs an organization
        but there are no organizations. If the user is not allowed to create an
        organization they should be told to ask the admin but no link should be
        presented. Note: This cannot happen with the default ckan and requires
        a plugin to overwrite the package_create behavior"""
        mock_p_create.return_value = {"success": True}

        user = factories.User()

        env = {"REMOTE_USER": user["name"].encode("ascii")}
        response = app.get(url=url_for("dataset.new"), extra_environ=env)

        assert "dataset-edit" not in response.forms
        assert url_for(controller="organization", action="new") not in response
        assert "Ask a system administrator" in response

    @pytest.mark.usefixtures("clean_db")
    def test_name_required(self, app):
        env, response = _get_package_new_page(app)
        form = response.forms["dataset-edit"]

        response = webtest_submit(form, "save", status=200, extra_environ=env)
        assert "dataset-edit" in response.forms
        assert "Name: Missing value" in response

    @pytest.mark.usefixtures("clean_db")
    def test_resource_form_renders(self, app):
        env, response = _get_package_new_page(app)
        form = response.forms["dataset-edit"]
        form["name"] = u"resource-form-renders"

        response = submit_and_follow(app, form, env, "save")
        assert "resource-edit" in response.forms

    @pytest.mark.usefixtures("clean_db")
    def test_first_page_creates_draft_package(self, app):
        env, response = _get_package_new_page(app)
        form = response.forms["dataset-edit"]
        form["name"] = u"first-page-creates-draft"

        webtest_submit(form, "save", status=302, extra_environ=env)
        pkg = model.Package.by_name(u"first-page-creates-draft")
        assert pkg.state == "draft"

    @pytest.mark.usefixtures("clean_db")
    def test_resource_required(self, app):
        env, response = _get_package_new_page(app)
        form = response.forms["dataset-edit"]
        form["name"] = u"one-resource-required"

        response = submit_and_follow(app, form, env, "save")
        form = response.forms["resource-edit"]

        response = webtest_submit(
            form, "save", value="go-metadata", status=200, extra_environ=env
        )
        assert "resource-edit" in response.forms
        assert "You must add at least one data resource" in response

    @pytest.mark.usefixtures("clean_db")
    def test_complete_package_with_one_resource(self, app):
        env, response = _get_package_new_page(app)
        form = response.forms["dataset-edit"]
        form["name"] = u"complete-package-with-one-resource"

        response = submit_and_follow(app, form, env, "save")
        form = response.forms["resource-edit"]
        form["url"] = u"http://example.com/resource"

        submit_and_follow(app, form, env, "save", "go-metadata")
        pkg = model.Package.by_name(u"complete-package-with-one-resource")
        assert pkg.resources[0].url == u"http://example.com/resource"
        assert pkg.state == "active"

    @pytest.mark.usefixtures("clean_db")
    def test_complete_package_with_two_resources(self, app):
        env, response = _get_package_new_page(app)
        form = response.forms["dataset-edit"]
        form["name"] = u"complete-package-with-two-resources"

        response = submit_and_follow(app, form, env, "save")
        form = response.forms["resource-edit"]
        form["url"] = u"http://example.com/resource0"

        response = submit_and_follow(app, form, env, "save", "again")
        form = response.forms["resource-edit"]
        form["url"] = u"http://example.com/resource1"

        submit_and_follow(app, form, env, "save", "go-metadata")
        pkg = model.Package.by_name(u"complete-package-with-two-resources")
        assert pkg.resources[0].url == u"http://example.com/resource0"
        assert pkg.resources[1].url == u"http://example.com/resource1"
        assert pkg.state == "active"

    # def test_resource_uploads(self):
    #     app = self._get_test_app()
    #     env, response = _get_package_new_page(app)
    #     form = response.forms['dataset-edit']
    #     form['name'] = u'complete-package-with-two-resources'

    #     response = submit_and_follow(app, form, env, 'save')
    #     form = response.forms['resource-edit']
    #     form['upload'] = ('README.rst', b'data')

    #     response = submit_and_follow(app, form, env, 'save', 'go-metadata')
    #     pkg = model.Package.by_name(u'complete-package-with-two-resources')
    #     assert_equal(pkg.resources[0].url_type, u'upload')
    #     assert_equal(pkg.state, 'active')
    #     response = app.get(
    #         url_for(
    #             controller='package',
    #             action='resource_download',
    #             id=pkg.id,
    #             resource_id=pkg.resources[0].id
    #         ),
    #     )
    #     assert_equal('data', response.body)

    @pytest.mark.usefixtures("clean_db")
    def test_previous_button_works(self, app):
        env, response = _get_package_new_page(app)
        form = response.forms["dataset-edit"]
        form["name"] = u"previous-button-works"

        response = submit_and_follow(app, form, env, "save")
        form = response.forms["resource-edit"]

        response = submit_and_follow(app, form, env, "save", "go-dataset")
        assert "dataset-edit" in response.forms

    @pytest.mark.usefixtures("clean_db")
    def test_previous_button_populates_form(self, app):
        env, response = _get_package_new_page(app)
        form = response.forms["dataset-edit"]
        form["name"] = u"previous-button-populates-form"

        response = submit_and_follow(app, form, env, "save")
        form = response.forms["resource-edit"]

        response = submit_and_follow(app, form, env, "save", "go-dataset")
        form = response.forms["dataset-edit"]
        assert "title" in form.fields
        assert form["name"].value == u"previous-button-populates-form"

    @pytest.mark.usefixtures("clean_db")
    def test_previous_next_maintains_draft_state(self, app):
        env, response = _get_package_new_page(app)
        form = response.forms["dataset-edit"]
        form["name"] = u"previous-next-maintains-draft"

        response = submit_and_follow(app, form, env, "save")
        form = response.forms["resource-edit"]

        response = submit_and_follow(app, form, env, "save", "go-dataset")
        form = response.forms["dataset-edit"]

        webtest_submit(form, "save", status=302, extra_environ=env)
        pkg = model.Package.by_name(u"previous-next-maintains-draft")
        assert pkg.state == "draft"

    @pytest.mark.usefixtures("clean_db")
    def test_dataset_edit_org_dropdown_visible_to_normal_user_with_orgs_available(
        self, app
    ):
        """
        The 'Organization' dropdown is available on the dataset create/edit
        page to normal (non-sysadmin) users who have organizations available
        to them.
        """
        user = factories.User()
        # user is admin of org.
        org = factories.Organization(
            name="my-org", users=[{"name": user["id"], "capacity": "admin"}]
        )

        env = {"REMOTE_USER": user["name"].encode("ascii")}
        response = app.get(url=url_for("dataset.new"), extra_environ=env)

        # organization dropdown available in create page.
        form = response.forms["dataset-edit"]
        assert "owner_org" in form.fields

        # create dataset
        form["name"] = u"my-dataset"
        form["owner_org"] = org["id"]
        response = submit_and_follow(app, form, env, "save")

        # add a resource to make the pkg active
        resource_form = response.forms["resource-edit"]
        resource_form["url"] = u"http://example.com/resource"
        submit_and_follow(app, resource_form, env, "save", "go-metadata")
        pkg = model.Package.by_name(u"my-dataset")
        assert pkg.state == "active"

        # edit package page response
        url = url_for("dataset.edit", id=pkg.id)
        pkg_edit_response = app.get(url=url, extra_environ=env)
        # A field with the correct id is in the response
        form = pkg_edit_response.forms["dataset-edit"]
        assert "owner_org" in form.fields
        # The organization id is in the response in a value attribute
        owner_org_options = [value for (value, _) in form["owner_org"].options]
        assert org["id"] in owner_org_options

    @pytest.mark.usefixtures("clean_db")
    def test_dataset_edit_org_dropdown_normal_user_can_remove_org(self, app):
        """
        A normal user (non-sysadmin) can remove an organization from a dataset
        have permissions on.
        """
        user = factories.User()
        # user is admin of org.
        org = factories.Organization(
            name="my-org", users=[{"name": user["id"], "capacity": "admin"}]
        )

        env = {"REMOTE_USER": user["name"].encode("ascii")}
        response = app.get(url=url_for("dataset.new"), extra_environ=env)

        # create dataset with owner_org
        form = response.forms["dataset-edit"]
        form["name"] = u"my-dataset"
        form["owner_org"] = org["id"]
        response = submit_and_follow(app, form, env, "save")

        # add a resource to make the pkg active
        resource_form = response.forms["resource-edit"]
        resource_form["url"] = u"http://example.com/resource"
        submit_and_follow(app, resource_form, env, "save", "go-metadata")
        pkg = model.Package.by_name(u"my-dataset")
        assert pkg.state == "active"
        assert pkg.owner_org == org["id"]
        assert pkg.owner_org is not None

        # edit package page response
        url = url_for("dataset.edit", id=pkg.id)
        pkg_edit_response = app.get(url=url, extra_environ=env)

        # edit dataset
        edit_form = pkg_edit_response.forms["dataset-edit"]
        edit_form["owner_org"] = ""
        submit_and_follow(app, edit_form, env, "save")
        post_edit_pkg = model.Package.by_name(u"my-dataset")
        assert post_edit_pkg.owner_org is None
        assert post_edit_pkg.owner_org != org["id"]

    @pytest.mark.usefixtures("clean_db")
    def test_dataset_edit_org_dropdown_not_visible_to_normal_user_with_no_orgs_available(
        self, app
    ):
        """
        The 'Organization' dropdown is not available on the dataset
        create/edit page to normal (non-sysadmin) users who have no
        organizations available to them.
        """
        user = factories.User()
        # user isn't admin of org.
        org = factories.Organization(name="my-org")

        env = {"REMOTE_USER": user["name"].encode("ascii")}
        response = app.get(url=url_for("dataset.new"), extra_environ=env)

        # organization dropdown not in create page.
        form = response.forms["dataset-edit"]
        assert "owner_org" not in form.fields

        # create dataset
        form["name"] = u"my-dataset"
        response = submit_and_follow(app, form, env, "save")

        # add a resource to make the pkg active
        resource_form = response.forms["resource-edit"]
        resource_form["url"] = u"http://example.com/resource"
        submit_and_follow(app, resource_form, env, "save", "go-metadata")
        pkg = model.Package.by_name(u"my-dataset")
        assert pkg.state == "active"

        # edit package response
        url = url_for(
            "dataset.edit", id=model.Package.by_name(u"my-dataset").id
        )
        pkg_edit_response = app.get(url=url, extra_environ=env)
        # A field with the correct id is in the response
        form = pkg_edit_response.forms["dataset-edit"]
        assert "owner_org" not in form.fields
        # The organization id is in the response in a value attribute
        assert 'value="{0}"'.format(org["id"]) not in pkg_edit_response

    @pytest.mark.usefixtures("clean_db")
    def test_dataset_edit_org_dropdown_visible_to_sysadmin_with_no_orgs_available(
        self, app
    ):
        """
        The 'Organization' dropdown is available to sysadmin users regardless
        of whether they personally have an organization they administrate.
        """
        user = factories.User()
        sysadmin = factories.Sysadmin()
        # user is admin of org.
        org = factories.Organization(
            name="my-org", users=[{"name": user["id"], "capacity": "admin"}]
        )

        # user in env is sysadmin
        env = {"REMOTE_USER": sysadmin["name"].encode("ascii")}
        response = app.get(url=url_for("dataset.new"), extra_environ=env)

        # organization dropdown available in create page.
        assert 'id="field-organizations"' in response

        # create dataset
        form = response.forms["dataset-edit"]
        form["name"] = u"my-dataset"
        form["owner_org"] = org["id"]
        response = submit_and_follow(app, form, env, "save")

        # add a resource to make the pkg active
        resource_form = response.forms["resource-edit"]
        resource_form["url"] = u"http://example.com/resource"
        submit_and_follow(app, resource_form, env, "save", "go-metadata")
        pkg = model.Package.by_name(u"my-dataset")
        assert pkg.state == "active"

        # edit package page response
        url = url_for("dataset.edit", id=pkg.id)
        pkg_edit_response = app.get(url=url, extra_environ=env)
        # A field with the correct id is in the response
        assert 'id="field-organizations"' in pkg_edit_response
        # The organization id is in the response in a value attribute
        assert 'value="{0}"'.format(org["id"]) in pkg_edit_response

    @pytest.mark.usefixtures("clean_db")
    def test_unauthed_user_creating_dataset(self, app):

        # provide REMOTE_ADDR to idenfity as remote user, see
        # ckan.views.identify_user() for details
        response = app.post(
            url=url_for("dataset.new"),
            extra_environ={"REMOTE_ADDR": "127.0.0.1"},
            status=403,
        )


class TestPackageEdit(object):
    @pytest.mark.usefixtures("clean_db")
    def test_organization_admin_can_edit(self, app):
        user = factories.User()
        organization = factories.Organization(
            users=[{"name": user["id"], "capacity": "admin"}]
        )
        dataset = factories.Dataset(owner_org=organization["id"])
        env = {"REMOTE_USER": user["name"].encode("ascii")}
        response = app.get(
            url_for("dataset.edit", id=dataset["name"]), extra_environ=env
        )
        form = response.forms["dataset-edit"]
        form["notes"] = u"edited description"
        submit_and_follow(app, form, env, "save")

        result = helpers.call_action("package_show", id=dataset["id"])
        assert u"edited description" == result["notes"]

    @pytest.mark.usefixtures("clean_db")
    def test_organization_editor_can_edit(self, app):
        user = factories.User()
        organization = factories.Organization(
            users=[{"name": user["id"], "capacity": "editor"}]
        )
        dataset = factories.Dataset(owner_org=organization["id"])
        env = {"REMOTE_USER": user["name"].encode("ascii")}
        response = app.get(
            url_for("dataset.edit", id=dataset["name"]), extra_environ=env
        )
        form = response.forms["dataset-edit"]
        form["notes"] = u"edited description"
        submit_and_follow(app, form, env, "save")

        result = helpers.call_action("package_show", id=dataset["id"])
        assert u"edited description" == result["notes"]

    @pytest.mark.usefixtures("clean_db")
    def test_organization_member_cannot_edit(self, app):
        user = factories.User()
        organization = factories.Organization(
            users=[{"name": user["id"], "capacity": "member"}]
        )
        dataset = factories.Dataset(owner_org=organization["id"])
        env = {"REMOTE_USER": user["name"].encode("ascii")}
        response = app.get(
            url_for("dataset.edit", id=dataset["name"]),
            extra_environ=env,
            status=403,
        )

    @pytest.mark.usefixtures("clean_db")
    def test_user_not_in_organization_cannot_edit(self, app):
        user = factories.User()
        organization = factories.Organization()
        dataset = factories.Dataset(owner_org=organization["id"])
        env = {"REMOTE_USER": user["name"].encode("ascii")}
        response = app.get(
            url_for("dataset.edit", id=dataset["name"]),
            extra_environ=env,
            status=403,
        )

        env = {"REMOTE_USER": user["name"].encode("ascii")}
        response = app.post(
            url_for("dataset.edit", id=dataset["name"]),
            {"notes": "edited description"},
            extra_environ=env,
            status=403,
        )

    @pytest.mark.usefixtures("clean_db")
    def test_anonymous_user_cannot_edit(self, app):
        organization = factories.Organization()
        dataset = factories.Dataset(owner_org=organization["id"])
        response = app.get(
            url_for("dataset.edit", id=dataset["name"]), status=403
        )

        response = app.post(
            url_for("dataset.edit", id=dataset["name"]),
            {"notes": "edited description"},
            status=403,
        )

    @pytest.mark.usefixtures("clean_db")
    def test_validation_errors_for_dataset_name_appear(self, app):
        """fill out a bad dataset set name and make sure errors appear"""
        user = factories.User()
        organization = factories.Organization(
            users=[{"name": user["id"], "capacity": "admin"}]
        )
        dataset = factories.Dataset(owner_org=organization["id"])
        env = {"REMOTE_USER": user["name"].encode("ascii")}
        response = app.get(
            url_for("dataset.edit", id=dataset["name"]), extra_environ=env
        )
        form = response.forms["dataset-edit"]
        form["name"] = u"this is not a valid name"
        response = webtest_submit(form, "save", status=200, extra_environ=env)
        assert "The form contains invalid entries" in response.body

        assert (
            "Name: Must be purely lowercase alphanumeric (ascii) "
            "characters and these symbols: -_" in response.body
        )

    @pytest.mark.usefixtures("clean_db")
    def test_edit_a_dataset_that_does_not_exist_404s(self, app):
        user = factories.User()
        env = {"REMOTE_USER": user["name"].encode("ascii")}
        response = app.get(
            url_for("dataset.edit", id="does-not-exist"),
            extra_environ=env,
            expect_errors=True,
        )
        assert 404 == response.status_int


class TestPackageRead(object):
    @pytest.mark.usefixtures("clean_db")
    def test_read(self, app):
        dataset = factories.Dataset()
        response = app.get(url_for("dataset.read", id=dataset["name"]))
        response.mustcontain("Test Dataset")
        response.mustcontain("Just another test dataset")

    @pytest.mark.usefixtures("clean_db")
    def test_organization_members_can_read_private_datasets(self, app):
        members = {
            "member": factories.User(),
            "editor": factories.User(),
            "admin": factories.User(),
            "sysadmin": factories.Sysadmin(),
        }
        organization = factories.Organization(
            users=[
                {"name": members["member"]["id"], "capacity": "member"},
                {"name": members["editor"]["id"], "capacity": "editor"},
                {"name": members["admin"]["id"], "capacity": "admin"},
            ]
        )
        dataset = factories.Dataset(owner_org=organization["id"], private=True)
        for user, user_dict in members.items():
            response = app.get(
                url_for("dataset.read", id=dataset["name"]),
                extra_environ={
                    "REMOTE_USER": user_dict["name"].encode("ascii")
                },
            )
            assert "Test Dataset" in response.body
            assert "Just another test dataset" in response.body

    @pytest.mark.usefixtures("clean_db")
    def test_anonymous_users_cannot_read_private_datasets(self, app):
        organization = factories.Organization()
        dataset = factories.Dataset(owner_org=organization["id"], private=True)
        response = app.get(
            url_for("dataset.read", id=dataset["name"]), status=404
        )
        assert 404 == response.status_int

    @pytest.mark.usefixtures("clean_db")
    def test_user_not_in_organization_cannot_read_private_datasets(self, app):
        user = factories.User()
        organization = factories.Organization()
        dataset = factories.Dataset(owner_org=organization["id"], private=True)
        response = app.get(
            url_for("dataset.read", id=dataset["name"]),
            extra_environ={"REMOTE_USER": user["name"].encode("ascii")},
            status=404,
        )
        assert 404 == response.status_int

    @pytest.mark.usefixtures("clean_db")
    def test_read_rdf(self, app):
        """ The RDF outputs now live in ckanext-dcat"""
        dataset1 = factories.Dataset()

        offset = url_for("dataset.read", id=dataset1["name"]) + ".rdf"
        app.get(offset, status=404)

    @pytest.mark.usefixtures("clean_db")
    def test_read_n3(self, app):
        """ The RDF outputs now live in ckanext-dcat"""
        dataset1 = factories.Dataset()

        offset = url_for("dataset.read", id=dataset1["name"]) + ".n3"
        app.get(offset, status=404)

    @pytest.mark.usefixtures("clean_db")
    def test_read_dataset_as_it_used_to_be(self, app):
        dataset = factories.Dataset(title="Original title")
        activity = (
            model.Session.query(model.Activity)
            .filter_by(object_id=dataset["id"])
            .one()
        )
        dataset["title"] = "Changed title"
        helpers.call_action("package_update", **dataset)

        sysadmin = factories.Sysadmin()
        env = {"REMOTE_USER": sysadmin["name"].encode("ascii")}
        response = app.get(
            url_for(
                "dataset.read", id=dataset["name"], activity_id=activity.id
            ),
            extra_environ=env,
        )
        response.mustcontain("Original title")

    @pytest.mark.usefixtures("clean_db")
    def test_read_dataset_as_it_used_to_be_but_is_unmigrated(self, app):
        # Renders the dataset using the activity detail, when that Activity was
        # created with an earlier version of CKAN, and it has not been migrated
        # (with migrate_package_activity.py), which should give a 404

        user = factories.User()
        dataset = factories.Dataset(user=user)

        # delete the modern Activity object that's been automatically created
        modern_activity = (
            model.Session.query(model.Activity)
            .filter_by(object_id=dataset["id"])
            .one()
<<<<<<< HEAD
        )
        revision_id = modern_activity.revision_id
=======
>>>>>>> 746cd7e3
        modern_activity.delete()

        # Create an Activity object as it was in earlier versions of CKAN.
        # This code is based on:
        # https://github.com/ckan/ckan/blob/b348bf2fe68db6704ea0a3e22d533ded3d8d4344/ckan/model/package.py#L508
        activity_type = "changed"
        dataset_table_dict = dictization.table_dictize(
            model.Package.get(dataset["id"]), context={"model": model}
        )
        activity = model.Activity(
<<<<<<< HEAD
            user_id=user["id"],
            object_id=dataset["id"],
            revision_id=revision_id,
=======
            user_id=user['id'],
            object_id=dataset['id'],
>>>>>>> 746cd7e3
            activity_type="%s package" % activity_type,
            data={
                # "actor": a legacy activity had no "actor"
                # "package": a legacy activity had just the package table,
                # rather than the result of package_show
                "package": dataset_table_dict
            },
        )
        model.Session.add(activity)
        # a legacy activity had a ActivityDetail associated with the Activity
        # This code is based on:
        # https://github.com/ckan/ckan/blob/b348bf2fe68db6704ea0a3e22d533ded3d8d4344/ckan/model/package.py#L542
        activity_detail = model.ActivityDetail(
            activity_id=activity.id,
            object_id=dataset["id"],
            object_type=u"Package",
            activity_type=activity_type,
            data={u"package": dataset_table_dict},
        )
        model.Session.add(activity_detail)
        model.Session.flush()

        sysadmin = factories.Sysadmin()
        env = {"REMOTE_USER": sysadmin["name"].encode("ascii")}
        response = app.get(
            url_for(
                "dataset.read", id=dataset["name"], activity_id=activity.id
            ),
            extra_environ=env,
            status=404,
        )


class TestPackageDelete(object):
    @pytest.mark.usefixtures("clean_db")
    def test_owner_delete(self, app):
        user = factories.User()
        owner_org = factories.Organization(
            users=[{"name": user["id"], "capacity": "admin"}]
        )
        dataset = factories.Dataset(owner_org=owner_org["id"])

        env = {"REMOTE_USER": user["name"].encode("ascii")}
        response = app.post(
            url_for("dataset.delete", id=dataset["name"]), extra_environ=env
        )
        response = response.follow()
        assert 200 == response.status_int

        deleted = helpers.call_action("package_show", id=dataset["id"])
        assert "deleted" == deleted["state"]

    @pytest.mark.usefixtures("clean_db")
    def test_delete_on_non_existing_dataset(self, app):
        response = app.post(
            url_for("dataset.delete", id="schrodingersdatset"),
            expect_errors=True,
        )
        assert 404 == response.status_int

    @pytest.mark.usefixtures("clean_db")
    def test_sysadmin_can_delete_any_dataset(self, app):
        owner_org = factories.Organization()
        dataset = factories.Dataset(owner_org=owner_org["id"])

        user = factories.Sysadmin()
        env = {"REMOTE_USER": user["name"].encode("ascii")}

        response = app.post(
            url_for("dataset.delete", id=dataset["name"]), extra_environ=env
        )
        response = response.follow()
        assert 200 == response.status_int

        deleted = helpers.call_action("package_show", id=dataset["id"])
        assert "deleted" == deleted["state"]

    @pytest.mark.usefixtures("clean_db")
    def test_anon_user_cannot_delete_owned_dataset(self, app):
        user = factories.User()
        owner_org = factories.Organization(
            users=[{"name": user["id"], "capacity": "admin"}]
        )
        dataset = factories.Dataset(owner_org=owner_org["id"])

        response = app.post(
            url_for("dataset.delete", id=dataset["name"]), status=403
        )
        response.mustcontain("Unauthorized to delete package")

        deleted = helpers.call_action("package_show", id=dataset["id"])
        assert "active" == deleted["state"]

    @pytest.mark.usefixtures("clean_db")
    def test_logged_in_user_cannot_delete_owned_dataset(self, app):
        owner = factories.User()
        owner_org = factories.Organization(
            users=[{"name": owner["id"], "capacity": "admin"}]
        )
        dataset = factories.Dataset(owner_org=owner_org["id"])

        user = factories.User()
        env = {"REMOTE_USER": user["name"].encode("ascii")}
        response = app.post(
            url_for("dataset.delete", id=dataset["name"]),
            extra_environ=env,
            expect_errors=True,
        )
        assert 403 == response.status_int
        response.mustcontain("Unauthorized to delete package")

    @pytest.mark.usefixtures("clean_db")
    def test_confirm_cancel_delete(self, app):
        """Test confirmation of deleting datasets

        When package_delete is made as a get request, it should return a
        'do you want to delete this dataset? confirmation page"""
        user = factories.User()
        owner_org = factories.Organization(
            users=[{"name": user["id"], "capacity": "admin"}]
        )
        dataset = factories.Dataset(owner_org=owner_org["id"])

        env = {"REMOTE_USER": user["name"].encode("ascii")}
        response = app.get(
            url_for("dataset.delete", id=dataset["name"]), extra_environ=env
        )
        assert 200 == response.status_int
        message = "Are you sure you want to delete dataset - {name}?"
        response.mustcontain(message.format(name=dataset["title"]))

        form = response.forms["confirm-dataset-delete-form"]
        response = form.submit("cancel")
        response = helpers.webtest_maybe_follow(response, extra_environ=env)
        assert 200 == response.status_int


class TestResourceNew(object):
    @pytest.mark.usefixtures("clean_db")
    def test_manage_dataset_resource_listing_page(self, app):
        user = factories.User()
        organization = factories.Organization(user=user)
        dataset = factories.Dataset(owner_org=organization["id"])
        resource = factories.Resource(package_id=dataset["id"])
        env = {"REMOTE_USER": user["name"].encode("ascii")}
        response = app.get(
            url_for("dataset.resources", id=dataset["name"]), extra_environ=env
        )
        assert resource["name"] in response
        assert resource["description"] in response
        assert resource["format"] in response

    @pytest.mark.usefixtures("clean_db")
    def test_unauth_user_cannot_view_manage_dataset_resource_listing_page(
        self, app
    ):
        user = factories.User()
        organization = factories.Organization(user=user)
        dataset = factories.Dataset(owner_org=organization["id"])
        resource = factories.Resource(package_id=dataset["id"])
        env = {"REMOTE_USER": user["name"].encode("ascii")}
        response = app.get(
            url_for("dataset.resources", id=dataset["name"]), extra_environ=env
        )
        assert resource["name"] in response
        assert resource["description"] in response
        assert resource["format"] in response

    @pytest.mark.usefixtures("clean_db")
    def test_404_on_manage_dataset_resource_listing_page_that_does_not_exist(
        self, app
    ):
        user = factories.User()
        env = {"REMOTE_USER": user["name"].encode("ascii")}
        response = app.get(
            url_for("dataset.resources", id="does-not-exist"),
            extra_environ=env,
            expect_errors=True,
        )
        assert 404 == response.status_int

    @pytest.mark.usefixtures("clean_db")
    def test_add_new_resource_with_link_and_download(self, app):
        user = factories.User()
        dataset = factories.Dataset()
        env = {"REMOTE_USER": user["name"].encode("ascii")}

        response = app.get(
            url_for("resource.new", id=dataset["id"]), extra_environ=env
        )

        form = response.forms["resource-edit"]
        form["url"] = u"http://test.com/"
        response = submit_and_follow(
            app, form, env, "save", "go-dataset-complete"
        )

        result = helpers.call_action("package_show", id=dataset["id"])
        response = app.get(
            url_for(
                "resource.download",
                id=dataset["id"],
                resource_id=result["resources"][0]["id"],
            ),
            extra_environ=env,
        )
        assert 302 == response.status_int

    @pytest.mark.usefixtures("clean_db")
    def test_editor_can_add_new_resource(self, app):
        user = factories.User()
        organization = factories.Organization(
            users=[{"name": user["id"], "capacity": "editor"}]
        )
        dataset = factories.Dataset(owner_org=organization["id"])
        env = {"REMOTE_USER": user["name"].encode("ascii")}

        response = app.get(
            url_for("resource.new", id=dataset["id"]), extra_environ=env
        )

        form = response.forms["resource-edit"]
        form["name"] = u"test resource"
        form["url"] = u"http://test.com/"
        response = submit_and_follow(
            app, form, env, "save", "go-dataset-complete"
        )

        result = helpers.call_action("package_show", id=dataset["id"])
        assert 1 == len(result["resources"])
        assert u"test resource" == result["resources"][0]["name"]

    @pytest.mark.usefixtures("clean_db")
    def test_admin_can_add_new_resource(self, app):
        user = factories.User()
        organization = factories.Organization(
            users=[{"name": user["id"], "capacity": "admin"}]
        )
        dataset = factories.Dataset(owner_org=organization["id"])
        env = {"REMOTE_USER": user["name"].encode("ascii")}

        response = app.get(
            url_for("resource.new", id=dataset["id"]), extra_environ=env
        )

        form = response.forms["resource-edit"]
        form["name"] = u"test resource"
        form["url"] = u"http://test.com/"
        response = submit_and_follow(
            app, form, env, "save", "go-dataset-complete"
        )

        result = helpers.call_action("package_show", id=dataset["id"])
        assert 1 == len(result["resources"])
        assert u"test resource" == result["resources"][0]["name"]

    @pytest.mark.usefixtures("clean_db")
    def test_member_cannot_add_new_resource(self, app):
        user = factories.User()
        organization = factories.Organization(
            users=[{"name": user["id"], "capacity": "member"}]
        )
        dataset = factories.Dataset(owner_org=organization["id"])
        env = {"REMOTE_USER": user["name"].encode("ascii")}

        response = app.get(
            url_for("resource.new", id=dataset["id"]),
            extra_environ=env,
            status=403,
        )

        response = app.post(
            url_for("resource.new", id=dataset["id"]),
            {"name": "test", "url": "test", "save": "save", "id": ""},
            extra_environ=env,
            status=403,
        )

    @pytest.mark.usefixtures("clean_db")
    def test_non_organization_users_cannot_add_new_resource(self, app):
        """on an owned dataset"""
        user = factories.User()
        organization = factories.Organization()
        dataset = factories.Dataset(owner_org=organization["id"])
        env = {"REMOTE_USER": user["name"].encode("ascii")}

        response = app.get(
            url_for("resource.new", id=dataset["id"]),
            extra_environ=env,
            status=403,
        )

        response = app.post(
            url_for("resource.new", id=dataset["id"]),
            {"name": "test", "url": "test", "save": "save", "id": ""},
            extra_environ=env,
            status=403,
        )

    @pytest.mark.usefixtures("clean_db")
    def test_anonymous_users_cannot_add_new_resource(self, app):
        organization = factories.Organization()
        dataset = factories.Dataset(owner_org=organization["id"])

        response = app.get(
            url_for("resource.new", id=dataset["id"]), status=403
        )

        response = app.post(
            url_for("resource.new", id=dataset["id"]),
            {"name": "test", "url": "test", "save": "save", "id": ""},
            status=403,
        )

    @pytest.mark.usefixtures("clean_db")
    def test_anonymous_users_cannot_edit_resource(self, app):
        organization = factories.Organization()
        dataset = factories.Dataset(owner_org=organization["id"])
        resource = factories.Resource(package_id=dataset["id"])

        with app.flask_app.test_request_context():
            response = app.get(
                url_for(
                    "resource.edit",
                    id=dataset["id"],
                    resource_id=resource["id"],
                ),
                status=403,
            )

            response = app.post(
                url_for(
                    "resource.edit",
                    id=dataset["id"],
                    resource_id=resource["id"],
                ),
                {"name": "test", "url": "test", "save": "save", "id": ""},
                status=403,
            )


class TestResourceView(object):
    @pytest.mark.ckan_config("ckan.plugins", "image_view")
    @pytest.mark.usefixtures("clean_db", "with_plugins")
    def test_resource_view_create(self, app):
        user = factories.User()
        env = {"REMOTE_USER": user["name"].encode("ascii")}

        owner_org = factories.Organization(
            users=[{"name": user["id"], "capacity": "admin"}]
        )
        dataset = factories.Dataset(owner_org=owner_org["id"])
        resource = factories.Resource(package_id=dataset["id"])

        url = url_for(
            "resource.edit_view",
            id=resource["package_id"],
            resource_id=resource["id"],
            view_type="image_view",
        )

        response = app.post(
            url, {"title": "Test Image View"}, extra_environ=env
        ).follow(extra_environ=env)
        response.mustcontain("Test Image View")

    @pytest.mark.ckan_config("ckan.plugins", "image_view")
    @pytest.mark.usefixtures("clean_db", "with_plugins")
    def test_resource_view_edit(self, app):
        user = factories.User()
        env = {"REMOTE_USER": user["name"].encode("ascii")}

        owner_org = factories.Organization(
            users=[{"name": user["id"], "capacity": "admin"}]
        )
        dataset = factories.Dataset(owner_org=owner_org["id"])
        resource = factories.Resource(package_id=dataset["id"])

        resource_view = factories.ResourceView(resource_id=resource["id"])
        url = url_for(
            "resource.edit_view",
            id=resource_view["package_id"],
            resource_id=resource_view["resource_id"],
            view_id=resource_view["id"],
        )

        response = app.post(
            url, {"title": "Updated RV Title"}, extra_environ=env
        ).follow(extra_environ=env)
        response.mustcontain("Updated RV Title")

    @pytest.mark.ckan_config("ckan.plugins", "image_view")
    @pytest.mark.usefixtures("clean_db", "with_plugins")
    def test_resource_view_delete(self, app):
        user = factories.User()
        env = {"REMOTE_USER": user["name"].encode("ascii")}

        owner_org = factories.Organization(
            users=[{"name": user["id"], "capacity": "admin"}]
        )
        dataset = factories.Dataset(owner_org=owner_org["id"])
        resource = factories.Resource(package_id=dataset["id"])

        resource_view = factories.ResourceView(resource_id=resource["id"])
        url = url_for(
            "resource.edit_view",
            id=resource_view["package_id"],
            resource_id=resource_view["resource_id"],
            view_id=resource_view["id"],
        )

        response = app.post(
            url, {"delete": "Delete"}, extra_environ=env
        ).follow(extra_environ=env)
        response.mustcontain("This resource has no views")

    @pytest.mark.ckan_config("ckan.plugins", "image_view")
    @pytest.mark.usefixtures("clean_db", "with_plugins")
    def test_existent_resource_view_page_returns_ok_code(self, app):
        resource_view = factories.ResourceView()

        url = url_for(
            "resource.read",
            id=resource_view["package_id"],
            resource_id=resource_view["resource_id"],
            view_id=resource_view["id"],
        )

        app.get(url, status=200)

    @pytest.mark.ckan_config("ckan.plugins", "image_view")
    @pytest.mark.usefixtures("clean_db", "with_plugins")
    def test_inexistent_resource_view_page_returns_not_found_code(self, app):
        resource_view = factories.ResourceView()

        url = url_for(
            "resource.read",
            id=resource_view["package_id"],
            resource_id=resource_view["resource_id"],
            view_id="inexistent-view-id",
        )

        app.get(url, status=404)

    @pytest.mark.ckan_config("ckan.plugins", "image_view")
    @pytest.mark.usefixtures("clean_db", "with_plugins")
    def test_resource_view_description_is_rendered_as_markdown(self, app):
        resource_view = factories.ResourceView(description="Some **Markdown**")
        url = url_for(
            "resource.read",
            id=resource_view["package_id"],
            resource_id=resource_view["resource_id"],
            view_id=resource_view["id"],
        )
        response = app.get(url)
        response.mustcontain("Some <strong>Markdown</strong>")


class TestResourceRead(object):
    @pytest.mark.usefixtures("clean_db")
    def test_existing_resource_with_not_associated_dataset(self, app):

        dataset = factories.Dataset()
        resource = factories.Resource()

        url = url_for(
            "resource.read", id=dataset["id"], resource_id=resource["id"]
        )

        app.get(url, status=404)

    @pytest.mark.usefixtures("clean_db")
    def test_resource_read_logged_in_user(self, app):
        """
        A logged-in user can view resource page.
        """
        user = factories.User()
        env = {"REMOTE_USER": user["name"].encode("ascii")}
        dataset = factories.Dataset()
        resource = factories.Resource(package_id=dataset["id"])

        url = url_for(
            "resource.read", id=dataset["id"], resource_id=resource["id"]
        )

        app.get(url, status=200, extra_environ=env)

    @pytest.mark.usefixtures("clean_db")
    def test_resource_read_anon_user(self, app):
        """
        An anon user can view resource page.
        """
        dataset = factories.Dataset()
        resource = factories.Resource(package_id=dataset["id"])

        url = url_for(
            "resource.read", id=dataset["id"], resource_id=resource["id"]
        )

        app.get(url, status=200)

    @pytest.mark.usefixtures("clean_db")
    def test_resource_read_sysadmin(self, app):
        """
        A sysadmin can view resource page.
        """
        sysadmin = factories.Sysadmin()
        env = {"REMOTE_USER": sysadmin["name"].encode("ascii")}
        dataset = factories.Dataset()
        resource = factories.Resource(package_id=dataset["id"])

        url = url_for(
            "resource.read", id=dataset["id"], resource_id=resource["id"]
        )

        app.get(url, status=200, extra_environ=env)

    @pytest.mark.usefixtures("clean_db")
    def test_user_not_in_organization_cannot_read_private_dataset(self, app):
        user = factories.User()
        env = {"REMOTE_USER": user["name"].encode("ascii")}
        organization = factories.Organization()
        dataset = factories.Dataset(owner_org=organization["id"], private=True)
        resource = factories.Resource(package_id=dataset["id"])

        url = url_for(
            "resource.read", id=dataset["id"], resource_id=resource["id"]
        )

        response = app.get(url, status=404, extra_environ=env)

    @pytest.mark.usefixtures("clean_db")
    def test_organization_members_can_read_resources_in_private_datasets(
        self, app
    ):
        members = {
            "member": factories.User(),
            "editor": factories.User(),
            "admin": factories.User(),
            "sysadmin": factories.Sysadmin(),
        }
        organization = factories.Organization(
            users=[
                {"name": members["member"]["id"], "capacity": "member"},
                {"name": members["editor"]["id"], "capacity": "editor"},
                {"name": members["admin"]["id"], "capacity": "admin"},
            ]
        )
        dataset = factories.Dataset(owner_org=organization["id"], private=True)
        resource = factories.Resource(package_id=dataset["id"])

        for user, user_dict in members.items():
            response = app.get(
                url_for(
                    "resource.read",
                    id=dataset["name"],
                    resource_id=resource["id"],
                ),
                extra_environ={
                    "REMOTE_USER": user_dict["name"].encode("ascii")
                },
            )
            assert "Just another test resource" in response.body

    @pytest.mark.usefixtures("clean_db")
    def test_anonymous_users_cannot_read_private_datasets(self, app):
        organization = factories.Organization()
        dataset = factories.Dataset(owner_org=organization["id"], private=True)
        response = app.get(
            url_for("dataset.read", id=dataset["name"]), status=404
        )
        assert 404 == response.status_int


class TestResourceDelete(object):
    @pytest.mark.usefixtures("clean_db")
    def test_dataset_owners_can_delete_resources(self, app):
        user = factories.User()
        owner_org = factories.Organization(
            users=[{"name": user["id"], "capacity": "admin"}]
        )
        dataset = factories.Dataset(owner_org=owner_org["id"])
        resource = factories.Resource(package_id=dataset["id"])
        env = {"REMOTE_USER": user["name"].encode("ascii")}
        response = app.post(
            url_for(
                "resource.delete",
                id=dataset["name"],
                resource_id=resource["id"],
            ),
            extra_environ=env,
        )
        response = response.follow()
        assert 200 == response.status_int
        response.mustcontain("This dataset has no data")

        with pytest.raises(p.toolkit.ObjectNotFound):
            helpers.call_action("resource_show", id=resource["id"])

    @pytest.mark.usefixtures("clean_db")
    def test_deleting_non_existing_resource_404s(self, app):
        user = factories.User()
        owner_org = factories.Organization(
            users=[{"name": user["id"], "capacity": "admin"}]
        )
        dataset = factories.Dataset(owner_org=owner_org["id"])
        env = {"REMOTE_USER": user["name"].encode("ascii")}
        response = app.post(
            url_for(
                "resource.delete",
                id=dataset["name"],
                resource_id="doesnotexist",
            ),
            extra_environ=env,
            expect_errors=True,
        )
        assert 404 == response.status_int

    @pytest.mark.usefixtures("clean_db")
    def test_anon_users_cannot_delete_owned_resources(self, app):
        user = factories.User()
        owner_org = factories.Organization(
            users=[{"name": user["id"], "capacity": "admin"}]
        )
        dataset = factories.Dataset(owner_org=owner_org["id"])
        resource = factories.Resource(package_id=dataset["id"])

        response = app.post(
            url_for(
                "resource.delete",
                id=dataset["name"],
                resource_id=resource["id"],
            ),
            status=403,
        )
        response.mustcontain("Unauthorized to delete package")

    @pytest.mark.usefixtures("clean_db")
    def test_logged_in_users_cannot_delete_resources_they_do_not_own(
        self, app
    ):
        # setup our dataset
        owner = factories.User()
        owner_org = factories.Organization(
            users=[{"name": owner["id"], "capacity": "admin"}]
        )
        dataset = factories.Dataset(owner_org=owner_org["id"])
        resource = factories.Resource(package_id=dataset["id"])

        # access as another user
        user = factories.User()
        env = {"REMOTE_USER": user["name"].encode("ascii")}
        response = app.post(
            url_for(
                "resource.delete",
                id=dataset["name"],
                resource_id=resource["id"],
            ),
            extra_environ=env,
            expect_errors=True,
        )
        assert 403 == response.status_int
        response.mustcontain("Unauthorized to delete package")

    @pytest.mark.usefixtures("clean_db")
    def test_sysadmins_can_delete_any_resource(self, app):
        owner_org = factories.Organization()
        dataset = factories.Dataset(owner_org=owner_org["id"])
        resource = factories.Resource(package_id=dataset["id"])

        sysadmin = factories.Sysadmin()
        env = {"REMOTE_USER": sysadmin["name"].encode("ascii")}
        response = app.post(
            url_for(
                "resource.delete",
                id=dataset["name"],
                resource_id=resource["id"],
            ),
            extra_environ=env,
        )
        response = response.follow()
        assert 200 == response.status_int
        response.mustcontain("This dataset has no data")

        with pytest.raises(p.toolkit.ObjectNotFound):
            helpers.call_action("resource_show", id=resource["id"])

    @pytest.mark.usefixtures("clean_db")
    def test_confirm_and_cancel_deleting_a_resource(self, app):
        """Test confirmation of deleting resources

        When resource_delete is made as a get request, it should return a
        'do you want to delete this reource? confirmation page"""
        user = factories.User()
        owner_org = factories.Organization(
            users=[{"name": user["id"], "capacity": "admin"}]
        )
        dataset = factories.Dataset(owner_org=owner_org["id"])
        resource = factories.Resource(package_id=dataset["id"])
        env = {"REMOTE_USER": user["name"].encode("ascii")}
        response = app.get(
            url_for(
                "resource.delete",
                id=dataset["name"],
                resource_id=resource["id"],
            ),
            extra_environ=env,
        )
        assert 200 == response.status_int
        message = "Are you sure you want to delete resource - {name}?"
        response.mustcontain(message.format(name=resource["name"]))

        # cancelling sends us back to the resource edit page
        form = response.forms["confirm-resource-delete-form"]
        response = form.submit("cancel")
        response = response.follow(extra_environ=env)
        assert 200 == response.status_int


class TestSearch(object):
    @pytest.mark.usefixtures("clean_db", "clean_index")
    def test_search_basic(self, app):
        dataset1 = factories.Dataset()

        offset = url_for("dataset.search")
        page = app.get(offset)

        assert dataset1["name"] in page.body.decode("utf8")

    @pytest.mark.usefixtures("clean_db", "clean_index")
    def test_search_language_toggle(self, app):
        dataset1 = factories.Dataset()

        with app.flask_app.test_request_context():
            offset = url_for("dataset.search", q=dataset1["name"])
        page = app.get(offset)

        assert dataset1["name"] in page.body.decode("utf8")
        assert ("q=" + dataset1["name"]) in page.body.decode("utf8")

    @pytest.mark.usefixtures("clean_db", "clean_index")
    def test_search_sort_by_blank(self, app):
        factories.Dataset()

        # ?sort has caused an exception in the past
        offset = url_for("dataset.search") + "?sort"
        app.get(offset)

    @pytest.mark.usefixtures("clean_db", "clean_index")
    def test_search_sort_by_bad(self, app):
        factories.Dataset()

        # bad spiders try all sorts of invalid values for sort. They should get
        # a 400 error with specific error message. No need to alert the
        # administrator.
        offset = url_for("dataset.search") + "?sort=gvgyr_fgevat+nfp"
        response = app.get(offset, status=[200, 400])
        if response.status == 200:
            import sys

            sys.stdout.write(response.body)
            raise Exception(
                "Solr returned an unknown error message. "
                "Please check the error handling "
                "in ckan/lib/search/query.py:run"
            )

    @pytest.mark.usefixtures("clean_db", "clean_index")
    def test_search_solr_syntax_error(self, app):
        factories.Dataset()

        # SOLR raises SyntaxError when it can't parse q (or other fields?).
        # Whilst this could be due to a bad user input, it could also be
        # because CKAN mangled things somehow and therefore we flag it up to
        # the administrator and give a meaningless error, just in case
        offset = url_for("dataset.search") + "?q=--included"
        search_response = app.get(offset)

        search_response_html = BeautifulSoup(search_response.body)
        err_msg = search_response_html.select("#search-error")
        err_msg = "".join([n.text for n in err_msg])
        assert "error while searching" in err_msg

    @pytest.mark.usefixtures("clean_db", "clean_index")
    def test_search_plugin_hooks(self, app):
        with p.use_plugin("test_package_controller_plugin") as plugin:

            offset = url_for("dataset.search")
            app.get(offset)

            # get redirected ...
            assert plugin.calls["before_search"] == 1, plugin.calls
            assert plugin.calls["after_search"] == 1, plugin.calls

    @pytest.mark.usefixtures("clean_db", "clean_index")
    def test_search_page_request(self, app):
        """Requesting package search page returns list of datasets."""

        factories.Dataset(name="dataset-one", title="Dataset One")
        factories.Dataset(name="dataset-two", title="Dataset Two")
        factories.Dataset(name="dataset-three", title="Dataset Three")

        search_url = url_for("dataset.search")
        search_response = app.get(search_url)

        assert "3 datasets found" in search_response

        search_response_html = BeautifulSoup(search_response.body)
        ds_titles = search_response_html.select(
            ".dataset-list " ".dataset-item " ".dataset-heading a"
        )
        ds_titles = [n.string for n in ds_titles]

        assert len(ds_titles) == 3
        assert "Dataset One" in ds_titles
        assert "Dataset Two" in ds_titles
        assert "Dataset Three" in ds_titles

    @pytest.mark.usefixtures("clean_db", "clean_index")
    def test_search_page_results(self, app):
        """Searching for datasets returns expected results."""

        factories.Dataset(name="dataset-one", title="Dataset One")
        factories.Dataset(name="dataset-two", title="Dataset Two")
        factories.Dataset(name="dataset-three", title="Dataset Three")

        search_url = url_for("dataset.search")
        search_response = app.get(search_url)

        search_form = search_response.forms["dataset-search-form"]
        search_form["q"] = "One"
        search_results = webtest_submit(search_form)

        assert "1 dataset found" in search_results

        search_response_html = BeautifulSoup(search_results.body)
        ds_titles = search_response_html.select(
            ".dataset-list " ".dataset-item " ".dataset-heading a"
        )
        ds_titles = [n.string for n in ds_titles]

        assert len(ds_titles) == 1
        assert "Dataset One" in ds_titles

    @pytest.mark.usefixtures("clean_db", "clean_index")
    def test_search_page_no_results(self, app):
        """Search with non-returning phrase returns no results."""

        factories.Dataset(name="dataset-one", title="Dataset One")
        factories.Dataset(name="dataset-two", title="Dataset Two")
        factories.Dataset(name="dataset-three", title="Dataset Three")

        search_url = url_for("dataset.search")
        search_response = app.get(search_url)

        search_form = search_response.forms["dataset-search-form"]
        search_form["q"] = "Nout"
        search_results = webtest_submit(search_form)

        assert 'No datasets found for "Nout"' in search_results

        search_response_html = BeautifulSoup(search_results.body)
        ds_titles = search_response_html.select(
            ".dataset-list " ".dataset-item " ".dataset-heading a"
        )
        ds_titles = [n.string for n in ds_titles]

        assert len(ds_titles) == 0

    @pytest.mark.usefixtures("clean_db", "clean_index")
    def test_search_page_results_tag(self, app):
        """Searching with a tag returns expected results."""

        factories.Dataset(
            name="dataset-one", title="Dataset One", tags=[{"name": "my-tag"}]
        )
        factories.Dataset(name="dataset-two", title="Dataset Two")
        factories.Dataset(name="dataset-three", title="Dataset Three")

        search_url = url_for("dataset.search")
        search_response = app.get(search_url)
        assert "/dataset/?tags=my-tag" in search_response

        tag_search_response = app.get("/dataset?tags=my-tag")

        assert "1 dataset found" in tag_search_response

        search_response_html = BeautifulSoup(tag_search_response.body)
        ds_titles = search_response_html.select(
            ".dataset-list " ".dataset-item " ".dataset-heading a"
        )
        ds_titles = [n.string for n in ds_titles]

        assert len(ds_titles) == 1
        assert "Dataset One" in ds_titles

    @pytest.mark.usefixtures("clean_db", "clean_index")
    def test_search_page_results_tags(self, app):
        """Searching with a tag returns expected results with multiple tags"""

        factories.Dataset(
            name="dataset-one",
            title="Dataset One",
            tags=[
                {"name": "my-tag-1"},
                {"name": "my-tag-2"},
                {"name": "my-tag-3"},
            ],
        )
        factories.Dataset(name="dataset-two", title="Dataset Two")
        factories.Dataset(name="dataset-three", title="Dataset Three")

        params = "/dataset/?tags=my-tag-1&tags=my-tag-2&tags=my-tag-3"
        tag_search_response = app.get(params)

        assert "1 dataset found" in tag_search_response

        search_response_html = BeautifulSoup(tag_search_response.body)
        ds_titles = search_response_html.select(".filtered")
        assert len(ds_titles) == 3

    @pytest.mark.usefixtures("clean_db", "clean_index")
    def test_search_page_results_private(self, app):
        """Private datasets don't show up in dataset search results."""
        org = factories.Organization()

        factories.Dataset(
            name="dataset-one",
            title="Dataset One",
            owner_org=org["id"],
            private=True,
        )
        factories.Dataset(name="dataset-two", title="Dataset Two")
        factories.Dataset(name="dataset-three", title="Dataset Three")

        search_url = url_for("dataset.search")
        search_response = app.get(search_url)

        search_response_html = BeautifulSoup(search_response.body)
        ds_titles = search_response_html.select(
            ".dataset-list " ".dataset-item " ".dataset-heading a"
        )
        ds_titles = [n.string for n in ds_titles]

        assert len(ds_titles) == 2
        assert "Dataset One" not in ds_titles
        assert "Dataset Two" in ds_titles
        assert "Dataset Three" in ds_titles

    @pytest.mark.usefixtures("clean_db", "clean_index")
    def test_user_not_in_organization_cannot_search_private_datasets(
        self, app
    ):

        user = factories.User()
        organization = factories.Organization()
        dataset = factories.Dataset(owner_org=organization["id"], private=True)
        env = {"REMOTE_USER": user["name"].encode("ascii")}
        search_url = url_for("dataset.search")
        search_response = app.get(search_url, extra_environ=env)

        search_response_html = BeautifulSoup(search_response.body)
        ds_titles = search_response_html.select(
            ".dataset-list " ".dataset-item " ".dataset-heading a"
        )
        assert [n.string for n in ds_titles] == []

    @pytest.mark.usefixtures("clean_db", "clean_index")
    def test_user_in_organization_can_search_private_datasets(self, app):

        user = factories.User()
        organization = factories.Organization(
            users=[{"name": user["id"], "capacity": "member"}]
        )
        dataset = factories.Dataset(
            title="A private dataset",
            owner_org=organization["id"],
            private=True,
        )
        env = {"REMOTE_USER": user["name"].encode("ascii")}
        search_url = url_for("dataset.search")
        search_response = app.get(search_url, extra_environ=env)

        search_response_html = BeautifulSoup(search_response.body)
        ds_titles = search_response_html.select(
            ".dataset-list " ".dataset-item " ".dataset-heading a"
        )
        assert [n.string for n in ds_titles] == ["A private dataset"]

    @pytest.mark.usefixtures("clean_db", "clean_index")
    def test_user_in_different_organization_cannot_search_private_datasets(
        self, app
    ):
        user = factories.User()
        org1 = factories.Organization(
            users=[{"name": user["id"], "capacity": "member"}]
        )
        org2 = factories.Organization()
        dataset = factories.Dataset(
            title="A private dataset", owner_org=org2["id"], private=True
        )
        env = {"REMOTE_USER": user["name"].encode("ascii")}
        search_url = url_for("dataset.search")
        search_response = app.get(search_url, extra_environ=env)

        search_response_html = BeautifulSoup(search_response.body)
        ds_titles = search_response_html.select(
            ".dataset-list " ".dataset-item " ".dataset-heading a"
        )
        assert [n.string for n in ds_titles] == []

    @pytest.mark.usefixtures("clean_db", "clean_index")
    @pytest.mark.ckan_config("ckan.search.default_include_private", "false")
    def test_search_default_include_private_false(self, app):
        user = factories.User()
        organization = factories.Organization(
            users=[{"name": user["id"], "capacity": "member"}]
        )
        dataset = factories.Dataset(owner_org=organization["id"], private=True)
        env = {"REMOTE_USER": user["name"].encode("ascii")}
        search_url = url_for("dataset.search")
        search_response = app.get(search_url, extra_environ=env)

        search_response_html = BeautifulSoup(search_response.body)
        ds_titles = search_response_html.select(
            ".dataset-list " ".dataset-item " ".dataset-heading a"
        )
        assert [n.string for n in ds_titles] == []

    @pytest.mark.usefixtures("clean_db", "clean_index")
    def test_sysadmin_can_search_private_datasets(self, app):
        user = factories.Sysadmin()
        organization = factories.Organization()
        dataset = factories.Dataset(
            title="A private dataset",
            owner_org=organization["id"],
            private=True,
        )
        env = {"REMOTE_USER": user["name"].encode("ascii")}
        search_url = url_for("dataset.search")
        search_response = app.get(search_url, extra_environ=env)

        search_response_html = BeautifulSoup(search_response.body)
        ds_titles = search_response_html.select(
            ".dataset-list " ".dataset-item " ".dataset-heading a"
        )
        assert [n.string for n in ds_titles] == ["A private dataset"]


class TestPackageFollow(object):
    @pytest.mark.usefixtures("clean_db")
    def test_package_follow(self, app):

        user = factories.User()
        package = factories.Dataset()

        env = {"REMOTE_USER": user["name"].encode("ascii")}
        follow_url = url_for("dataset.follow", id=package["id"])
        response = app.post(follow_url, extra_environ=env, status=302)
        response = response.follow()
        assert "You are now following {0}".format(package["title"]) in response

    @pytest.mark.usefixtures("clean_db")
    def test_package_follow_not_exist(self, app):
        """Pass an id for a package that doesn't exist"""

        user_one = factories.User()

        env = {"REMOTE_USER": user_one["name"].encode("ascii")}
        follow_url = url_for("dataset.follow", id="not-here")
        response = app.post(follow_url, extra_environ=env, status=302)
        response = response.follow(status=404)
        assert "Dataset not found" in response

    @pytest.mark.usefixtures("clean_db")
    def test_package_unfollow(self, app):

        user_one = factories.User()
        package = factories.Dataset()

        env = {"REMOTE_USER": user_one["name"].encode("ascii")}
        follow_url = url_for("dataset.follow", id=package["id"])
        app.post(follow_url, extra_environ=env, status=302)

        unfollow_url = url_for("dataset.unfollow", id=package["id"])
        unfollow_response = app.post(
            unfollow_url, extra_environ=env, status=302
        )
        unfollow_response = unfollow_response.follow()

        assert (
            "You are no longer following {0}".format(package["title"])
            in unfollow_response
        )

    @pytest.mark.usefixtures("clean_db")
    def test_package_unfollow_not_following(self, app):
        """Unfollow a package not currently following"""

        user_one = factories.User()
        package = factories.Dataset()

        env = {"REMOTE_USER": user_one["name"].encode("ascii")}
        unfollow_url = url_for("dataset.unfollow", id=package["id"])
        unfollow_response = app.post(
            unfollow_url, extra_environ=env, status=302
        )
        unfollow_response = unfollow_response.follow()  # /package/[id] 302s to
        unfollow_response = unfollow_response.follow()  # /package/[name]

        assert (
            "You are not following {0}".format(package["id"])
            in unfollow_response
        )

    @pytest.mark.usefixtures("clean_db")
    def test_package_unfollow_not_exist(self, app):
        """Unfollow a package that doesn't exist."""

        user_one = factories.User()

        env = {"REMOTE_USER": user_one["name"].encode("ascii")}
        unfollow_url = url_for("dataset.unfollow", id="not-here")
        unfollow_response = app.post(
            unfollow_url, extra_environ=env, status=302
        )
        unfollow_response = unfollow_response.follow(status=404)
        assert "Dataset not found" in unfollow_response

    @pytest.mark.usefixtures("clean_db")
    def test_package_follower_list(self, app):
        """Following users appear on followers list page."""

        user_one = factories.Sysadmin()
        package = factories.Dataset()

        env = {"REMOTE_USER": user_one["name"].encode("ascii")}
        follow_url = url_for("dataset.follow", id=package["id"])
        app.post(follow_url, extra_environ=env, status=302)

        followers_url = url_for("dataset.followers", id=package["id"])

        # Only sysadmins can view the followers list pages
        followers_response = app.get(
            followers_url, extra_environ=env, status=200
        )
        assert user_one["display_name"] in followers_response


class TestDatasetRead(object):
    @pytest.mark.usefixtures("clean_db")
    def test_dataset_read(self, app):

        dataset = factories.Dataset()

        url = url_for("dataset.read", id=dataset["name"])
        response = app.get(url)
        assert dataset["title"] in response

    @pytest.mark.usefixtures("clean_db")
    def test_redirect_when_given_id(self, app):
        dataset = factories.Dataset()
        response = app.get(
            url_for("dataset.read", id=dataset["id"]), status=302
        )
        # redirect replaces the ID with the name in the URL
        redirected_response = response.follow()
        expected_url = url_for("dataset.read", id=dataset["name"])
        assert redirected_response.request.path == expected_url
        assert redirected_response.request.query_string == ""

    @pytest.mark.usefixtures("clean_db")
    def test_redirect_also_with_activity_parameter(self, app):
        dataset = factories.Dataset()
        activity = activity_model.package_activity_list(
            dataset["id"], limit=1, offset=0
        )[0]
        # view as an admin because viewing the old versions of a dataset
        sysadmin = factories.Sysadmin()
        env = {"REMOTE_USER": sysadmin["name"].encode("ascii")}
        response = app.get(
            url_for("dataset.read", id=dataset["id"], activity_id=activity.id),
            status=302,
            extra_environ=env,
        )
        redirected_response = response.follow(extra_environ=env)
        expected_path = url_for("dataset.read", id=dataset["name"])
        assert redirected_response.request.path == expected_path
        assert (
            redirected_response.request.query_string
            == "activity_id={}".format(activity.id)
        )

    @pytest.mark.usefixtures("clean_db")
    def test_no_redirect_loop_when_name_is_the_same_as_the_id(self, app):
        dataset = factories.Dataset(id="abc", name="abc")
        app.get(
            url_for("dataset.read", id=dataset["id"]), status=200
        )  # ie no redirect


class TestActivity(object):
    @pytest.mark.usefixtures("clean_db")
    def test_simple(self, app):
        """Checking the template shows the activity stream."""
        user = factories.User()
        dataset = factories.Dataset(user=user)

        url = url_for("dataset.activity", id=dataset["id"])
        response = app.get(url)
        assert "Mr. Test User" in response
        assert "created the dataset" in response

    @pytest.mark.usefixtures("clean_db")
    def test_create_dataset(self, app):

        user = factories.User()
        dataset = factories.Dataset(user=user)

        url = url_for("dataset.activity", id=dataset["id"])
        response = app.get(url)
        assert (
            '<a href="/user/{}">Mr. Test User'.format(user["name"]) in response
        )
        assert "created the dataset" in response
        assert (
            '<a href="/dataset/{}">Test Dataset'.format(dataset["id"])
            in response
        )

    @pytest.mark.usefixtures("clean_db")
    def _clear_activities(self):
        model.Session.query(model.Activity).delete()
        model.Session.flush()

    @pytest.mark.usefixtures("clean_db")
    def test_change_dataset(self, app):

        user = factories.User()
        dataset = factories.Dataset(user=user)
        self._clear_activities()
        dataset["title"] = "Dataset with changed title"
        helpers.call_action(
            "package_update", context={"user": user["name"]}, **dataset
        )

        url = url_for("dataset.activity", id=dataset["id"])
        response = app.get(url)
<<<<<<< HEAD
        assert (
            '<a href="/user/{}">Mr. Test User'.format(user["name"]) in response
        )
        assert "updated the dataset" in response
        assert (
            '<a href="/dataset/{}">Dataset with changed title'.format(
                dataset["id"]
            )
            in response
        )

    @pytest.mark.usefixtures("clean_db")
    def test_delete_dataset(self, app):

=======
        assert_in('<a href="/user/{}">Mr. Test User'.format(user['name']),
                  response)
        assert_in('updated the dataset', response)
        assert_in('<a href="/dataset/{}">Dataset with changed title'
                  .format(dataset['id']),
                  response)

    def test_create_tag_directly(self):
        app = self._get_test_app()
        user = factories.User()
        dataset = factories.Dataset(user=user)
        self._clear_activities()
        dataset['tags'] = [{'name': 'some_tag'}]
        helpers.call_action(
            'package_update', context={'user': user['name']}, **dataset)

        url = url_for('dataset.activity',
                      id=dataset['id'])
        response = app.get(url)
        assert_in('<a href="/user/{}">Mr. Test User'.format(user['name']),
                  response)
        assert_in('updated the dataset', response)
        assert_in('<a href="/dataset/{}">{}'
                  .format(dataset['id'], dataset['title']),
                  response)

        activities = helpers.call_action(
            'package_activity_list', id=dataset['id'])

        assert_equal(len(activities), 1)

    def test_create_tag(self):
        app = self._get_test_app()
        user = factories.User()
        dataset = factories.Dataset(user=user)
        self._clear_activities()
        dataset['tags'] = [{'name': 'some_tag'}]
        helpers.call_action(
            'package_update', context={'user': user['name']}, **dataset)

        url = url_for('dataset.activity',
                      id=dataset['id'])
        response = app.get(url)
        assert_in('<a href="/user/{}">Mr. Test User'.format(user['name']),
                  response)
        assert_in('updated the dataset', response)
        assert_in('<a href="/dataset/{}">{}'
                  .format(dataset['id'], dataset['title']),
                  response)

        activities = helpers.call_action(
            'package_activity_list', id=dataset['id'])

        assert_equal(len(activities), 1)

    def test_create_extra(self):
        app = self._get_test_app()
        user = factories.User()
        dataset = factories.Dataset(user=user)
        self._clear_activities()
        dataset['extras'] = [{'key': 'some', 'value': 'extra'}]
        helpers.call_action(
            'package_update', context={'user': user['name']}, **dataset)

        url = url_for('dataset.activity',
                      id=dataset['id'])
        response = app.get(url)
        assert_in('<a href="/user/{}">Mr. Test User'.format(user['name']),
                  response)
        assert_in('updated the dataset', response)
        assert_in('<a href="/dataset/{}">{}'
                  .format(dataset['id'], dataset['title']),
                  response)

        activities = helpers.call_action(
            'package_activity_list', id=dataset['id'])

        assert_equal(len(activities), 1)

    def test_create_resource(self):
        app = self._get_test_app()
        user = factories.User()
        dataset = factories.Dataset(user=user)
        self._clear_activities()
        helpers.call_action(
            'resource_create', context={'user': user['name']},
            name='Test resource',
            package_id=dataset['id'])

        url = url_for('dataset.activity',
                      id=dataset['id'])
        response = app.get(url)
        assert_in('<a href="/user/{}">Mr. Test User'.format(user['name']),
                  response)
        assert_in('updated the dataset', response)
        assert_in('<a href="/dataset/{}">{}'
                  .format(dataset['id'], dataset['title']),
                  response)

        activities = helpers.call_action(
            'package_activity_list', id=dataset['id'])

        assert_equal(len(activities), 1)

    def test_update_resource(self):
        app = self._get_test_app()
        user = factories.User()
        dataset = factories.Dataset(user=user)
        resource = factories.Resource(package_id=dataset['id'])
        self._clear_activities()

        helpers.call_action(
            'resource_update', context={'user': user['name']},
            id=resource['id'],
            name='Test resource updated',
            package_id=dataset['id'])

        url = url_for('dataset.activity',
                      id=dataset['id'])
        response = app.get(url)
        assert_in('<a href="/user/{}">Mr. Test User'.format(user['name']),
                  response)
        assert_in('updated the dataset', response)
        assert_in('<a href="/dataset/{}">{}'
                  .format(dataset['id'], dataset['title']),
                  response)

        activities = helpers.call_action(
            'package_activity_list', id=dataset['id'])

        assert_equal(len(activities), 1)

    def test_delete_dataset(self):
        app = self._get_test_app()
>>>>>>> 746cd7e3
        user = factories.User()
        org = factories.Organization()
        dataset = factories.Dataset(owner_org=org["id"], user=user)
        self._clear_activities()
        helpers.call_action(
            "package_delete", context={"user": user["name"]}, **dataset
        )

        url = url_for("organization.activity", id=org["id"])
        response = app.get(url)
        assert (
            '<a href="/user/{}">Mr. Test User'.format(user["name"]) in response
        )
        assert "deleted the dataset" in response
        assert (
            '<a href="/dataset/{}">Test Dataset'.format(dataset["id"])
            in response
        )

    @pytest.mark.usefixtures("clean_db")
    def test_admin_can_see_old_versions(self, app):

        user = factories.User()
        env = {"REMOTE_USER": user["name"].encode("ascii")}
        dataset = factories.Dataset(user=user)

        url = url_for("dataset.activity", id=dataset["id"])
        response = app.get(url, extra_environ=env)
        assert "View this version" in response

    @pytest.mark.usefixtures("clean_db")
    def test_public_cant_see_old_versions(self, app):

        user = factories.User()
        dataset = factories.Dataset(user=user)

        url = url_for("dataset.activity", id=dataset["id"])
        response = app.get(url)
        assert "View this version" not in response

    @pytest.mark.usefixtures("clean_db")
    def test_admin_can_see_changes(self, app):

        user = factories.User()
        env = {"REMOTE_USER": user["name"].encode("ascii")}
        dataset = factories.Dataset()  # activities by system user aren't shown
        dataset["title"] = "Changed"
        helpers.call_action("package_update", **dataset)

        url = url_for("dataset.activity", id=dataset["id"])
        response = app.get(url, extra_environ=env)
        assert "Changes" in response
        changes_page = response.click("Changes", extra_environ=env)

    @pytest.mark.usefixtures("clean_db")
    def test_public_cant_see_changes(self, app):
        dataset = factories.Dataset()  # activities by system user aren't shown
        dataset["title"] = "Changed"
        helpers.call_action("package_update", **dataset)

        url = url_for("dataset.activity", id=dataset["id"])
        response = app.get(url)
        assert "Changes" not in response

    @pytest.mark.usefixtures("clean_db")
    def test_legacy_changed_package_activity(self, app):
        """Render an activity that was created with an earlier version of CKAN,
        and it has not been migrated (with migrate_package_activity.py)
        """

        user = factories.User()
        dataset = factories.Dataset(user=user)

        # delete the modern Activity object that's been automatically created
        modern_activity = (
            model.Session.query(model.Activity)
            .filter_by(object_id=dataset["id"])
            .one()
<<<<<<< HEAD
        )
        revision_id = modern_activity.revision_id
=======
>>>>>>> 746cd7e3
        modern_activity.delete()

        # Create an Activity object as it was in earlier versions of CKAN.
        # This code is based on:
        # https://github.com/ckan/ckan/blob/b348bf2fe68db6704ea0a3e22d533ded3d8d4344/ckan/model/package.py#L508
        activity_type = "changed"
        dataset_table_dict = dictization.table_dictize(
            model.Package.get(dataset["id"]), context={"model": model}
        )
        activity = model.Activity(
<<<<<<< HEAD
            user_id=user["id"],
            object_id=dataset["id"],
            revision_id=revision_id,
=======
            user_id=user['id'],
            object_id=dataset['id'],
>>>>>>> 746cd7e3
            activity_type="%s package" % activity_type,
            data={
                # "actor": a legacy activity had no "actor"
                # "package": a legacy activity had just the package table,
                # rather than the result of package_show
                "package": dataset_table_dict
            },
        )
        model.Session.add(activity)
        # a legacy activity had a ActivityDetail associated with the Activity
        # This code is based on:
        # https://github.com/ckan/ckan/blob/b348bf2fe68db6704ea0a3e22d533ded3d8d4344/ckan/model/package.py#L542
        activity_detail = model.ActivityDetail(
            activity_id=activity.id,
            object_id=dataset["id"],
            object_type=u"Package",
            activity_type=activity_type,
            data={u"package": dataset_table_dict},
        )
        model.Session.add(activity_detail)
        model.Session.flush()

        url = url_for("dataset.activity", id=dataset["id"])
        response = app.get(url)
        assert (
            '<a href="/user/{}">Mr. Test User'.format(user["name"]) in response
        )
        assert "updated the dataset" in response
        assert (
            '<a href="/dataset/{}">Test Dataset'.format(dataset["id"])
            in response
        )

    # ckanext-canada uses their IActivity to add their custom activity to the
    # list of validators: https://github.com/open-data/ckanext-canada/blob/6870e5bc38a04aa8cef191b5e9eb361f9560872b/ckanext/canada/plugins.py#L596
    # but it's easier here to just hack patch it in
    @mock.patch(
        "ckan.logic.validators.object_id_validators",
        dict(
            object_id_validators.items()
            + [("changed datastore", package_id_exists)]
        ),
    )
    @pytest.mark.usefixtures("clean_db")
    def test_custom_activity(self, app):
        """Render a custom activity
        """

        user = factories.User()
        organization = factories.Organization(
            users=[{"name": user["id"], "capacity": "admin"}]
        )
        dataset = factories.Dataset(owner_org=organization["id"], user=user)
        resource = factories.Resource(package_id=dataset["id"])
        self._clear_activities()

        # Create a custom Activity object. This one is inspired by:
        # https://github.com/open-data/ckanext-canada/blob/master/ckanext/canada/activity.py
        activity_dict = {
            "user_id": user["id"],
            "object_id": dataset["id"],
            "activity_type": "changed datastore",
            "data": {
                "resource_id": resource["id"],
                "pkg_type": dataset["type"],
                "resource_name": "june-2018",
                "owner_org": organization["name"],
                "count": 5,
            },
        }
        helpers.call_action("activity_create", **activity_dict)

        url = url_for("dataset.activity", id=dataset["id"])
        response = app.get(url)
        assert (
            '<a href="/user/{}">Mr. Test User'.format(user["name"]) in response
        )
        # it renders the activity with fallback.html, since we've not defined
        # changed_datastore.html in this case
        assert "changed datastore" in response


class TestChanges(object):  # i.e. the diff
    @pytest.mark.usefixtures("clean_db")
    def test_simple(self, app):
        user = factories.User()
        dataset = factories.Dataset(title="First title", user=user)
        dataset["title"] = "Second title"
        helpers.call_action("package_update", **dataset)

        activity = activity_model.package_activity_list(
            dataset["id"], limit=1, offset=0
        )[0]
        env = {"REMOTE_USER": user["name"].encode("ascii")}
        response = app.get(
            url_for("dataset.changes", id=activity.id), extra_environ=env
        )
        response.mustcontain("First")
        response.mustcontain("Second")<|MERGE_RESOLUTION|>--- conflicted
+++ resolved
@@ -620,11 +620,6 @@
             model.Session.query(model.Activity)
             .filter_by(object_id=dataset["id"])
             .one()
-<<<<<<< HEAD
-        )
-        revision_id = modern_activity.revision_id
-=======
->>>>>>> 746cd7e3
         modern_activity.delete()
 
         # Create an Activity object as it was in earlier versions of CKAN.
@@ -635,14 +630,8 @@
             model.Package.get(dataset["id"]), context={"model": model}
         )
         activity = model.Activity(
-<<<<<<< HEAD
             user_id=user["id"],
             object_id=dataset["id"],
-            revision_id=revision_id,
-=======
-            user_id=user['id'],
-            object_id=dataset['id'],
->>>>>>> 746cd7e3
             activity_type="%s package" % activity_type,
             data={
                 # "actor": a legacy activity had no "actor"
@@ -1891,7 +1880,6 @@
 
         url = url_for("dataset.activity", id=dataset["id"])
         response = app.get(url)
-<<<<<<< HEAD
         assert (
             '<a href="/user/{}">Mr. Test User'.format(user["name"]) in response
         )
@@ -1902,17 +1890,6 @@
             )
             in response
         )
-
-    @pytest.mark.usefixtures("clean_db")
-    def test_delete_dataset(self, app):
-
-=======
-        assert_in('<a href="/user/{}">Mr. Test User'.format(user['name']),
-                  response)
-        assert_in('updated the dataset', response)
-        assert_in('<a href="/dataset/{}">Dataset with changed title'
-                  .format(dataset['id']),
-                  response)
 
     def test_create_tag_directly(self):
         app = self._get_test_app()
@@ -2039,9 +2016,9 @@
 
         assert_equal(len(activities), 1)
 
-    def test_delete_dataset(self):
-        app = self._get_test_app()
->>>>>>> 746cd7e3
+
+    @pytest.mark.usefixtures("clean_db")
+    def test_delete_dataset(self, app):
         user = factories.User()
         org = factories.Organization()
         dataset = factories.Dataset(owner_org=org["id"], user=user)
@@ -2120,11 +2097,7 @@
             model.Session.query(model.Activity)
             .filter_by(object_id=dataset["id"])
             .one()
-<<<<<<< HEAD
-        )
-        revision_id = modern_activity.revision_id
-=======
->>>>>>> 746cd7e3
+        )
         modern_activity.delete()
 
         # Create an Activity object as it was in earlier versions of CKAN.
@@ -2135,14 +2108,8 @@
             model.Package.get(dataset["id"]), context={"model": model}
         )
         activity = model.Activity(
-<<<<<<< HEAD
             user_id=user["id"],
             object_id=dataset["id"],
-            revision_id=revision_id,
-=======
-            user_id=user['id'],
-            object_id=dataset['id'],
->>>>>>> 746cd7e3
             activity_type="%s package" % activity_type,
             data={
                 # "actor": a legacy activity had no "actor"
