--- conflicted
+++ resolved
@@ -9,17 +9,12 @@
 def _get_blank_param_dict(pkg=None, fs=None):
     return ckan.forms.get_package_dict(pkg, blank=True, fs=fs, user_editable_groups=[])
 
-<<<<<<< HEAD
-class TestForm(PylonsTestCase, HtmlCheckMethods):
-=======
 def get_fieldset(**kwargs):
     if not kwargs.has_key('user_editable_groups'):
         kwargs['user_editable_groups'] = []
     return ckan.forms.get_gov_fieldset(**kwargs)
 
-
-class TestForm(PylonsTestCase):
->>>>>>> 56b3bd5c
+class TestForm(PylonsTestCase, HtmlCheckMethods):
     @classmethod
     def setup_class(self):
         model.Session.remove()
@@ -30,15 +25,9 @@
         model.Session.remove()
         model.repo.rebuild_db()
 
-    def _get_gov_fieldset(self):
-        return ckan.forms.get_gov_fieldset(user_editable_groups=[])
        
     def test_0_field_names(self):
-<<<<<<< HEAD
-        fs = self._get_gov_fieldset()
-=======
         fs = get_fieldset()
->>>>>>> 56b3bd5c
         pkg = model.Package.by_name(u'private-fostering-england-2009')
         fs = fs.bind(pkg)
         out = fs.render()
@@ -50,11 +39,7 @@
         assert 'External reference' in out, out
 
     def test_1_field_values(self):
-<<<<<<< HEAD
-        fs = self._get_gov_fieldset()
-=======
         fs = get_fieldset()
->>>>>>> 56b3bd5c
         pkg = model.Package.by_name(u'private-fostering-england-2009')
         fs = fs.bind(pkg)
         out = fs.render()
@@ -113,11 +98,7 @@
         self.check_tag(fs.temporal_coverage.render(), 'temporal_coverage-to', 'value="6/2009"')
 
     def test_2_field_department_selected(self):
-<<<<<<< HEAD
-        fs = self._get_gov_fieldset()
-=======
         fs = get_fieldset()
->>>>>>> 56b3bd5c
         pkg = model.Package.by_name(u'private-fostering-england-2009')
         fs = fs.bind(pkg)
 
@@ -137,11 +118,7 @@
         model.repo.commit_and_remove()
 
         pkg = model.Package.by_name(u'test3')
-<<<<<<< HEAD
-        fs = self._get_gov_fieldset()
-=======
         fs = get_fieldset()
->>>>>>> 56b3bd5c
         fs = fs.bind(pkg)
         out = fs.render()
         assert out
@@ -160,11 +137,7 @@
         model.repo.commit_and_remove()
 
         pkg = model.Package.by_name(u'test2')
-<<<<<<< HEAD
-        fs = self._get_gov_fieldset()
-=======
         fs = get_fieldset()
->>>>>>> 56b3bd5c
         fs = fs.bind(pkg)
         from pylons import c
         out = fs.render(client=c)
@@ -186,11 +159,7 @@
         
     def test_3_sync_new(self):
         newtagname = 'newtagname'
-<<<<<<< HEAD
-        indict = _get_blank_param_dict(fs=self._get_gov_fieldset())
-=======
         indict = _get_blank_param_dict(fs=get_fieldset())
->>>>>>> 56b3bd5c
         prefix = 'Package--'
         indict[prefix + 'name'] = u'testname'
         indict[prefix + 'title'] = u'testtitle'
@@ -215,11 +184,7 @@
         indict[prefix + 'resources-0-url'] = u'http:/1'
         indict[prefix + 'resources-0-format'] = u'xml'
         indict[prefix + 'resources-0-description'] = u'test desc'
-<<<<<<< HEAD
-        fs = self._get_gov_fieldset().bind(model.Package, data=indict, session=model.Session)
-=======
         fs = get_fieldset().bind(model.Package, data=indict, session=model.Session)
->>>>>>> 56b3bd5c
 
         model.repo.new_revision()
         fs.sync()
@@ -298,11 +263,7 @@
         assert pkg
 
         # edit it with form parameters
-<<<<<<< HEAD
-        indict = _get_blank_param_dict(pkg=pkg, fs=self._get_gov_fieldset())
-=======
         indict = _get_blank_param_dict(pkg=pkg, fs=get_fieldset())
->>>>>>> 56b3bd5c
         prefix = 'Package-%s-' % pkg.id
         indict[prefix + 'name'] = u'testname2'
         indict[prefix + 'notes'] = u'some new notes'
@@ -326,11 +287,7 @@
         indict[prefix + 'resources-0-url'] = u'http:/1'
         indict[prefix + 'resources-0-format'] = u'xml'
         indict[prefix + 'resources-0-description'] = u'test desc'
-<<<<<<< HEAD
-        fs = self._get_gov_fieldset().bind(pkg, data=indict)
-=======
         fs = get_fieldset().bind(pkg, data=indict)
->>>>>>> 56b3bd5c
 
         model.repo.new_revision()
         fs.sync()
@@ -433,28 +390,16 @@
 
     def test_5_validate_bad_date(self):
         # bad dates must be picked up in validation
-<<<<<<< HEAD
-        indict = _get_blank_param_dict(fs=self._get_gov_fieldset())
-        prefix = 'Package--'
-        indict[prefix + 'name'] = u'testname3'
-        indict[prefix + 'date_released'] = u'27/11/2008'
-        fs = self._get_gov_fieldset().bind(model.Package, data=indict, session=model.Session)
-=======
         indict = _get_blank_param_dict(fs=get_fieldset())
         prefix = 'Package--'
         indict[prefix + 'name'] = u'testname3'
         indict[prefix + 'date_released'] = u'27/11/2008'
         fs = get_fieldset().bind(model.Package, data=indict, session=model.Session)
->>>>>>> 56b3bd5c
         validation = fs.validate()
         assert validation
 
         indict[prefix + 'date_released'] = u'27/11/0208'
-<<<<<<< HEAD
-        fs = self._get_gov_fieldset().bind(model.Package, data=indict, session=model.Session)
-=======
         fs = get_fieldset().bind(model.Package, data=indict, session=model.Session)
->>>>>>> 56b3bd5c
         validation = fs.validate()
         assert not validation
 
