# encoding: utf-8

import re

import pytest


import ckan.lib.jobs as jobs
import ckan.lib.api_token as api_token
import ckan.logic as logic
import ckan.model as model
import ckan.tests.factories as factories
import ckan.tests.helpers as helpers


@pytest.mark.usefixtures("clean_db", "with_request_context")
class TestDelete:
    def test_resource_delete(self):
        user = factories.User()
        sysadmin = factories.Sysadmin()
        resource = factories.Resource(user=user)
        context = {}
        params = {"id": resource["id"]}

        helpers.call_action("resource_delete", context, **params)

        # Not even a sysadmin can see it now
        with pytest.raises(logic.NotFound):
            helpers.call_action(
                "resource_show", {"user": sysadmin["name"]}, **params
            )
        # It is still there but with state=deleted
        res_obj = model.Resource.get(resource["id"])
        assert res_obj.state == "deleted"

    @pytest.mark.ckan_config("ckan.auth.allow_dataset_collaborators", True)
    @pytest.mark.ckan_config("ckan.auth.allow_admin_collaborators", True)
    @pytest.mark.parametrize("role", ["admin", "editor"])
    def test_collaborators_can_delete_resources(self, role):

        org1 = factories.Organization()
        dataset = factories.Dataset(owner_org=org1["id"])
        resource = factories.Resource(package_id=dataset["id"])

        user = factories.User()

        helpers.call_action(
            "package_collaborator_create",
            id=dataset["id"],
            user_id=user["id"],
            capacity=role,
        )

        context = {
            "user": user["name"],
            "ignore_auth": False,
        }

        created_resource = helpers.call_action(
            "resource_delete", context=context, id=resource["id"]
        )


@pytest.mark.usefixtures("clean_db")
class TestDeleteResource(object):
    def test_01_delete_resource(self, app):
        res = factories.Resource()
        pkg = helpers.call_action("package_show", id=res["package_id"])
        assert len(pkg["resources"]) == 1
        helpers.call_action("resource_delete", id=res["id"])
        pkg = helpers.call_action("package_show", id=res["package_id"])
        assert len(pkg["resources"]) == 0


@pytest.mark.ckan_config("ckan.plugins", "image_view")
@pytest.mark.usefixtures("clean_db", "with_plugins", "with_request_context")
class TestDeleteResourceViews(object):
    def test_resource_view_delete(self):
        resource_view = factories.ResourceView()

        params = {"id": resource_view["id"]}

        helpers.call_action("resource_view_delete", context={}, **params)

        with pytest.raises(logic.NotFound):
            helpers.call_action("resource_view_show", context={}, **params)

        # The model object is actually deleted
        resource_view_obj = model.ResourceView.get(resource_view["id"])
        assert resource_view_obj is None

    def test_delete_no_id_raises_validation_error(self):

        params = {}

        with pytest.raises(logic.ValidationError):
            helpers.call_action("resource_view_delete", context={}, **params)

    def test_delete_wrong_id_raises_not_found_error(self):

        params = {"id": "does_not_exist"}

        with pytest.raises(logic.NotFound):
            helpers.call_action("resource_view_delete", context={}, **params)


@pytest.mark.ckan_config("ckan.plugins", "image_view recline_view")
@pytest.mark.usefixtures("clean_db", "with_plugins")
class TestClearResourceViews(object):
    def test_resource_view_clear(self):
        factories.ResourceView(view_type="image_view")
        factories.ResourceView(view_type="image_view")

        factories.ResourceView(view_type="recline_view")
        factories.ResourceView(view_type="recline_view")

        count = model.Session.query(model.ResourceView).count()

        assert count == 4

        helpers.call_action("resource_view_clear", context={})

        count = model.Session.query(model.ResourceView).count()

        assert count == 0

    def test_resource_view_clear_with_types(self):
        factories.ResourceView(view_type="image_view")
        factories.ResourceView(view_type="image_view")

        factories.ResourceView(view_type="recline_view")
        factories.ResourceView(view_type="recline_view")

        count = model.Session.query(model.ResourceView).count()

        assert count == 4

        helpers.call_action(
            "resource_view_clear", context={}, view_types=["image_view"]
        )

        view_types = model.Session.query(model.ResourceView.view_type).all()

        assert len(view_types) == 2
        for view_type in view_types:
            assert view_type[0] == "recline_view"


class TestDeleteTags(object):
    def test_tag_delete_with_unicode_returns_unicode_error(self):
        # There is not a lot of call for it, but in theory there could be
        # unicode in the ActionError error message, so ensure that comes
        # through in NotFound as unicode.
        with pytest.raises(logic.NotFound) as e:
            helpers.call_action("tag_delete", id=u"Delta symbol: \u0394")
<<<<<<< HEAD
        except logic.NotFound as e:
            assert u"Delta symbol: \u0394" in str(e)
        else:
            assert 0, "Should have raised NotFound"
=======
        assert u"Delta symbol: \u0394" in e.value.message

    def test_no_id(self):
        with pytest.raises(logic.ValidationError):
            helpers.call_action("tag_delete")

    def test_does_not_exist(self):
        with pytest.raises(logic.NotFound):
            helpers.call_action("tag_delete", id="not-a-real-id")

    @pytest.mark.usefixtures("clean_db")
    def test_vocab_does_not_exist(self):
        vocab = factories.Vocabulary(tags=[{"name": "testtag"}])
        tag = vocab["tags"][0]
        with pytest.raises(logic.NotFound):
            helpers.call_action(
                "tag_delete", id=tag["id"], vocabulary_id="not-a-real-id"
            )

    @pytest.mark.usefixtures("clean_db")
    def test_delete_tag(self):
        pkg = factories.Dataset(tags=[{"name": "foo"}, {"name": "bar"}])
        assert len(pkg["tags"]) == 2
        tags = {t["name"] for t in pkg["tags"]}
        assert set(helpers.call_action("tag_list")) == tags

        for tag in pkg["tags"]:
            helpers.call_action("tag_delete", id=tag["id"])

        assert helpers.call_action("tag_list") == []
        pkg = helpers.call_action("package_show", id=pkg["id"])
        assert pkg["tags"] == []
>>>>>>> 7d3f4164


@pytest.mark.usefixtures("clean_db", "with_request_context")
class TestGroupPurge(object):
    def test_a_non_sysadmin_cant_purge_group(self):
        user = factories.User()
        group = factories.Group(user=user)

        with pytest.raises(logic.NotAuthorized):
            helpers.call_action(
                "group_purge",
                context={"user": user["name"], "ignore_auth": False},
                id=group["name"],
            )

    def test_purged_group_does_not_show(self):
        group = factories.Group()

        helpers.call_action("group_purge", id=group["name"])

        with pytest.raises(logic.NotFound):
            helpers.call_action("group_show", context={}, id=group["name"])

    def test_purged_group_is_not_listed(self):
        group = factories.Group()

        helpers.call_action("group_purge", id=group["name"])

        assert helpers.call_action("group_list", context={}) == []

    def test_dataset_in_a_purged_group_no_longer_shows_that_group(self):
        group = factories.Group()
        dataset = factories.Dataset(groups=[{"name": group["name"]}])

        helpers.call_action("group_purge", id=group["name"])

        dataset_shown = helpers.call_action(
            "package_show", context={}, id=dataset["id"]
        )
        assert dataset_shown["groups"] == []

    @pytest.mark.usefixtures("clean_index")
    def test_purged_group_is_not_in_search_results_for_its_ex_dataset(self):
        group = factories.Group()
        dataset = factories.Dataset(groups=[{"name": group["name"]}])

        def get_search_result_groups():
            results = helpers.call_action(
                "package_search", q=dataset["title"]
            )["results"]
            return [g["name"] for g in results[0]["groups"]]

        assert get_search_result_groups() == [group["name"]]

        helpers.call_action("group_purge", id=group["name"])

        assert get_search_result_groups() == []

    def test_purged_group_leaves_no_trace_in_the_model(self):
        factories.Group(name="parent")
        user = factories.User()
        group1 = factories.Group(
            name="group1",
            extras=[{"key": "key1", "value": "val1"}],
            users=[{"name": user["name"]}],
            groups=[{"name": "parent"}],
        )
        factories.Dataset(name="ds", groups=[{"name": "group1"}])
        factories.Group(name="child", groups=[{"name": "group1"}])

        helpers.call_action("group_purge", id=group1["name"])

        # the Group and related objects are gone
        assert sorted(
            [g.name for g in model.Session.query(model.Group).all()]
        ) == ["child", "parent"]
        assert model.Session.query(model.GroupExtra).all() == []
        # the only members left are the users for the parent and child
        assert sorted(
            [
                (m.table_name, m.group.name)
                for m in model.Session.query(model.Member).join(model.Group)
            ]
        ) == [("user", "child"), ("user", "parent")]
        # the dataset is still there though
        assert [p.name for p in model.Session.query(model.Package)] == ["ds"]

    def test_missing_id_returns_error(self):
        with pytest.raises(logic.ValidationError):
            helpers.call_action("group_purge")

    def test_bad_id_returns_404(self):
        with pytest.raises(logic.NotFound):
            helpers.call_action("group_purge", id="123")


@pytest.mark.usefixtures("clean_db", "with_request_context")
class TestOrganizationPurge(object):
    def test_a_non_sysadmin_cant_purge_org(self):
        user = factories.User()
        org = factories.Organization(user=user)

        with pytest.raises(logic.NotAuthorized):
            helpers.call_action(
                "organization_purge",
                context={"user": user["name"], "ignore_auth": False},
                id=org["name"],
            )

    def test_purged_org_does_not_show(self):
        org = factories.Organization()

        helpers.call_action("organization_purge", id=org["name"])

        with pytest.raises(logic.NotFound):
            helpers.call_action(
                "organization_show", context={}, id=org["name"]
            )

    def test_purged_org_is_not_listed(self):
        org = factories.Organization()

        helpers.call_action("organization_purge", id=org["name"])

        assert helpers.call_action("organization_list", context={}) == []

    def test_dataset_in_a_purged_org_no_longer_shows_that_org(self):
        org = factories.Organization()
        dataset = factories.Dataset(owner_org=org["id"])

        helpers.call_action("organization_purge", id=org["name"])

        dataset_shown = helpers.call_action(
            "package_show", context={}, id=dataset["id"]
        )
        assert dataset_shown["owner_org"] is None

    @pytest.mark.usefixtures("clean_index")
    def test_purged_org_is_not_in_search_results_for_its_ex_dataset(self):
        org = factories.Organization()
        dataset = factories.Dataset(owner_org=org["id"])

        def get_search_result_owner_org():
            results = helpers.call_action(
                "package_search", q=dataset["title"]
            )["results"]
            return results[0]["owner_org"]

        assert get_search_result_owner_org() == org["id"]

        helpers.call_action("organization_purge", id=org["name"])

        assert get_search_result_owner_org() is None

    def test_purged_organization_leaves_no_trace_in_the_model(self):
        factories.Organization(name="parent")
        user = factories.User()
        org1 = factories.Organization(
            name="org1",
            extras=[{"key": "key1", "value": "val1"}],
            users=[{"name": user["name"]}],
            groups=[{"name": "parent"}],
        )
        factories.Dataset(name="ds", owner_org=org1["id"])
        factories.Organization(name="child", groups=[{"name": "org1"}])

        helpers.call_action("organization_purge", id=org1["name"])

        # the Organization and related objects are gone
        assert sorted(
            [o.name for o in model.Session.query(model.Group).all()]
        ) == ["child", "parent"]
        assert model.Session.query(model.GroupExtra).all() == []
        # the only members left are the users for the parent and child
        assert sorted(
            [
                (m.table_name, m.group.name)
                for m in model.Session.query(model.Member).join(model.Group)
            ]
        ) == [("user", "child"), ("user", "parent")]
        # the dataset is still there though
        assert [p.name for p in model.Session.query(model.Package)] == ["ds"]

    def test_missing_id_returns_error(self):
        with pytest.raises(logic.ValidationError):
            helpers.call_action("organization_purge")

    def test_bad_id_returns_404(self):
        with pytest.raises(logic.NotFound):

            helpers.call_action("organization_purge", id="123")


@pytest.mark.usefixtures("clean_db", "with_request_context")
class TestDatasetPurge(object):
    def test_a_non_sysadmin_cant_purge_dataset(self):
        user = factories.User()
        dataset = factories.Dataset(user=user)

        with pytest.raises(logic.NotAuthorized):
            helpers.call_action(
                "dataset_purge",
                context={"user": user["name"], "ignore_auth": False},
                id=dataset["name"],
            )

    def test_purged_dataset_does_not_show(self):
        dataset = factories.Dataset()

        helpers.call_action(
            "dataset_purge", context={"ignore_auth": True}, id=dataset["name"]
        )

        with pytest.raises(logic.NotFound):
            helpers.call_action("package_show", context={}, id=dataset["name"])

    def test_purged_dataset_is_not_listed(self):
        dataset = factories.Dataset()

        helpers.call_action("dataset_purge", id=dataset["name"])

        assert helpers.call_action("package_list", context={}) == []

    def test_group_no_longer_shows_its_purged_dataset(self):
        group = factories.Group()
        dataset = factories.Dataset(groups=[{"name": group["name"]}])

        helpers.call_action("dataset_purge", id=dataset["name"])

        dataset_shown = helpers.call_action(
            "group_show", context={}, id=group["id"], include_datasets=True
        )
        assert dataset_shown["packages"] == []

    @pytest.mark.usefixtures("clean_index", "with_plugins")
    def test_purged_dataset_is_not_in_search_results(self):
        dataset = factories.Dataset()

        def get_search_results():
            results = helpers.call_action(
                "package_search", q=dataset["title"]
            )["results"]
            return [d["name"] for d in results]

        assert get_search_results() == [dataset["name"]]
        helpers.call_action("dataset_purge", id=dataset["name"])

        assert get_search_results() == []

    def test_purged_dataset_leaves_no_trace_in_the_model(self):
        factories.Group(name="group1")
        org = factories.Organization()
        dataset = factories.Dataset(
            tags=[{"name": "tag1"}],
            groups=[{"name": "group1"}],
            owner_org=org["id"],
            extras=[{"key": "testkey", "value": "testvalue"}],
        )
        factories.Resource(package_id=dataset["id"])

        helpers.call_action(
            "dataset_purge", context={"ignore_auth": True}, id=dataset["name"]
        )

        # the Package and related objects are gone
        assert model.Session.query(model.Package).all() == []
        assert model.Session.query(model.Resource).all() == []
        assert model.Session.query(model.PackageTag).all() == []
        # there is no clean-up of the tag object itself, just the PackageTag.
        assert [t.name for t in model.Session.query(model.Tag).all()] == [
            "tag1"
        ]
        assert model.Session.query(model.PackageExtra).all() == []
        # the only member left is for the user created in factories.Group() and
        # factories.Organization()
        assert sorted(
            [
                (m.table_name, m.group.name)
                for m in model.Session.query(model.Member).join(model.Group)
            ]
        ) == [("user", "group1"), ("user", org["name"])]

    def test_purged_dataset_removed_from_relationships(self):
        child = factories.Dataset()
        parent = factories.Dataset()
        grandparent = factories.Dataset()

        helpers.call_action(
            "package_relationship_create",
            subject=child["id"],
            type="child_of",
            object=parent["id"],
        )

        helpers.call_action(
            "package_relationship_create",
            subject=parent["id"],
            type="child_of",
            object=grandparent["id"],
        )

        assert len(model.Session.query(model.PackageRelationship).all()) == 2

        helpers.call_action(
            "dataset_purge", context={"ignore_auth": True}, id=parent["name"]
        )

        assert model.Session.query(model.PackageRelationship).all() == []

    def test_missing_id_returns_error(self):
        with pytest.raises(logic.ValidationError):
            helpers.call_action("dataset_purge")

    def test_bad_id_returns_404(self):
        with pytest.raises(logic.NotFound):

            helpers.call_action("dataset_purge", id="123")


@pytest.mark.usefixtures("clean_db", "with_request_context")
class TestUserDelete(object):
    def test_user_delete(self):
        user = factories.User()
        context = {}
        params = {u"id": user[u"id"]}

        helpers.call_action(u"user_delete", context, **params)

        # It is still there but with state=deleted
        user_obj = model.User.get(user[u"id"])
        assert user_obj.state == u"deleted"

    def test_user_delete_but_user_doesnt_exist(self):
        context = {}
        params = {u"id": "unknown"}

        with pytest.raises(logic.NotFound):
            helpers.call_action(u"user_delete", context, **params)

    def test_user_delete_removes_memberships(self):
        user = factories.User()
        factories.Organization(
            users=[{u"name": user[u"id"], u"capacity": u"admin"}]
        )

        factories.Group(users=[{u"name": user[u"id"], u"capacity": u"admin"}])

        user_memberships = (
            model.Session.query(model.Member)
            .filter(model.Member.table_id == user[u"id"])
            .all()
        )

        assert len(user_memberships) == 2

        assert [m.state for m in user_memberships] == [u"active", u"active"]

        context = {}
        params = {u"id": user[u"id"]}

        helpers.call_action(u"user_delete", context, **params)

        user_memberships = (
            model.Session.query(model.Member)
            .filter(model.Member.table_id == user[u"id"])
            .all()
        )

        # Member objects are still there, but flagged as deleted
        assert len(user_memberships) == 2

        assert [m.state for m in user_memberships] == [u"deleted", u"deleted"]

    def test_user_delete_removes_memberships_when_using_name(self):
        user = factories.User()
        factories.Organization(
            users=[{u"name": user[u"id"], u"capacity": u"admin"}]
        )

        factories.Group(users=[{u"name": user[u"id"], u"capacity": u"admin"}])

        context = {}
        params = {u"id": user[u"name"]}

        helpers.call_action(u"user_delete", context, **params)

        user_memberships = (
            model.Session.query(model.Member)
            .filter(model.Member.table_id == user[u"id"])
            .all()
        )

        # Member objects are still there, but flagged as deleted
        assert len(user_memberships) == 2

        assert [m.state for m in user_memberships] == [u"deleted", u"deleted"]

    @pytest.mark.ckan_config(u"ckan.auth.allow_dataset_collaborators", True)
    def test_user_delete_removes_collaborations(self):
        user = factories.User()
        dataset = factories.Dataset()
        helpers.call_action(
            "package_collaborator_create",
            id=dataset["id"],
            user_id=user["id"],
            capacity="editor",
        )

        assert (
            len(
                helpers.call_action(
                    "package_collaborator_list", id=dataset["id"]
                )
            )
            == 1
        )

        context = {}
        params = {u"id": user[u"id"]}

        helpers.call_action(u"user_delete", context, **params)

        assert (
            len(
                helpers.call_action(
                    "package_collaborator_list", id=dataset["id"]
                )
            )
            == 0
        )


class TestJobClear(helpers.FunctionalRQTestBase):
    def test_all_queues(self):
        """
        Test clearing all queues.
        """
        self.enqueue()
        self.enqueue(queue=u"q")
        self.enqueue(queue=u"q")
        self.enqueue(queue=u"q")
        queues = helpers.call_action(u"job_clear")
        assert {jobs.DEFAULT_QUEUE_NAME, u"q"} == set(queues)
        all_jobs = self.all_jobs()
        assert len(all_jobs) == 0

    def test_specific_queues(self):
        """
        Test clearing specific queues.
        """
        job1 = self.enqueue()
        job2 = self.enqueue(queue=u"q1")
        job3 = self.enqueue(queue=u"q1")
        job4 = self.enqueue(queue=u"q2")
        with helpers.recorded_logs(u"ckan.logic") as logs:
            queues = helpers.call_action(u"job_clear", queues=[u"q1", u"q2"])
        assert {u"q1", u"q2"} == set(queues)
        all_jobs = self.all_jobs()
        assert len(all_jobs) == 1
        assert all_jobs[0] == job1
        logs.assert_log(u"info", u"q1")
        logs.assert_log(u"info", u"q2")


class TestJobCancel(helpers.FunctionalRQTestBase):
    def test_existing_job(self):
        """
        Test cancelling an existing job.
        """
        job1 = self.enqueue(queue=u"q")
        job2 = self.enqueue(queue=u"q")
        with helpers.recorded_logs(u"ckan.logic") as logs:
            helpers.call_action(u"job_cancel", id=job1.id)
        all_jobs = self.all_jobs()
        assert len(all_jobs) == 1
        assert all_jobs[0] == job2
        with pytest.raises(KeyError):
            jobs.job_from_id(job1.id)
        logs.assert_log(u"info", re.escape(job1.id))

    def test_not_existing_job(self):
        with pytest.raises(logic.NotFound):
            helpers.call_action(u"job_cancel", id=u"does-not-exist")


@pytest.mark.usefixtures(u"clean_db")
class TestApiToken(object):
    def test_token_revoke(self):
        user = factories.User()
        token = helpers.call_action(
            u"api_token_create",
            context={u"model": model, u"user": user[u"name"]},
            user=user[u"name"],
            name="token-name",
        )["token"]
        token2 = helpers.call_action(
            u"api_token_create",
            context={u"model": model, u"user": user[u"name"]},
            user=user[u"name"],
            name="token-name-2",
        )["token"]

        tokens = helpers.call_action(
            u"api_token_list",
            context={u"model": model, u"user": user[u"name"]},
            user=user[u"name"],
        )
        assert len(tokens) == 2

        helpers.call_action(
            u"api_token_revoke",
            context={u"model": model, u"user": user[u"name"]},
            token=token,
        )

        tokens = helpers.call_action(
            u"api_token_list",
            context={u"model": model, u"user": user[u"name"]},
            user=user[u"name"],
        )
        assert len(tokens) == 1

        helpers.call_action(
            u"api_token_revoke",
            context={u"model": model, u"user": user[u"name"]},
            jti=api_token.decode(token2)[u"jti"],
        )

        tokens = helpers.call_action(
            u"api_token_list",
            context={u"model": model, u"user": user[u"name"]},
            user=user[u"name"],
        )
        assert len(tokens) == 0


@pytest.mark.usefixtures("clean_db")
@pytest.mark.ckan_config(u"ckan.auth.allow_dataset_collaborators", False)
def test_delete_package_collaborator_when_config_disabled():

    dataset = factories.Dataset()
    user = factories.User()

    with pytest.raises(logic.ValidationError):
        helpers.call_action(
            "package_collaborator_delete", id=dataset["id"], user_id=user["id"]
        )


@pytest.mark.usefixtures("clean_db")
@pytest.mark.ckan_config(u"ckan.auth.allow_dataset_collaborators", True)
class TestPackageMemberDelete(object):
    def test_delete(self):

        dataset = factories.Dataset()
        user = factories.User()
        capacity = "editor"

        helpers.call_action(
            "package_collaborator_create",
            id=dataset["id"],
            user_id=user["id"],
            capacity=capacity,
        )

        assert model.Session.query(model.PackageMember).count() == 1

        helpers.call_action(
            "package_collaborator_delete", id=dataset["id"], user_id=user["id"]
        )

        assert model.Session.query(model.PackageMember).count() == 0

    def test_delete_dataset_not_found(self):
        dataset = {"id": "xxx"}
        user = factories.User()

        with pytest.raises(logic.NotFound):
            helpers.call_action(
                "package_collaborator_delete",
                id=dataset["id"],
                user_id=user["id"],
            )

    def test_delete_user_not_found(self):
        dataset = factories.Dataset()
        user = {"id": "yyy"}

        with pytest.raises(logic.NotFound):
            helpers.call_action(
                "package_collaborator_delete",
                id=dataset["id"],
                user_id=user["id"],
            )


@pytest.mark.usefixtures("clean_db")
@pytest.mark.ckan_config(u"ckan.auth.allow_dataset_collaborators", True)
def test_package_delete_removes_collaborations():

    user = factories.User()
    dataset = factories.Dataset()
    helpers.call_action(
        "package_collaborator_create",
        id=dataset["id"],
        user_id=user["id"],
        capacity="editor",
    )

    assert (
        len(
            helpers.call_action(
                "package_collaborator_list_for_user", id=user["id"]
            )
        )
        == 1
    )

    context = {}
    params = {u"id": dataset[u"id"]}

    helpers.call_action(u"package_delete", context, **params)

    assert (
        len(
            helpers.call_action(
                "package_collaborator_list_for_user", id=user["id"]
            )
        )
        == 0
    )


class TestVocabularyDelete(object):
    @pytest.mark.usefixtures("clean_db")
    def test_basic(self):
        vocab = factories.Vocabulary()
        helpers.call_action("vocabulary_delete", id=vocab["id"])

        assert helpers.call_action("vocabulary_list") == []

    @pytest.mark.usefixtures("clean_db")
    def test_not_existing(self):
        with pytest.raises(logic.NotFound):
            helpers.call_action("vocabulary_delete", id="does-not-exist")

    def test_no_id(self):
        with pytest.raises(logic.ValidationError):
            helpers.call_action("vocabulary_delete")


@pytest.mark.usefixtures("clean_db")
class TestMemberDelete:
    def test_member_delete_accepts_object_name_or_id(self):
        org = factories.Organization()
        user = factories.User()
        helpers.call_action(
            "member_delete",
            object=user["id"],
            id=org["id"],
            object_type="user",
            capacity="member",
        )
        helpers.call_action(
            "member_create",
            object=user["name"],
            id=org["id"],
            object_type="user",
            capacity="member",
        )

    def test_member_delete_raises_if_user_unauthorized_to_update_group(self):
        org = factories.Organization()
        pkg = factories.Dataset()
        user = factories.User()
        context = {"ignore_auth": False, "user": user["name"]}
        with pytest.raises(logic.NotAuthorized):
            helpers.call_action(
                "member_delete",
                context,
                object=pkg["name"],
                id=org["id"],
                object_type="package",
                capacity="member",
            )

    def test_member_delete_raises_if_any_required_parameter_isnt_defined(self):
        org = factories.Organization()
        pkg = factories.Dataset()
        data = dict(
            object=pkg["name"],
            id=org["id"],
            object_type="package",
            capacity="member",
        )
        for key in ["id", "object", "object_type"]:
            payload = data.copy()
            payload.pop(key)
            with pytest.raises(logic.ValidationError):
                helpers.call_action("member_delete", **payload)

    def test_member_delete_raises_if_group_wasnt_found(self):
        pkg = factories.Dataset()
        with pytest.raises(logic.NotFound):
            helpers.call_action(
                "member_delete",
                object=pkg["name"],
                id="not-real",
                object_type="package",
                capacity="member",
            )

    def test_member_delete_raises_if_object_wasnt_found(self):
        org = factories.Organization()
        with pytest.raises(logic.NotFound):
            helpers.call_action(
                "member_delete",
                object="not-real",
                id=org["id"],
                object_type="package",
                capacity="member",
            )

    def test_member_delete_raises_if_object_type_is_invalid(self):
        org = factories.Organization()
        pkg = factories.Dataset()
        with pytest.raises(logic.ValidationError):
            helpers.call_action(
                "member_delete",
                object=pkg["name"],
                id=org["id"],
                object_type="notvalid",
                capacity="member",
            )<|MERGE_RESOLUTION|>--- conflicted
+++ resolved
@@ -153,12 +153,6 @@
         # through in NotFound as unicode.
         with pytest.raises(logic.NotFound) as e:
             helpers.call_action("tag_delete", id=u"Delta symbol: \u0394")
-<<<<<<< HEAD
-        except logic.NotFound as e:
-            assert u"Delta symbol: \u0394" in str(e)
-        else:
-            assert 0, "Should have raised NotFound"
-=======
         assert u"Delta symbol: \u0394" in e.value.message
 
     def test_no_id(self):
@@ -191,7 +185,6 @@
         assert helpers.call_action("tag_list") == []
         pkg = helpers.call_action("package_show", id=pkg["id"])
         assert pkg["tags"] == []
->>>>>>> 7d3f4164
 
 
 @pytest.mark.usefixtures("clean_db", "with_request_context")
