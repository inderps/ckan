--- conflicted
+++ resolved
@@ -450,32 +450,10 @@
     task_status = table_dict_save(task_status_dict, model.TaskStatus, context)
     return task_status
 
-<<<<<<< HEAD
-def vocabulary_dict_save(vocabulary_dict, context):
-=======
 def activity_dict_save(activity_dict, context):
->>>>>>> f9fc4f1c
 
     model = context['model']
     session = context['session']
-
-<<<<<<< HEAD
-    vocabulary_name = vocabulary_dict['name']
-    vocabulary_obj = model.Vocabulary(vocabulary_name)
-    session.add(vocabulary_obj)
-
-    return vocabulary_obj
-
-def vocabulary_dict_update(vocabulary_dict, context):
-
-    model = context['model']
-    session = context['session']
-
-    vocabulary_obj = model.vocabulary.Vocabulary.get(vocabulary_dict['id'])
-    vocabulary_obj.name = vocabulary_dict['name']
-
-    return vocabulary_obj
-=======
     user_id = activity_dict['user_id']
     object_id = activity_dict['object_id']
     revision_id = activity_dict['revision_id']
@@ -491,4 +469,23 @@
     # TODO: Handle activity details.
 
     return activity_obj
->>>>>>> f9fc4f1c
+
+def vocabulary_dict_save(vocabulary_dict, context):
+    model = context['model']
+    session = context['session']
+    vocabulary_name = vocabulary_dict['name']
+
+    vocabulary_obj = model.Vocabulary(vocabulary_name)
+    session.add(vocabulary_obj)
+
+    return vocabulary_obj
+
+def vocabulary_dict_update(vocabulary_dict, context):
+
+    model = context['model']
+    session = context['session']
+
+    vocabulary_obj = model.vocabulary.Vocabulary.get(vocabulary_dict['id'])
+    vocabulary_obj.name = vocabulary_dict['name']
+
+    return vocabulary_obj