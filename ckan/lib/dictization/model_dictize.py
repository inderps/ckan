import datetime
from pylons import config
from sqlalchemy.sql import select
import datetime
import ckan.authz
import ckan.model
import ckan.misc
import ckan.logic as logic
import ckan.plugins as plugins
import ckan.lib.helpers as h
import ckan.lib.dictization as d

## package save

def group_list_dictize(obj_list, context,
                       sort_key=lambda x:x['display_name'], reverse=False):

    active = context.get('active', True)
    with_private = context.get('include_private_packages', False)
    result_list = []

    for obj in obj_list:
        if context.get('with_capacity'):
            obj, capacity = obj
            group_dict = d.table_dictize(obj, context, capacity=capacity)
        else:
            group_dict = d.table_dictize(obj, context)
        group_dict.pop('created')
        if active and obj.state not in ('active', 'pending'):
            continue

        group_dict['display_name'] = obj.display_name

        group_dict['packages'] = \
<<<<<<< HEAD
                len(obj.active_packages(with_private=with_private,
                                        context=context).all())
=======
                len(obj.packages(with_private=with_private))
>>>>>>> 740a0d88

        if context.get('for_view'):
            if group_dict['is_organization']:
                plugin = plugins.IOrganizationController
            else:
                plugin = plugins.IGroupController
            for item in plugins.PluginImplementations(plugin):
                group_dict = item.before_view(group_dict)

        result_list.append(group_dict)
    return sorted(result_list, key=sort_key, reverse=reverse)

def resource_list_dictize(res_list, context):

    active = context.get('active', True)
    result_list = []
    for res in res_list:
        resource_dict = resource_dictize(res, context)
        if active and res.state not in ('active', 'pending'):
            continue

        result_list.append(resource_dict)

    return sorted(result_list, key=lambda x: x["position"])

def related_list_dictize(related_list, context):
    result_list = []
    for res in related_list:
        related_dict = related_dictize(res, context)
        result_list.append(related_dict)

    return sorted(result_list, key=lambda x: x["created"], reverse=True)


def extras_dict_dictize(extras_dict, context):
    result_list = []
    for name, extra in extras_dict.iteritems():
        dictized = d.table_dictize(extra, context)
        if not extra.state == 'active':
            continue
        value = dictized["value"]
        ## This is to make sure the frontend does not show a plain string
        ## as json with brackets.
        if not(context.get("extras_as_string") and isinstance(value, basestring)):
            dictized["value"] = h.json.dumps(value)
        result_list.append(dictized)

    return sorted(result_list, key=lambda x: x["key"])

def extras_list_dictize(extras_list, context):
    result_list = []
    active = context.get('active', True)
    for extra in extras_list:
        dictized = d.table_dictize(extra, context)
        if active and extra.state not in ('active', 'pending'):
            continue
        value = dictized["value"]
        if not(context.get("extras_as_string") and isinstance(value, basestring)):
            dictized["value"] = h.json.dumps(value)
        result_list.append(dictized)

    return sorted(result_list, key=lambda x: x["key"])

def _unified_resource_format(format_):
    ''' Convert resource formats into a more uniform set.
    eg .json, json, JSON, text/json all converted to JSON.'''

    format_clean = format_.lower().split('/')[-1].replace('.', '')
    formats = {
        'csv' : 'CSV',
        'zip' : 'ZIP',
        'pdf' : 'PDF',
        'xls' : 'XLS',
        'json' : 'JSON',
        'kml' : 'KML',
        'xml' : 'XML',
        'shape' : 'SHAPE',
        'rdf' : 'RDF',
        'txt' : 'TXT',
        'text' : 'TEXT',
        'html' : 'HTML',
    }
    if format_clean in formats:
        format_new = formats[format_clean]
    else:
        format_new = format_.lower()
    return format_new

def resource_dictize(res, context):
    resource = d.table_dictize(res, context)
    extras = resource.pop("extras", None)
    if extras:
        resource.update(extras)
    #tracking
    if not context.get('for_edit'):
        model = context['model']
        tracking = model.TrackingSummary.get_for_resource(res.url)
        resource['tracking_summary'] = tracking
    resource['format'] = _unified_resource_format(res.format)
    # some urls do not have the protocol this adds http:// to these
    url = resource['url']
    if not (url.startswith('http://') or url.startswith('https://')):
        resource['url'] = u'http://' + url
    return resource

def related_dictize(rel, context):
    return d.table_dictize(rel, context)

def _execute_with_revision(q, rev_table, context):
    '''
    Takes an SqlAlchemy query (q) that is (at its base) a Select on an
    object revision table (rev_table), and normally it filters to the
    'current' object revision (latest which has been moderated) and
    returns that.

    But you can provide revision_id, revision_date or pending in the
    context and it will filter to an earlier time or the latest unmoderated
    object revision.

    Raises NotFound if context['revision_id'] is provided, but the revision
    ID does not exist.

    Returns [] if there are no results.

    '''
    model = context['model']
    meta = model.meta
    session = model.Session
    revision_id = context.get('revision_id')
    revision_date = context.get('revision_date')
    pending = context.get('pending')

    if revision_id:
        revision = session.query(context['model'].Revision).filter_by(
            id=revision_id).first()
        if not revision:
            raise logic.NotFound
        revision_date = revision.timestamp

    if revision_date:
        q = q.where(rev_table.c.revision_timestamp <= revision_date)
        q = q.where(rev_table.c.expired_timestamp > revision_date)
    elif pending:
        q = q.where(rev_table.c.expired_timestamp == datetime.datetime(9999, 12, 31))
    else:
        q = q.where(rev_table.c.current == True)

    return session.execute(q)


def package_dictize(pkg, context):
    '''
    Given a Package object, returns an equivalent dictionary.

    Normally this is the current revision (most recent moderated version),
    but you can provide revision_id, revision_date or pending in the
    context and it will filter to an earlier time or the latest unmoderated
    object revision.

    May raise NotFound. TODO: understand what the specific set of
    circumstances are that cause this.
    '''
    model = context['model']
    #package
    package_rev = model.package_revision_table
    q = select([package_rev]).where(package_rev.c.id == pkg.id)
    result = _execute_with_revision(q, package_rev, context).first()
    if not result:
        raise logic.NotFound
    result_dict = d.table_dictize(result, context)
    #resources
    res_rev = model.resource_revision_table
    resource_group = model.resource_group_table
    q = select([res_rev], from_obj = res_rev.join(resource_group,
               resource_group.c.id == res_rev.c.resource_group_id))
    q = q.where(resource_group.c.package_id == pkg.id)
    result = _execute_with_revision(q, res_rev, context)
    result_dict["resources"] = resource_list_dictize(result, context)

    #tags
    tag_rev = model.package_tag_revision_table
    tag = model.tag_table
    q = select([tag, tag_rev.c.state, tag_rev.c.revision_timestamp],
        from_obj=tag_rev.join(tag, tag.c.id == tag_rev.c.tag_id)
        ).where(tag_rev.c.package_id == pkg.id)
    result = _execute_with_revision(q, tag_rev, context)
    result_dict["tags"] = d.obj_list_dictize(result, context, lambda x: x["name"])

    # Add display_names to tags. At first a tag's display_name is just the
    # same as its name, but the display_name might get changed later (e.g.
    # translated into another language by the multilingual extension).
    for tag in result_dict['tags']:
        assert not tag.has_key('display_name')
        tag['display_name'] = tag['name']

    #extras
    extra_rev = model.extra_revision_table
    q = select([extra_rev]).where(extra_rev.c.package_id == pkg.id)
    result = _execute_with_revision(q, extra_rev, context)
    result_dict["extras"] = extras_list_dictize(result, context)
    #tracking
    tracking = model.TrackingSummary.get_for_package(pkg.id)
    result_dict['tracking_summary'] = tracking
    #groups
    member_rev = model.member_revision_table
    group = model.group_table
    q = select([group, member_rev.c.capacity],
               from_obj=member_rev.join(group, group.c.id == member_rev.c.group_id)
               ).where(member_rev.c.table_id == pkg.id)\
                .where(member_rev.c.state == 'active') \
                .where(group.c.is_organization == False)
    result = _execute_with_revision(q, member_rev, context)
    result_dict["groups"] = d.obj_list_dictize(result, context)
    #owning organization
    group_rev = model.group_revision_table
    q = select([group_rev]
               ).where(group_rev.c.id == pkg.owner_org) \
                .where(group_rev.c.state == 'active')
    result = _execute_with_revision(q, group_rev, context)
    organizations = d.obj_list_dictize(result, context)
    if organizations:
        result_dict["organization"] = organizations[0]
    else:
        result_dict["organization"] = None
    #relations
    rel_rev = model.package_relationship_revision_table
    q = select([rel_rev]).where(rel_rev.c.subject_package_id == pkg.id)
    result = _execute_with_revision(q, rel_rev, context)
    result_dict["relationships_as_subject"] = d.obj_list_dictize(result, context)
    q = select([rel_rev]).where(rel_rev.c.object_package_id == pkg.id)
    result = _execute_with_revision(q, rel_rev, context)
    result_dict["relationships_as_object"] = d.obj_list_dictize(result, context)

    # Extra properties from the domain object
    # We need an actual Package object for this, not a PackageRevision
    if isinstance(pkg, ckan.model.PackageRevision):
        pkg = model.Package.get(pkg.id)

    # isopen
    result_dict['isopen'] = pkg.isopen if isinstance(pkg.isopen,bool) else pkg.isopen()

    # type
    result_dict['type']= pkg.type

    # licence
    if pkg.license and pkg.license.url:
        result_dict['license_url']= pkg.license.url
        result_dict['license_title']= pkg.license.title.split('::')[-1]
    elif pkg.license:
        result_dict['license_title']= pkg.license.title
    else:
        result_dict['license_title']= pkg.license_id

    # creation and modification date
    result_dict['metadata_modified'] = context.pop('metadata_modified')
    result_dict['metadata_created'] = pkg.metadata_created.isoformat() \
        if pkg.metadata_created else None

    if context.get('for_view'):
        for item in plugins.PluginImplementations( plugins.IPackageController):
            result_dict = item.before_view(result_dict)

    return result_dict

def _get_members(context, group, member_type):

    model = context['model']
    Entity = getattr(model, member_type[:-1].capitalize())
    return model.Session.query(Entity, model.Member.capacity).\
               join(model.Member, model.Member.table_id == Entity.id).\
               filter(model.Member.group_id == group.id).\
               filter(model.Member.state == 'active').\
               filter(model.Member.table_name == member_type[:-1]).all()

def group_dictize(group, context):
    model = context['model']
    result_dict = d.table_dictize(group, context)

    result_dict['display_name'] = group.display_name

    result_dict['extras'] = extras_dict_dictize(
        group._extras, context)

    context['with_capacity'] = True

    result_dict['packages'] = d.obj_list_dictize(
        _get_members(context, group, 'packages'),
        context)

    result_dict['tags'] = tag_list_dictize(
        _get_members(context, group, 'tags'),
        context)

    result_dict['groups'] = group_list_dictize(
        _get_members(context, group, 'groups'),
        context)

    result_dict['users'] = user_list_dictize(
        _get_members(context, group, 'users'),
        context)

    context['with_capacity'] = False

    if context.get('for_view'):
        if result_dict['is_organization']:
            plugin = plugins.IOrganizationController
        else:
            plugin = plugins.IGroupController
        for item in plugins.PluginImplementations(plugin):
            result_dict = item.before_view(result_dict)

    return result_dict

def tag_list_dictize(tag_list, context):

    result_list = []
    for tag in tag_list:
        if context.get('with_capacity'):
            tag, capacity = tag
            dictized = d.table_dictize(tag, context, capacity=capacity)
        else:
            dictized = d.table_dictize(tag, context)

        # Add display_names to tag dicts. At first a tag's display_name is just
        # the same as its name, but the display_name might get changed later
        # (e.g.  translated into another language by the multilingual
        # extension).
        assert not dictized.has_key('display_name')
        dictized['display_name'] = dictized['name']

        if context.get('for_view'):
            for item in plugins.PluginImplementations(
                    plugins.ITagController):
                dictized = item.before_view(dictized)

        result_list.append(dictized)

    return result_list

def tag_dictize(tag, context):

    result_dict = d.table_dictize(tag, context)
    result_dict["packages"] = d.obj_list_dictize(tag.packages, context)

    # Add display_names to tags. At first a tag's display_name is just the
    # same as its name, but the display_name might get changed later (e.g.
    # translated into another language by the multilingual extension).
    assert not result_dict.has_key('display_name')
    result_dict['display_name'] = result_dict['name']

    if context.get('for_view'):
        for item in plugins.PluginImplementations(
                plugins.ITagController):
            result_dict = item.before_view(result_dict)

    return result_dict

def user_list_dictize(obj_list, context,
                      sort_key=lambda x:x['name'], reverse=False):

    result_list = []

    for obj in obj_list:
        user_dict = user_dictize(obj, context)
        result_list.append(user_dict)
    return sorted(result_list, key=sort_key, reverse=reverse)

def member_dictize(member, context):
    return d.table_dictize(member, context)

def user_dictize(user, context):

    if context.get('with_capacity'):
        user, capacity = user
        result_dict = d.table_dictize(user, context, capacity=capacity)
    else:
        result_dict = d.table_dictize(user, context)

    del result_dict['password']

    result_dict['display_name'] = user.display_name
    result_dict['email_hash'] = user.email_hash
    result_dict['number_of_edits'] = user.number_of_edits()
    result_dict['number_administered_packages'] = user.number_administered_packages()

    requester = context['user']

    if not (ckan.new_authz.is_sysadmin(requester) or
            requester == user.name or
            context.get('keep_sensitive_data', False)):
        # If not sysadmin or the same user, strip sensible info
        result_dict.pop('apikey', None)
        result_dict.pop('reset_key', None)
        result_dict.pop('email', None)

    model = context['model']
    session = model.Session

    if context.get('with_related'):
        related_items = session.query(model.Related).\
                        filter(model.Related.owner_id==user.id).all()
        result_dict['related_items'] = related_list_dictize(related_items,
                                                            context)

    return result_dict

def task_status_dictize(task_status, context):
    return d.table_dictize(task_status, context)

## conversion to api

def group_to_api(group, context):
    api_version = context.get('api_version')
    assert api_version, 'No api_version supplied in context'
    dictized = group_dictize(group, context)
    dictized["extras"] = dict((extra["key"], h.json.loads(extra["value"]))
                              for extra in dictized["extras"])
    if api_version == 1:
        dictized["packages"] = sorted([pkg["name"] for pkg in dictized["packages"]])
    else:
        dictized["packages"] = sorted([pkg["id"] for pkg in dictized["packages"]])
    return dictized

def tag_to_api(tag, context):
    api_version = context.get('api_version')
    assert api_version, 'No api_version supplied in context'
    dictized = tag_dictize(tag, context)
    if api_version == 1:
        return sorted([package["name"] for package in dictized["packages"]])
    else:
        return sorted([package["id"] for package in dictized["packages"]])


def resource_dict_to_api(res_dict, package_id, context):
    res_dict.pop("revision_id")
    res_dict.pop("state")
    res_dict.pop("revision_timestamp")
    res_dict["package_id"] = package_id


def package_to_api(pkg, context):
    api_version = context.get('api_version')
    assert api_version, 'No api_version supplied in context'
    dictized = package_dictize(pkg, context)
    dictized.pop("revision_timestamp")

    dictized["tags"] = [tag["name"] for tag in dictized["tags"] \
                        if not tag.get('vocabulary_id')]
    dictized["extras"] = dict((extra["key"], h.json.loads(extra["value"]))
                              for extra in dictized["extras"])
    dictized['license'] = pkg.license.title if pkg.license else None
    dictized['ratings_average'] = pkg.get_average_rating()
    dictized['ratings_count'] = len(pkg.ratings)
    dictized['notes_rendered'] = ckan.misc.MarkdownFormat().to_html(pkg.notes)

    site_url = config.get('ckan.site_url', None)
    if site_url:
        dictized['ckan_url'] = '%s/dataset/%s' % (site_url, pkg.name)

    for resource in dictized["resources"]:
        resource_dict_to_api(resource, pkg.id, context)

    def make_api_1(package_id):
        return pkg.get(package_id).name

    def make_api_2(package_id):
        return package_id

    if api_version == 1:
        api_fn = make_api_1
        dictized["groups"] = [group["name"] for group in dictized["groups"]]
        # FIXME why is this just for version 1?
        if pkg.resources:
            dictized['download_url'] = pkg.resources[0].url
    else:
        api_fn = make_api_2
        dictized["groups"] = [group["id"] for group in dictized["groups"]]

    subjects = dictized.pop("relationships_as_subject")
    objects = dictized.pop("relationships_as_object")

    relationships = []
    for rel in objects:
        model = context['model']
        swap_types = model.PackageRelationship.forward_to_reverse_type
        type = swap_types(rel['type'])
        relationships.append({'subject': api_fn(rel['object_package_id']),
                              'type': type,
                              'object': api_fn(rel['subject_package_id']),
                              'comment': rel["comment"]})
    for rel in subjects:
        relationships.append({'subject': api_fn(rel['subject_package_id']),
                              'type': rel['type'],
                              'object': api_fn(rel['object_package_id']),
                              'comment': rel["comment"]})

    dictized['relationships'] = relationships

    return dictized

def vocabulary_dictize(vocabulary, context):
    vocabulary_dict = d.table_dictize(vocabulary, context)
    assert not vocabulary_dict.has_key('tags')
    vocabulary_dict['tags'] = [tag_dictize(tag, context) for tag
            in vocabulary.tags]
    return vocabulary_dict

def vocabulary_list_dictize(vocabulary_list, context):
    return [vocabulary_dictize(vocabulary, context)
            for vocabulary in vocabulary_list]

def activity_dictize(activity, context):
    activity_dict = d.table_dictize(activity, context)
    return activity_dict

def activity_list_dictize(activity_list, context):
    return [activity_dictize(activity, context) for activity in activity_list]

def activity_detail_dictize(activity_detail, context):
    return d.table_dictize(activity_detail, context)

def activity_detail_list_dictize(activity_detail_list, context):
    return [activity_detail_dictize(activity_detail, context)
            for activity_detail in activity_detail_list]


def package_to_api1(pkg, context):
    # DEPRICIATED set api_version in context and use package_to_api()
    context['api_version'] = 1
    return package_to_api(pkg, context)

def package_to_api2(pkg, context):
    # DEPRICIATED set api_version in context and use package_to_api()
    context['api_version'] = 2
    return package_to_api(pkg, context)

def group_to_api1(group, context):
    # DEPRICIATED set api_version in context and use group_to_api()
    context['api_version'] = 1
    return group_to_api(group, context)

def group_to_api2(group, context):
    # DEPRICIATED set api_version in context and use group_to_api()
    context['api_version'] = 2
    return group_to_api(group, context)

def tag_to_api1(tag, context):
    # DEPRICIATED set api_version in context and use tag_to_api()
    context['api_version'] = 1
    return tag_to_api(tag, context)

def tag_to_api2(tag, context):
    # DEPRICIATED set api_version in context and use tag_to_api()
    context['api_version'] = 2
    return tag_to_api(tag, context)

def user_following_user_dictize(follower, context):
    return d.table_dictize(follower, context)

def user_following_dataset_dictize(follower, context):
    return d.table_dictize(follower, context)

def user_following_group_dictize(follower, context):
    return d.table_dictize(follower, context)<|MERGE_RESOLUTION|>--- conflicted
+++ resolved
@@ -32,12 +32,7 @@
         group_dict['display_name'] = obj.display_name
 
         group_dict['packages'] = \
-<<<<<<< HEAD
-                len(obj.active_packages(with_private=with_private,
-                                        context=context).all())
-=======
-                len(obj.packages(with_private=with_private))
->>>>>>> 740a0d88
+                len(obj.packages(with_private=with_private, context=context))
 
         if context.get('for_view'):
             if group_dict['is_organization']:
