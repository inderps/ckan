# coding=UTF-8

'''Helper functions

Consists of functions to typically be used within templates, but also
available to Controllers. This module is available to templates as 'h'.
'''
import email.utils
import datetime
import logging
import re
import urllib
import pprint
import copy
from urllib import urlencode

from paste.deploy.converters import asbool
from webhelpers.html import escape, HTML, literal, url_escape
from webhelpers.html.tools import mail_to
from webhelpers.html.tags import *
from webhelpers.markdown import markdown
from webhelpers import paginate
from webhelpers.text import truncate
import webhelpers.date as date
from pylons import url as _pylons_default_url
from pylons.decorators.cache import beaker_cache
from pylons import config
from routes import redirect_to as _redirect_to
from routes import url_for as _routes_default_url_for
from alphabet_paginate import AlphaPage
import i18n
import ckan.exceptions

import ckan.lib.fanstatic_resources as fanstatic_resources
import ckan.model as model
import ckan.lib.formatters as formatters
import ckan.lib.maintain as maintain
import ckan.lib.datapreview as datapreview
import ckan.logic as logic

from ckan.common import (
    _, ungettext, g, c, request, session, json, OrderedDict
)

get_available_locales = i18n.get_available_locales
get_locales_dict = i18n.get_locales_dict

log = logging.getLogger(__name__)


def _datestamp_to_datetime(datetime_):
    ''' Converts a datestamp to a datetime.  If a datetime is provided it
    just gets returned.

    :param datetime_: the timestamp
    :type datetime_: string or datetime

    :rtype: datetime
    '''
    if isinstance(datetime_, basestring):
        try:
            datetime_ = date_str_to_datetime(datetime_)
        except TypeError:
            return None
        except ValueError:
            return None
    # check we are now a datetime
    if not isinstance(datetime_, datetime.datetime):
        return None
    return datetime_


def redirect_to(*args, **kw):
    '''Issue a redirect: return an HTTP response with a ``302 Moved`` header.

    This is a wrapper for :py:func:`routes.redirect_to` that maintains the
    user's selected language when redirecting.

    The arguments to this function identify the route to redirect to, they're
    the same arguments as :py:func:`ckan.plugins.toolkit.url_for` accepts,
    for example::

        import ckan.plugins.toolkit as toolkit

        # Redirect to /dataset/my_dataset.
        toolkit.redirect_to(controller='package', action='read',
                            id='my_dataset')

    Or, using a named route::

        toolkit.redirect_to('dataset_read', id='changed')

    '''
    kw['__ckan_no_root'] = True
    if are_there_flash_messages():
        kw['__no_cache__'] = True
    return _redirect_to(url_for(*args, **kw))


def url(*args, **kw):
    '''Create url adding i18n information if selected
    wrapper for pylons.url'''
    locale = kw.pop('locale', None)
    my_url = _pylons_default_url(*args, **kw)
    return _add_i18n_to_url(my_url, locale=locale, **kw)


def url_for(*args, **kw):
    '''Return the URL for the given controller, action, id, etc.

    Usage::

        import ckan.plugins.toolkit as toolkit

        url = toolkit.url_for(controller='package', action='read',
                              id='my_dataset')
        => returns '/dataset/my_dataset'

    Or, using a named route::

        toolkit.url_for('dataset_read', id='changed')

    This is a wrapper for :py:func:`routes.url_for` that adds some extra
    features that CKAN needs.

    '''
    locale = kw.pop('locale', None)
    # remove __ckan_no_root and add after to not pollute url
    no_root = kw.pop('__ckan_no_root', False)
    # routes will get the wrong url for APIs if the ver is not provided
    if kw.get('controller') == 'api':
        ver = kw.get('ver')
        if not ver:
            raise Exception('api calls must specify the version! e.g. ver=3')
        # fix ver to include the slash
        kw['ver'] = '/%s' % ver
    my_url = _routes_default_url_for(*args, **kw)
    kw['__ckan_no_root'] = no_root
    return _add_i18n_to_url(my_url, locale=locale, **kw)


def url_for_static(*args, **kw):
    '''Create url for static content that does not get translated
    eg css, js
    wrapper for routes.url_for'''

    def fix_arg(arg):
        # make sure that if we specify the url that it is not unicode and
        # starts with a /
        arg = str(arg)
        if not arg.startswith('/'):
            arg = '/' + arg
        return arg

    if args:
        args = (fix_arg(args[0]), ) + args[1:]
    my_url = _routes_default_url_for(*args, **kw)
    return my_url


def _add_i18n_to_url(url_to_amend, **kw):
    # If the locale keyword param is provided then the url is rewritten
    # using that locale .If return_to is provided this is used as the url
    # (as part of the language changing feature).
    # A locale of default will not add locale info to the url.

    default_locale = False
    locale = kw.pop('locale', None)
    no_root = kw.pop('__ckan_no_root', False)
    allowed_locales = ['default'] + i18n.get_locales()
    if locale and locale not in allowed_locales:
        locale = None
    if locale:
        if locale == 'default':
            default_locale = True
    else:
        try:
            locale = request.environ.get('CKAN_LANG')
            default_locale = request.environ.get('CKAN_LANG_IS_DEFAULT', True)
        except TypeError:
            default_locale = True
    try:
        root = request.environ.get('SCRIPT_NAME', '')
    except TypeError:
        root = ''
    if kw.get('qualified', False):
        # if qualified is given we want the full url ie http://...
        root = _routes_default_url_for('/', qualified=True)[:-1]
    # ckan.root_path is defined when we have none standard language
    # position in the url
    root_path = config.get('ckan.root_path', None)
    if root_path:
        # FIXME this can be written better once the merge
        # into the ecportal core is done - Toby
        # we have a special root specified so use that
        if default_locale:
            root = re.sub('/{{LANG}}', '', root_path)
        else:
            root = re.sub('{{LANG}}', locale, root_path)
        # make sure we don't have a trailing / on the root
        if root[-1] == '/':
            root = root[:-1]
        url = url_to_amend[len(re.sub('/{{LANG}}', '', root_path)):]
        url = '%s%s' % (root, url)
        root = re.sub('/{{LANG}}', '', root_path)
    else:
        if default_locale:
            url = url_to_amend
        else:
            # we need to strip the root from the url and the add it before
            # the language specification.
            url = url_to_amend[len(root):]
            url = '%s/%s%s' % (root, locale, url)

    # stop the root being added twice in redirects
    if no_root:
        url = url_to_amend[len(root):]
        if not default_locale:
            url = '/%s%s' % (locale, url)

    if url == '/packages':
        error = 'There is a broken url being created %s' % kw
        raise ckan.exceptions.CkanUrlException(error)

    return url


def full_current_url():
    ''' Returns the fully qualified current url (eg http://...) useful
    for sharing etc '''
    return (url_for(request.environ['CKAN_CURRENT_URL'], qualified=True))


def lang():
    ''' Return the language code for the current locale eg `en` '''
    return request.environ.get('CKAN_LANG')


def lang_native_name(lang=None):
    ''' Return the langage name currently used in it's localised form
        either from parameter or current environ setting'''
    lang = lang or lang()
    locale = get_locales_dict().get(lang)
    if locale:
        return locale.display_name or locale.english_name
    return lang


class Message(object):
    '''A message returned by ``Flash.pop_messages()``.

    Converting the message to a string returns the message text. Instances
    also have the following attributes:

    * ``message``: the message text.
    * ``category``: the category specified when the message was created.
    '''

    def __init__(self, category, message, allow_html):
        self.category = category
        self.message = message
        self.allow_html = allow_html

    def __str__(self):
        return self.message

    __unicode__ = __str__

    def __html__(self):
        if self.allow_html:
            return self.message
        else:
            return escape(self.message)


class _Flash(object):

    # List of allowed categories.  If None, allow any category.
    categories = ["", "alert-info", "alert-error", "alert-success"]

    # Default category if none is specified.
    default_category = ""

    def __init__(self, session_key="flash", categories=None,
                 default_category=None):
        self.session_key = session_key
        if categories is not None:
            self.categories = categories
        if default_category is not None:
            self.default_category = default_category
        if self.categories and self.default_category not in self.categories:
            raise ValueError("unrecognized default category %r"
                             % (self.default_category, ))

    def __call__(self, message, category=None, ignore_duplicate=False,
                 allow_html=False):
        if not category:
            category = self.default_category
        elif self.categories and category not in self.categories:
            raise ValueError("unrecognized category %r" % (category, ))
        # Don't store Message objects in the session, to avoid unpickling
        # errors in edge cases.
        new_message_tuple = (category, message, allow_html)
        messages = session.setdefault(self.session_key, [])
        # ``messages`` is a mutable list, so changes to the local variable are
        # reflected in the session.
        if ignore_duplicate:
            for i, m in enumerate(messages):
                if m[1] == message:
                    if m[0] != category:
                        messages[i] = new_message_tuple
                        session.save()
                    return  # Original message found, so exit early.
        messages.append(new_message_tuple)
        session.save()

    def pop_messages(self):
        messages = session.pop(self.session_key, [])
        # only save session if it has changed
        if messages:
            session.save()
        return [Message(*m) for m in messages]

    def are_there_messages(self):
        return bool(session.get(self.session_key))

flash = _Flash()
# this is here for backwards compatability
_flash = flash


def flash_notice(message, allow_html=False):
    ''' Show a flash message of type notice '''
    flash(message, category='alert-info', allow_html=allow_html)


def flash_error(message, allow_html=False):
    ''' Show a flash message of type error '''
    flash(message, category='alert-error', allow_html=allow_html)


def flash_success(message, allow_html=False):
    ''' Show a flash message of type success '''
    flash(message, category='alert-success', allow_html=allow_html)


def are_there_flash_messages():
    ''' Returns True if there are flash messages for the current user '''
    return flash.are_there_messages()


def _link_active(kwargs):
    ''' creates classes for the link_to calls '''
    highlight_actions = kwargs.get('highlight_actions',
                                   kwargs.get('action', '')).split(' ')
    return (c.controller == kwargs.get('controller')
            and c.action in highlight_actions)


def _link_to(text, *args, **kwargs):
    '''Common link making code for several helper functions'''
    assert len(args) < 2, 'Too many unnamed arguments'

    def _link_class(kwargs):
        ''' creates classes for the link_to calls '''
        suppress_active_class = kwargs.pop('suppress_active_class', False)
        if not suppress_active_class and _link_active(kwargs):
            active = ' active'
        else:
            active = ''
        kwargs.pop('highlight_actions', '')
        return kwargs.pop('class_', '') + active or None

    def _create_link_text(text, **kwargs):
        ''' Update link text to add a icon or span if specified in the
        kwargs '''
        if kwargs.pop('inner_span', None):
            text = literal('<span>') + text + literal('</span>')
        if icon:
            text = literal('<i class="icon-%s"></i> ' % icon) + text
        return text

    icon = kwargs.pop('icon', None)
    class_ = _link_class(kwargs)
    return link_to(
        _create_link_text(text, **kwargs),
        url_for(*args, **kwargs),
        class_=class_
    )


def nav_link(text, *args, **kwargs):
    '''
    params
    class_: pass extra class(s) to add to the <a> tag
    icon: name of ckan icon to use within the link
    condition: if False then no link is returned
    '''
    if len(args) > 1:
        raise Exception('Too many unnamed parameters supplied')
    if args:
        kwargs['controller'] = controller
        log.warning('h.nav_link() please supply controller as a named '
                    'parameter not a positional one')
    named_route = kwargs.pop('named_route', '')
    if kwargs.pop('condition', True):
        if named_route:
            link = _link_to(text, named_route, **kwargs)
        else:
            link = _link_to(text, **kwargs)
    else:
        link = ''
    return link


@maintain.deprecated('h.nav_named_link is deprecated please '
                     'use h.nav_link\nNOTE: you will need to pass the '
                     'route_name as a named parameter')
def nav_named_link(text, named_route, **kwargs):
    '''Create a link for a named route.
    Deprecated in ckan 2.0 '''
    return nav_link(text, named_route=named_route, **kwargs)


@maintain.deprecated('h.subnav_link is deprecated please '
                     'use h.nav_link\nNOTE: if action is passed as the second '
                     'parameter make sure it is passed as a named parameter '
                     'eg. `action=\'my_action\'')
def subnav_link(text, action, **kwargs):
    '''Create a link for a named route.
    Deprecated in ckan 2.0 '''
    kwargs['action'] = action
    return nav_link(text, **kwargs)


@maintain.deprecated('h.subnav_named_route is deprecated please '
                     'use h.nav_link\nNOTE: you will need to pass the '
                     'route_name as a named parameter')
def subnav_named_route(text, named_route, **kwargs):
    '''Generate a subnav element based on a named route
    Deprecated in ckan 2.0 '''
    return nav_link(text, named_route=named_route, **kwargs)


def build_nav_main(*args):
    ''' build a set of menu items.

    args: tuples of (menu type, title) eg ('login', _('Login'))
    outputs <li><a href="...">title</a></li>
    '''
    output = ''
    for item in args:
        menu_item, title = item[:2]
        if len(item) == 3 and not check_access(item[2]):
            continue
        output += _make_menu_item(menu_item, title)
    return output


def build_nav_icon(menu_item, title, **kw):
    ''' build a navigation item used for example in user/read_base.html

    outputs <li><a href="..."><i class="icon.."></i> title</a></li>

    :param menu_item: the name of the defined menu item defined in
    config/routing as the named route of the same name
    :type menu_item: string
    :param title: text used for the link
    :type title: string
    :param **kw: additional keywords needed for creating url eg id=...

    :rtype: HTML literal
    '''
    return _make_menu_item(menu_item, title, **kw)


def build_nav(menu_item, title, **kw):
    ''' build a navigation item used for example breadcrumbs

    outputs <li><a href="..."></i> title</a></li>

    :param menu_item: the name of the defined menu item defined in
    config/routing as the named route of the same name
    :type menu_item: string
    :param title: text used for the link
    :type title: string
    :param **kw: additional keywords needed for creating url eg id=...

    :rtype: HTML literal
    '''
    return _make_menu_item(menu_item, title, icon=None, **kw)


def _make_menu_item(menu_item, title, **kw):
    ''' build a navigation item used for example breadcrumbs

    outputs <li><a href="..."></i> title</a></li>

    :param menu_item: the name of the defined menu item defined in
    config/routing as the named route of the same name
    :type menu_item: string
    :param title: text used for the link
    :type title: string
    :param **kw: additional keywords needed for creating url eg id=...

    :rtype: HTML literal

    This function is called by wrapper functions.
    '''
    _menu_items = config['routes.named_routes']
    if menu_item not in _menu_items:
        raise Exception('menu item `%s` cannot be found' % menu_item)
    item = copy.copy(_menu_items[menu_item])
    item.update(kw)
    active = _link_active(item)
    needed = item.pop('needed')
    for need in needed:
        if need not in kw:
            raise Exception('menu item `%s` need parameter `%s`'
                            % (menu_item, need))
    link = _link_to(title, menu_item, suppress_active_class=True, **item)
    if active:
        return literal('<li class="active">') + link + literal('</li>')
    return literal('<li>') + link + literal('</li>')


def default_group_type():
    return str(config.get('ckan.default.group_type', 'group'))


def get_facet_items_dict(facet, limit=10, exclude_active=False):
    '''Return the list of unselected facet items for the given facet, sorted
    by count.

    Returns the list of unselected facet contraints or facet items (e.g. tag
    names like "russian" or "tolstoy") for the given search facet (e.g.
    "tags"), sorted by facet item count (i.e. the number of search results that
    match each facet item).

    Reads the complete list of facet items for the given facet from
    c.search_facets, and filters out the facet items that the user has already
    selected.

    Arguments:
    facet -- the name of the facet to filter.
    limit -- the max. number of facet items to return.
    exclude_active -- only return unselected facets.

    '''
    if not c.search_facets or \
            not c.search_facets.get(facet) or \
            not c.search_facets.get(facet).get('items'):
        return []
    facets = []
    for facet_item in c.search_facets.get(facet)['items']:
        if not len(facet_item['name'].strip()):
            continue
        if not (facet, facet_item['name']) in request.params.items():
            facets.append(dict(active=False, **facet_item))
        elif not exclude_active:
            facets.append(dict(active=True, **facet_item))
    facets = sorted(facets, key=lambda item: item['count'], reverse=True)
    if c.search_facets_limits:
        limit = c.search_facets_limits.get(facet)
    if limit:
        return facets[:limit]
    else:
        return facets


def unselected_facet_items(facet, limit=10):
    '''Return the list of unselected facet items for the given facet, sorted
    by count.

    Returns the list of unselected facet contraints or facet items (e.g. tag
    names like "russian" or "tolstoy") for the given search facet (e.g.
    "tags"), sorted by facet item count (i.e. the number of search results that
    match each facet item).

    Reads the complete list of facet items for the given facet from
    c.search_facets, and filters out the facet items that the user has already
    selected.

    Arguments:
    facet -- the name of the facet to filter.
    limit -- the max. number of facet items to return.

    '''
    return get_facet_items_dict(facet, limit=limit, exclude_active=True)


@maintain.deprecated('h.get_facet_title is deprecated in 2.0 and will be removed.')
def get_facet_title(name):
    '''Deprecated in ckan 2.0 '''
    # if this is set in the config use this
    config_title = config.get('search.facets.%s.title' % name)
    if config_title:
        return config_title

    facet_titles = {'groups': _('Groups'),
                    'tags': _('Tags'),
                    'res_format': _('Formats'),
                    'license': _('License'), }
    return facet_titles.get(name, name.capitalize())


def get_param_int(name, default=10):
    return int(request.params.get(name, default))


def _url_with_params(url, params):
    if not params:
        return url
    params = [(k, v.encode('utf-8') if isinstance(v, basestring) else str(v))
              for k, v in params]
    return url + u'?' + urlencode(params)


def _search_url(params):
    url = url_for(controller='package', action='search')
    return _url_with_params(url, params)


def sorted_extras(package_extras, auto_clean=False, subs=None, exclude=None):
    ''' Used for outputting package extras

    :param package_extras: the package extras
    :type package_extras: dict
    :param auto_clean: If true capitalize and replace -_ with spaces
    :type auto_clean: bool
    :param subs: substitutes to use instead of given keys
    :type subs: dict {'key': 'replacement'}
    :param exclude: keys to exclude
    :type exclude: list of strings
    '''

    # If exclude is not supplied use values defined in the config
    if not exclude:
        exclude = g.package_hide_extras
    output = []
    for extra in sorted(package_extras, key=lambda x: x['key']):
        if extra.get('state') == 'deleted':
            continue
        k, v = extra['key'], extra['value']
        if k in exclude:
            continue
        if subs and k in subs:
            k = subs[k]
        elif auto_clean:
            k = k.replace('_', ' ').replace('-', ' ').title()
        if isinstance(v, (list, tuple)):
            v = ", ".join(map(unicode, v))
        output.append((k, v))
    return output


def check_access(action, data_dict=None):
    context = {'model': model,
               'user': c.user or c.author}
    if not data_dict:
        data_dict = {}
    try:
        logic.check_access(action, context, data_dict)
        authorized = True
    except logic.NotAuthorized:
        authorized = False

    return authorized


def get_action(action_name, data_dict=None):
    '''Calls an action function from a template.'''
    if data_dict is None:
        data_dict = {}
    return logic.get_action(action_name)({}, data_dict)


def linked_user(user, maxlength=0, avatar=20):
    if user in [model.PSEUDO_USER__LOGGED_IN, model.PSEUDO_USER__VISITOR]:
        return user
    if not isinstance(user, model.User):
        user_name = unicode(user)
        user = model.User.get(user_name)
        if not user:
            return user_name
    if user:
        name = user.name if model.User.VALID_NAME.match(user.name) else user.id
        icon = gravatar(email_hash=user.email_hash, size=avatar)
        displayname = user.display_name
        if maxlength and len(user.display_name) > maxlength:
            displayname = displayname[:maxlength] + '...'
        return icon + u' ' + link_to(displayname,
                                     url_for(controller='user', action='read', id=name))


def group_name_to_title(name):
    group = model.Group.by_name(name)
    if group is not None:
        return group.display_name
    return name


def markdown_extract(text, extract_length=190):
    ''' return the plain text representation of markdown encoded text.  That
    is the texted without any html tags.  If extract_length is 0 then it
    will not be truncated.'''
    if (text is None) or (text.strip() == ''):
        return ''
    plain = RE_MD_HTML_TAGS.sub('', markdown(text))
    if not extract_length or len(plain) < extract_length:
        return literal(plain)
    return literal(unicode(truncate(plain, length=extract_length, indicator='...', whole_word=True)))


def icon_url(name):
    return url_for_static('/images/icons/%s.png' % name)


def icon_html(url, alt=None, inline=True):
    classes = ''
    if inline:
        classes += 'inline-icon '
    return literal(('<img src="%s" height="16px" width="16px" alt="%s" ' +
                    'class="%s" /> ') % (url, alt, classes))


def icon(name, alt=None, inline=True):
    return icon_html(icon_url(name), alt, inline)


def resource_icon(res):
    if False:
        icon_name = 'page_white'
        # if (res.is_404?): icon_name = 'page_white_error'
        # also: 'page_white_gear'
        # also: 'page_white_link'
        return icon(icon_name)
    else:
        return icon(format_icon(res.get('format', '')))


def format_icon(_format):
    _format = _format.lower()
    if ('json' in _format): return 'page_white_cup'
    if ('csv' in _format): return 'page_white_gear'
    if ('xls' in _format): return 'page_white_excel'
    if ('zip' in _format): return 'page_white_compressed'
    if ('api' in _format): return 'page_white_database'
    if ('plain text' in _format): return 'page_white_text'
    if ('xml' in _format): return 'page_white_code'
    return 'page_white'


def dict_list_reduce(list_, key, unique=True):
    ''' Take a list of dicts and create a new one containing just the
    values for the key with unique values if requested. '''
    new_list = []
    for item in list_:
        value = item.get(key)
        if not value or (unique and value in new_list):
            continue
        new_list.append(value)
    return new_list


def linked_gravatar(email_hash, size=100, default=None):
    return literal(
        '<a href="https://gravatar.com/" target="_blank" ' +
        'title="%s">' % _('Update your avatar at gravatar.com') +
        '%s</a>' % gravatar(email_hash, size, default)
    )

_VALID_GRAVATAR_DEFAULTS = ['404', 'mm', 'identicon', 'monsterid',
                            'wavatar', 'retro']


def gravatar(email_hash, size=100, default=None):
    if default is None:
        default = config.get('ckan.gravatar_default', 'identicon')

    if not default in _VALID_GRAVATAR_DEFAULTS:
        # treat the default as a url
        default = urllib.quote(default, safe='')

    return literal('''<img src="//gravatar.com/avatar/%s?s=%d&amp;d=%s"
        class="gravatar" width="%s" height="%s" />'''
                   % (email_hash, size, default, size, size)
                   )


def pager_url(page, partial=None, **kwargs):
    routes_dict = _pylons_default_url.environ['pylons.routes_dict']
    kwargs['controller'] = routes_dict['controller']
    kwargs['action'] = routes_dict['action']
    if routes_dict.get('id'):
        kwargs['id'] = routes_dict['id']
    kwargs['page'] = page
    return url(**kwargs)


class Page(paginate.Page):
    # Curry the pager method of the webhelpers.paginate.Page class, so we have
    # our custom layout set as default.

    def pager(self, *args, **kwargs):
        kwargs.update(
            format=u"<div class='pagination pagination-centered'><ul>$link_previous ~2~ $link_next</ul></div>",
            symbol_previous=u'«', symbol_next=u'»',
            curpage_attr={'class': 'active'}, link_attr={}
        )
        return super(Page, self).pager(*args, **kwargs)

    # Put each page link into a <li> (for Bootstrap to style it)

    def _pagerlink(self, page, text, extra_attributes=None):
        anchor = super(Page, self)._pagerlink(page, text)
        extra_attributes = extra_attributes or {}
        return HTML.li(anchor, **extra_attributes)

    # Change 'current page' link from <span> to <li><a>
    # and '..' into '<li><a>..'
    # (for Bootstrap to style them properly)

    def _range(self, regexp_match):
        html = super(Page, self)._range(regexp_match)
        # Convert ..
        dotdot = '<span class="pager_dotdot">..</span>'
        dotdot_link = HTML.li(HTML.a('...', href='#'), class_='disabled')
        html = re.sub(dotdot, dotdot_link, html)

        # Convert current page
        text = '%s' % self.page
        current_page_span = str(HTML.span(c=text, **self.curpage_attr))
        current_page_link = self._pagerlink(self.page, text,
                                            extra_attributes=self.curpage_attr)
        return re.sub(current_page_span, current_page_link, html)


def render_datetime(datetime_, date_format=None, with_hours=False):
    '''Render a datetime object or timestamp string as a localised date or
    in the requested format.
    If timestamp is badly formatted, then a blank string is returned.

    :param datetime_: the date
    :type datetime_: datetime or ISO string format
    :param date_format: a date format
    :type date_format: string
    :param with_hours: should the `hours:mins` be shown
    :type with_hours: bool

    :rtype: string
    '''
    datetime_ = _datestamp_to_datetime(datetime_)
    if not datetime_:
        return ''
    # if date_format was supplied we use it
    if date_format:
        return datetime_.strftime(date_format)
    # the localised date
    return formatters.localised_nice_date(datetime_, show_date=True,
                                          with_hours=with_hours)


def date_str_to_datetime(date_str):
    '''Convert ISO-like formatted datestring to datetime object.

    This function converts ISO format date- and datetime-strings into
    datetime objects.  Times may be specified down to the microsecond.  UTC
    offset or timezone information may **not** be included in the string.

    Note - Although originally documented as parsing ISO date(-times), this
           function doesn't fully adhere to the format.  This function will
           throw a ValueError if the string contains UTC offset information.
           So in that sense, it is less liberal than ISO format.  On the
           other hand, it is more liberal of the accepted delimiters between
           the values in the string.  Also, it allows microsecond precision,
           despite that not being part of the ISO format.
    '''

    time_tuple = re.split('[^\d]+', date_str, maxsplit=5)

    # Extract seconds and microseconds
    if len(time_tuple) >= 6:
        m = re.match('(?P<seconds>\d{2})(\.(?P<microseconds>\d{6}))?$',
                     time_tuple[5])
        if not m:
            raise ValueError('Unable to parse %s as seconds.microseconds' %
                             time_tuple[5])
        seconds = int(m.groupdict().get('seconds'))
        microseconds = int(m.groupdict(0).get('microseconds'))
        time_tuple = time_tuple[:5] + [seconds, microseconds]

    return datetime.datetime(*map(int, time_tuple))


def parse_rfc_2822_date(date_str, assume_utc=True):
    '''
    Parse a date string of the form specified in RFC 2822, and return a
    datetime.

    RFC 2822 is the date format used in HTTP headers.  It should contain
    timezone information, but that cannot be relied upon.

    If date_str doesn't contain timezone information, then the 'assume_utc'
    flag determines whether we assume this string is local (with respect to the
    server running this code), or UTC.  In practice, what this means is that if
    assume_utc is True, then the returned datetime is 'aware', with an
    associated tzinfo of offset zero.  Otherwise, the returned datetime is
    'naive'.

    If timezone information is available in date_str, then the returned
    datetime is 'aware', ie - it has an associated tz_info object.

    Returns None if the string cannot be parsed as a valid datetime.
    '''
    time_tuple = email.utils.parsedate_tz(date_str)

    # Not parsable
    if not time_tuple:
        return None

    # No timezone information available in the string
    if time_tuple[-1] is None and not assume_utc:
        return datetime.datetime.fromtimestamp(
            email.utils.mktime_tz(time_tuple))
    else:
        offset = 0 if time_tuple[-1] is None else time_tuple[-1]
        tz_info = _RFC2282TzInfo(offset)
    return datetime.datetime(*time_tuple[:6], microsecond=0, tzinfo=tz_info)


class _RFC2282TzInfo(datetime.tzinfo):
    '''
    A datetime.tzinfo implementation used by parse_rfc_2822_date() function.

    In order to return timezone information, a concrete implementation of
    datetime.tzinfo is required.  This class represents tzinfo that knows
    about it's offset from UTC, has no knowledge of daylight savings time, and
    no knowledge of the timezone name.

    '''

    def __init__(self, offset):
        '''
        offset from UTC in seconds.
        '''
        self.offset = datetime.timedelta(seconds=offset)

    def utcoffset(self, dt):
        return self.offset

    def dst(self, dt):
        '''
        Dates parsed from an RFC 2822 string conflate timezone and dst, and so
        it's not possible to determine whether we're in DST or not, hence
        returning None.
        '''
        return None

    def tzname(self, dt):
        return None

@maintain.deprecated('h.time_ago_in_words_from_str is deprecated in 2.2 '
                     'and will be removed.  Please use '
                     'h.time_ago_from_timestamp instead')
def time_ago_in_words_from_str(date_str, granularity='month'):
    '''Deprecated in 2.2 use time_ago_from_timestamp'''
    if date_str:
        return date.time_ago_in_words(date_str_to_datetime(date_str),
                                      granularity=granularity)
    else:
        return _('Unknown')


def time_ago_from_timestamp(timestamp):
    ''' Returns a string like `5 months ago` for a datetime relative to now
    :param timestamp: the timestamp or datetime
    :type timestamp: string or datetime

    :rtype: string
    '''
    datetime_ = _datestamp_to_datetime(timestamp)
    if not datetime_:
        return _('Unknown')

    # the localised date
    return formatters.localised_nice_date(datetime_, show_date=False)


def button_attr(enable, type='primary'):
    if enable:
        return 'class="btn %s"' % type
    return 'disabled class="btn disabled"'


def dataset_display_name(package_or_package_dict):
    if isinstance(package_or_package_dict, dict):
        return package_or_package_dict.get('title', '') or \
            package_or_package_dict.get('name', '')
    else:
        return package_or_package_dict.title or package_or_package_dict.name


def dataset_link(package_or_package_dict):
    if isinstance(package_or_package_dict, dict):
        name = package_or_package_dict['name']
    else:
        name = package_or_package_dict.name
    text = dataset_display_name(package_or_package_dict)
    return link_to(
        text,
        url_for(controller='package', action='read', id=name)
    )

# TODO: (?) support resource objects as well
def resource_display_name(resource_dict):
    name = resource_dict.get('name', None)
    description = resource_dict.get('description', None)
    if name:
        return name
    elif description:
        description = description.split('.')[0]
        max_len = 60
        if len(description) > max_len:
            description = description[:max_len] + '...'
        return description
    else:
        return _("Unnamed resource")


def resource_link(resource_dict, package_id):
    text = resource_display_name(resource_dict)
    url = url_for(controller='package',
                  action='resource_read',
                  id=package_id,
                  resource_id=resource_dict['id'])
    return link_to(text, url)


def related_item_link(related_item_dict):
    text = related_item_dict.get('title', '')
    url = url_for(controller='related',
                  action='read',
                  id=related_item_dict['id'])
    return link_to(text, url)


def tag_link(tag):
    url = url_for(controller='tag', action='read', id=tag['name'])
    return link_to(tag.get('title', tag['name']), url)


def group_link(group):
    url = url_for(controller='group', action='read', id=group['name'])
    return link_to(group['title'], url)


def organization_link(organization):
    url = url_for(controller='organization', action='read', id=organization['name'])
    return link_to(organization['name'], url)


def dump_json(obj, **kw):
    return json.dumps(obj, **kw)


def _get_template_name():
    #FIX ME THIS IS BROKEN
    ''' helper function to get the currently/last rendered template name '''
    return c.__debug_info[-1]['template_name']


def auto_log_message():
    if (c.action == 'new'):
        return _('Created new dataset.')
    elif (c.action == 'editresources'):
        return _('Edited resources.')
    elif (c.action == 'edit'):
        return _('Edited settings.')
    return ''


def activity_div(template, activity, actor, object=None, target=None):
    actor = '<span class="actor">%s</span>' % actor
    if object:
        object = '<span class="object">%s</span>' % object
    if target:
        target = '<span class="target">%s</span>' % target
    rendered_datetime = render_datetime(activity['timestamp'])
    date = '<span class="date">%s</span>' % rendered_datetime
    template = template.format(actor=actor, date=date,
                               object=object, target=target)
    template = '<div class="activity">%s %s</div>' % (template, date)
    return literal(template)


def snippet(template_name, **kw):
    ''' This function is used to load html snippets into pages. keywords
    can be used to pass parameters into the snippet rendering '''
    import ckan.lib.base as base
    return base.render_snippet(template_name, **kw)


def convert_to_dict(object_type, objs):
    ''' This is a helper function for converting lists of objects into
    lists of dicts. It is for backwards compatability only. '''

    def dictize_revision_list(revision, context):
        # conversionof revision lists

        def process_names(items):
            array = []
            for item in items:
                array.append(item.name)
            return array

        rev = {'id': revision.id,
               'state': revision.state,
               'timestamp': revision.timestamp,
               'author': revision.author,
               'packages': process_names(revision.packages),
               'groups': process_names(revision.groups),
               'message': revision.message, }
        return rev
    import ckan.lib.dictization.model_dictize as md
    converters = {'package': md.package_dictize,
                  'revisions': dictize_revision_list}
    converter = converters[object_type]
    items = []
    context = {'model': model}
    for obj in objs:
        item = converter(obj, context)
        items.append(item)
    return items

# these are the types of objects that can be followed
_follow_objects = ['dataset', 'user', 'group']


def follow_button(obj_type, obj_id):
    '''Return a follow button for the given object type and id.

    If the user is not logged in return an empty string instead.

    :param obj_type: the type of the object to be followed when the follow
        button is clicked, e.g. 'user' or 'dataset'
    :type obj_type: string
    :param obj_id: the id of the object to be followed when the follow button
        is clicked
    :type obj_id: string

    :returns: a follow button as an HTML snippet
    :rtype: string

    '''
    obj_type = obj_type.lower()
    assert obj_type in _follow_objects
    # If the user is logged in show the follow/unfollow button
    if c.user:
        context = {'model': model, 'session': model.Session, 'user': c.user}
        action = 'am_following_%s' % obj_type
        following = logic.get_action(action)(context, {'id': obj_id})
        return snippet('snippets/follow_button.html',
                       following=following,
                       obj_id=obj_id,
                       obj_type=obj_type)
    return ''


def follow_count(obj_type, obj_id):
    '''Return the number of followers of an object.

    :param obj_type: the type of the object, e.g. 'user' or 'dataset'
    :type obj_type: string
    :param obj_id: the id of the object
    :type obj_id: string

    :returns: the number of followers of the object
    :rtype: int

    '''
    obj_type = obj_type.lower()
    assert obj_type in _follow_objects
    action = '%s_follower_count' % obj_type
    context = {'model': model, 'session': model.Session, 'user': c.user}
    return logic.get_action(action)(context, {'id': obj_id})


def _create_url_with_params(params=None, controller=None, action=None,
                            extras=None):
    ''' internal function for building urls with parameters. '''

    if not controller:
        controller = c.controller
    if not action:
        action = c.action
    if not extras:
        extras = {}

    url = url_for(controller=controller, action=action, **extras)
    return _url_with_params(url, params)


def add_url_param(alternative_url=None, controller=None, action=None,
                  extras=None, new_params=None):
    '''
    Adds extra parameters to existing ones

    controller action & extras (dict) are used to create the base url
    via url_for(controller=controller, action=action, **extras)
    controller & action default to the current ones

    This can be overriden providing an alternative_url, which will be used
    instead.
    '''

    params_nopage = [(k, v) for k, v in request.params.items() if k != 'page']
    params = set(params_nopage)
    if new_params:
        params |= set(new_params.items())
    if alternative_url:
        return _url_with_params(alternative_url, params)
    return _create_url_with_params(params=params, controller=controller,
                                   action=action, extras=extras)


def remove_url_param(key, value=None, replace=None, controller=None,
                     action=None, extras=None, alternative_url=None):
    ''' Remove one or multiple keys from the current parameters.
    The first parameter can be either a string with the name of the key to
    remove or a list of keys to remove.
    A specific key/value pair can be removed by passing a second value
    argument otherwise all pairs matching the key will be removed. If replace
    is given then a new param key=replace will be added.
    Note that the value and replace parameters only apply to the first key
    provided (or the only one provided if key is a string).

    controller action & extras (dict) are used to create the base url
    via url_for(controller=controller, action=action, **extras)
    controller & action default to the current ones

    This can be overriden providing an alternative_url, which will be used
    instead.
    '''
    if isinstance(key, basestring):
        keys = [key]
    else:
        keys = key

    params_nopage = [(k, v) for k, v in request.params.items() if k != 'page']
    params = list(params_nopage)
    if value:
        params.remove((keys[0], value))
    else:
        for key in keys:
            [params.remove((k, v)) for (k, v) in params[:] if k == key]
    if replace is not None:
        params.append((keys[0], replace))

    if alternative_url:
        return _url_with_params(alternative_url, params)

    return _create_url_with_params(params=params, controller=controller,
                                   action=action, extras=extras)


def include_resource(resource):
    r = getattr(fanstatic_resources, resource)
    r.need()


def urls_for_resource(resource):
    ''' Returns a list of urls for the resource specified.  If the resource
    is a group or has dependencies then there can be multiple urls.

    NOTE: This is for special situations only and is not the way to generally
    include resources.  It is advised not to use this function.'''
    r = getattr(fanstatic_resources, resource)
    resources = list(r.resources)
    core = fanstatic_resources.fanstatic_extensions.core
    f = core.get_needed()
    lib = r.library
    root_path = f.library_url(lib)

    resources = core.sort_resources(resources)
    if f._bundle:
        resources = core.bundle_resources(resources)
    out = []
    for resource in resources:
        if isinstance(resource, core.Bundle):
            paths = [resource.relpath for resource in resource.resources()]
            relpath = ';'.join(paths)
            relpath = core.BUNDLE_PREFIX + relpath
        else:
            relpath = resource.relpath

        out.append('%s/%s' % (root_path, relpath))
    return out


def debug_inspect(arg):
    ''' Output pprint.pformat view of supplied arg '''
    return literal('<pre>') + pprint.pformat(arg) + literal('</pre>')


def debug_full_info_as_list(debug_info):
    ''' This dumps the template variables for debugging purposes only. '''
    out = []
    ignored_keys = ['c', 'app_globals', 'g', 'h', 'request', 'tmpl_context',
                    'actions', 'translator', 'session', 'N_', 'ungettext',
                    'config', 'response', '_']
    ignored_context_keys = ['__class__', '__context', '__delattr__', '__dict__',
                            '__doc__', '__format__', '__getattr__',
                            '__getattribute__', '__hash__', '__init__',
                            '__module__', '__new__', '__reduce__',
                            '__reduce_ex__', '__repr__', '__setattr__',
                            '__sizeof__', '__str__', '__subclasshook__',
                            '__weakref__', 'action', 'environ', 'pylons',
                            'start_response']
    debug_vars = debug_info['vars']
    for key in debug_vars.keys():
        if not key in ignored_keys:
            data = pprint.pformat(debug_vars.get(key))
            data = data.decode('utf-8')
            out.append((key, data))

    if 'tmpl_context' in debug_vars:
        for key in debug_info['c_vars']:

            if not key in ignored_context_keys:
                data = pprint.pformat(getattr(debug_vars['tmpl_context'], key))
                data = data.decode('utf-8')
                out.append(('c.%s' % key, data))

    return out


def popular(type_, number, min=1, title=None):
    ''' display a popular icon. '''
    if type_ == 'views':
        title = ungettext('{number} view', '{number} views', number)
    elif type_ == 'recent views':
        title = ungettext('{number} recent view', '{number} recent views', number)
    elif not title:
        raise Exception('popular() did not recieve a valid type_ or title')
    return snippet('snippets/popular.html', title=title, number=number, min=min)


def groups_available(am_member=False):
    '''Return a list of the groups that the user is authorized to edit.

    :param am_member: if True return only the groups the logged-in user is a
      member of, otherwise return all groups that the user is authorized to
      edit (for example, sysadmin users are authorized to edit all groups)
      (optional, default: False)
    :type am-member: boolean

    '''
    context = {}
    data_dict = {'available_only': True, 'am_member': am_member}
    return logic.get_action('group_list_authz')(context, data_dict)


def organizations_available(permission='edit_group'):
    ''' return a list of available organizations '''
    context = {'user': c.user}
    data_dict = {'permission': permission}
    return logic.get_action('organization_list_for_user')(context, data_dict)


def user_in_org_or_group(group_id):
    ''' Check if user is in a group or organization '''
    # we need a user
    if not c.userobj:
        return False
    # sysadmins can do anything
    if c.userobj.sysadmin:
        return True
    query = model.Session.query(model.Member) \
        .filter(model.Member.state == 'active') \
        .filter(model.Member.table_name == 'user') \
        .filter(model.Member.group_id == group_id) \
        .filter(model.Member.table_id == c.userobj.id)
    return len(query.all()) != 0


def dashboard_activity_stream(user_id, filter_type=None, filter_id=None,
                              offset=0):
    '''Return the dashboard activity stream of the current user.

    :param user_id: the id of the user
    :type user_id: string

    :param filter_type: the type of thing to filter by
    :type filter_type: string

    :param filter_id: the id of item to filter by
    :type filter_id: string

    :returns: an activity stream as an HTML snippet
    :rtype: string

    '''
    context = {'model': model, 'session': model.Session, 'user': c.user}

    if filter_type:
        action_functions = {
            'dataset': 'package_activity_list_html',
            'user': 'user_activity_list_html',
            'group': 'group_activity_list_html'
        }
        action_function = logic.get_action(action_functions.get(filter_type))
        return action_function(context, {'id': filter_id, 'offset': offset})
    else:
        return logic.get_action('dashboard_activity_list_html')(
            context, {'offset': offset})


def recently_changed_packages_activity_stream():
    context = {'model': model, 'session': model.Session, 'user': c.user}
    return logic.get_action('recently_changed_packages_activity_list_html')(
        context, {})


def escape_js(str_to_escape):
    '''Escapes special characters from a JS string.

       Useful e.g. when you need to pass JSON to the templates

       :param str_to_escape: string to be escaped
       :rtype: string
    '''
    return str_to_escape.replace('\\', '\\\\') \
        .replace('\'', '\\\'') \
        .replace('"', '\\\"')


def get_pkg_dict_extra(pkg_dict, key, default=None):
    '''Returns the value for the dataset extra with the provided key.

    If the key is not found, it returns a default value, which is None by
    default.

    :param pkg_dict: dictized dataset
    :key: extra key to lookup
    :default: default value returned if not found
    '''

    extras = pkg_dict['extras'] if 'extras' in pkg_dict else []

    for extra in extras:
        if extra['key'] == key:
            return extra['value']

    return default


def get_request_param(parameter_name, default=None):
    ''' This function allows templates to access query string parameters
    from the request. This is useful for things like sort order in
    searches. '''
    return request.params.get(parameter_name, default)

# find all inner text of html eg `<b>moo</b>` gets `moo` but not of <a> tags
# as this would lead to linkifying links if they are urls.
RE_MD_GET_INNER_HTML = re.compile(
    r'(^|(?:<(?!a\b)[^>]*>))([^<]+)(?=<|$)',
    flags=re.UNICODE
)

# find all `internal links` eg. tag:moo, dataset:1234, tag:"my tag"
RE_MD_INTERNAL_LINK = re.compile(
    r'\b(tag|package|dataset|group):((")?(?(3)[ \w\-.]+|[\w\-.]+)(?(3)"))',
    flags=re.UNICODE
)

# find external links eg http://foo.com, https://bar.org/foobar.html
RE_MD_EXTERNAL_LINK = re.compile(
    r'(\bhttps?:\/\/[\w\-\.,@?^=%&;:\/~\\+#]*)',
    flags=re.UNICODE
)

# find all tags but ignore < in the strings so that we can use it correctly
# in markdown
RE_MD_HTML_TAGS = re.compile('<[^><]*>')


def html_auto_link(data):
    '''Linkifies HTML

    tag:... converted to a tag link
    dataset:... converted to a dataset link
    group:... converted to a group link
    http://... converted to a link
    '''

    LINK_FNS = {
        'tag': tag_link,
        'group': group_link,
        'dataset': dataset_link,
        'package': dataset_link,
    }

    def makelink(matchobj):
        obj = matchobj.group(1)
        name = matchobj.group(2)
        title = '%s:%s' % (obj, name)
        return LINK_FNS[obj]({'name': name.strip('"'), 'title': title})

    def link(matchobj):
        return '<a href="%s" target="_blank" rel="nofollow">%s</a>' \
            % (matchobj.group(1), matchobj.group(1))

    def process(matchobj):
        data = matchobj.group(2)
        data = RE_MD_INTERNAL_LINK.sub(makelink, data)
        data = RE_MD_EXTERNAL_LINK.sub(link, data)
        return matchobj.group(1) + data

    data = RE_MD_GET_INNER_HTML.sub(process, data)
    return data


def render_markdown(data, auto_link=True):
    ''' returns the data as rendered markdown '''
    if not data:
        return ''
    data = RE_MD_HTML_TAGS.sub('', data.strip())
    data = markdown(data, safe_mode=True)
    # tags can be added by tag:... or tag:"...." and a link will be made
    # from it
    if auto_link:
        data = html_auto_link(data)
    return literal(data)


def format_resource_items(items):
    ''' Take a resource item list and format nicely with blacklisting etc. '''
    blacklist = ['name', 'description', 'url', 'tracking_summary']
    output = []
    # regular expressions for detecting types in strings
    reg_ex_datetime = '^\d{4}-\d{2}-\d{2}T\d{2}:\d{2}:\d{2}(\.\d{6})?$'
    reg_ex_int = '^-?\d{1,}$'
    reg_ex_float = '^-?\d{1,}\.\d{1,}$'
    for key, value in items:
        if not value or key in blacklist:
            continue
        # size is treated specially as we want to show in MiB etc
        if key == 'size':
            try:
                value = formatters.localised_filesize(int(value))
            except ValueError:
                # Sometimes values that can't be converted to ints can sneak
                # into the db. In this case, just leave them as they are.
                pass
        elif isinstance(value, basestring):
            # check if strings are actually datetime/number etc
            if re.search(reg_ex_datetime, value):
                datetime_ = date_str_to_datetime(value)
                value = formatters.localised_nice_date(datetime_)
            elif re.search(reg_ex_float, value):
                value = formatters.localised_number(float(value))
            elif re.search(reg_ex_int, value):
                value = formatters.localised_number(int(value))
        elif isinstance(value, int) or isinstance(value, float):
            value = formatters.localised_number(value)
        key = key.replace('_', ' ')
        output.append((key, value))
    return sorted(output, key=lambda x: x[0])


def resource_preview(resource, package):
    '''
    Returns a rendered snippet for a embedded resource preview.

    Depending on the type, different previews are loaded.
    This could be an img tag where the image is loaded directly or an iframe
    that embeds a web page, recline or a pdf preview.
    '''

    if not resource['url']:
        return snippet("dataviewer/snippets/no_preview.html",
                       resource_type=format_lower,
                       reason=_(u'The resource url is not specified.'))

    format_lower = datapreview.res_format(resource)
    directly = False
    data_dict = {'resource': resource, 'package': package}

    if datapreview.get_preview_plugin(data_dict, return_first=True):
        url = url_for(controller='package', action='resource_datapreview',
                      resource_id=resource['id'], id=package['id'], qualified=True)
    elif format_lower in datapreview.direct():
        directly = True
        url = resource['url']
    elif format_lower in datapreview.loadable():
        url = resource['url']
    else:
        reason = None
        if format_lower:
            log.info(
                _(u'No preview handler for resource of type {0}'.format(
                    format_lower))
            )
        else:
            reason = _(u'The resource format is not specified.')
        return snippet("dataviewer/snippets/no_preview.html",
                       reason=reason,
                       resource_type=format_lower)

    return snippet("dataviewer/snippets/data_preview.html",
                   embed=directly,
                   resource_url=url,
                   raw_resource_url=resource.get('url'))


def get_allowed_view_types(resource, package):
    data_dict = {'resource': resource, 'package': package}
    plugins = datapreview.get_allowed_view_plugins(data_dict)

    allowed_view_types = []
    for plugin in plugins:
        info = plugin.info()
        allowed_view_types.append((info['name'],
                                   info.get('title', info['name'])))
    allowed_view_types.sort(key=lambda item: item[1])
    return allowed_view_types


def rendered_resource_view(resource_view, resource, package):
    '''
    Returns a rendered resource view snippet.
    '''
    view_plugin = datapreview.get_view_plugin(resource_view['view_type'])
    context = {}
    data_dict = {'resource_view': resource_view,
                 'resource': resource,
                 'package': package}
    vars = view_plugin.setup_template_variables(context, data_dict) or {}
    template = view_plugin.view_template(context, data_dict)
    data_dict.update(vars)
    return snippet(template, **data_dict)


<<<<<<< HEAD
def view_resource_url(resource_view, resource, package, **kw):
    '''
    Returns url for resource. made to be overridden by extensions. i.e
    by resource proxy.
    '''
    return resource['url']
=======
def resource_view_is_iframed(resource_view):
    '''
    Returns true if the given resource view should be displayed in an iframe.
    '''
    view_plugin = datapreview.get_view_plugin(resource_view['view_type'])
    return view_plugin.info().get('iframed', True)
>>>>>>> 65796b93


def list_dict_filter(list_, search_field, output_field, value):
    ''' Takes a list of dicts and returns the value of a given key if the
    item has a matching value for a supplied key

    :param list_: the list to search through for matching items
    :type list_: list of dicts

    :param search_field: the key to use to find matching items
    :type search_field: string

    :param output_field: the key to use to output the value
    :type output_field: string

    :param value: the value to search for
    '''

    for item in list_:
        if item.get(search_field) == value:
            return item.get(output_field, value)
    return value


def SI_number_span(number):
    ''' outputs a span with the number in SI unit eg 14700 -> 14.7k '''
    number = int(number)
    if number < 1000:
        output = literal('<span>')
    else:
        output = literal('<span title="' + formatters.localised_number(number) + '">')
    return output + formatters.localised_SI_number(number) + literal('</span>')

# add some formatter functions
localised_number = formatters.localised_number
localised_SI_number = formatters.localised_SI_number
localised_nice_date = formatters.localised_nice_date
localised_filesize = formatters.localised_filesize

def new_activities():
    '''Return the number of activities for the current user.

    See :func:`logic.action.get.dashboard_new_activities_count` for more
    details.

    '''
    if not c.userobj:
        return None
    action = logic.get_action('dashboard_new_activities_count')
    return action({}, {})


def get_featured_organizations(count=1):
    '''Returns a list of favourite organization in the form
    of organization_list action function
    '''
    config_orgs = config.get('ckan.featured_orgs', '').split()
    orgs = featured_group_org(get_action='organization_show',
                              list_action='organization_list',
                              count=count,
                              items=config_orgs)
    return orgs


def get_featured_groups(count=1):
    '''Returns a list of favourite group the form
    of organization_list action function
    '''
    config_groups = config.get('ckan.featured_groups', '').split()
    groups = featured_group_org(get_action='group_show',
                                list_action='group_list',
                                count=count,
                                items=config_groups)
    return groups


def featured_group_org(items, get_action, list_action, count):
    def get_group(id):
        context = {'ignore_auth': True,
                   'limits': {'packages': 2},
                   'for_view': True}
        data_dict = {'id': id}

        try:
            out = logic.get_action(get_action)(context, data_dict)
        except logic.ObjectNotFound:
            return None
        return out

    groups_data = []

    extras = logic.get_action(list_action)({}, {})

    # list of found ids to prevent duplicates
    found = []
    for group_name in items + extras:
        group = get_group(group_name)
        if not group:
            continue
        # check if duplicate
        if group['id'] in found:
            continue
        found.append(group['id'])
        groups_data.append(group)
        if len(groups_data) == count:
            break

    return groups_data


def get_site_statistics():
    stats = {}
    stats['dataset_count'] = logic.get_action('package_search')(
        {}, {"rows": 1})['count']
    stats['group_count'] = len(logic.get_action('group_list')({}, {}))
    stats['organization_count'] = len(
        logic.get_action('organization_list')({}, {}))
    result = model.Session.execute(
        '''select count(*) from related r
           left join related_dataset rd on r.id = rd.related_id
           where rd.status = 'active' or rd.id is null''').first()[0]
    stats['related_count'] = result

    return stats


# these are the functions that will end up in `h` template helpers
__allowed_functions__ = [
    # functions defined in ckan.lib.helpers
    'redirect_to',
    'url',
    'url_for',
    'url_for_static',
    'lang',
    'flash',
    'flash_error',
    'flash_notice',
    'flash_success',
    'nav_link',
    'nav_named_link',
    'subnav_link',
    'subnav_named_route',
    'default_group_type',
    'check_access',
    'get_action',
    'linked_user',
    'group_name_to_title',
    'markdown_extract',
    'icon',
    'icon_html',
    'icon_url',
    'resource_icon',
    'format_icon',
    'linked_gravatar',
    'gravatar',
    'pager_url',
    'render_datetime',
    'date_str_to_datetime',
    'parse_rfc_2822_date',
    'time_ago_in_words_from_str',
    'button_attr',
    'dataset_display_name',
    'dataset_link',
    'resource_display_name',
    'resource_link',
    'related_item_link',
    'tag_link',
    'group_link',
    'dump_json',
    'auto_log_message',
    'snippet',
    'convert_to_dict',
    'activity_div',
    'lang_native_name',
    'get_facet_items_dict',
    'unselected_facet_items',
    'include_resource',
    'urls_for_resource',
    'build_nav_main',
    'build_nav_icon',
    'build_nav',
    'debug_inspect',
    'dict_list_reduce',
    'full_current_url',
    'popular',
    'debug_full_info_as_list',
    'get_facet_title',
    'get_param_int',
    'sorted_extras',
    'follow_button',
    'follow_count',
    'remove_url_param',
    'add_url_param',
    'groups_available',
    'organizations_available',
    'user_in_org_or_group',
    'dashboard_activity_stream',
    'recently_changed_packages_activity_stream',
    'escape_js',
    'get_pkg_dict_extra',
    'get_request_param',
    'render_markdown',
    'format_resource_items',
    'resource_preview',
    'rendered_resource_view',
    'resource_view_is_iframed',
    'SI_number_span',
    'localised_number',
    'localised_SI_number',
    'localised_nice_date',
    'localised_filesize',
    'list_dict_filter',
    'new_activities',
    'time_ago_from_timestamp',
    # imported into ckan.lib.helpers
    'literal',
    'link_to',
    'get_available_locales',
    'get_locales_dict',
    'truncate',
    'file',
    'mail_to',
    'radio',
    'submit',
    'asbool',
    'get_featured_organizations',
    'get_featured_groups',
    'get_site_statistics',
    'get_allowed_view_types',
]<|MERGE_RESOLUTION|>--- conflicted
+++ resolved
@@ -1642,21 +1642,19 @@
     return snippet(template, **data_dict)
 
 
-<<<<<<< HEAD
 def view_resource_url(resource_view, resource, package, **kw):
     '''
     Returns url for resource. made to be overridden by extensions. i.e
     by resource proxy.
     '''
     return resource['url']
-=======
+
 def resource_view_is_iframed(resource_view):
     '''
     Returns true if the given resource view should be displayed in an iframe.
     '''
     view_plugin = datapreview.get_view_plugin(resource_view['view_type'])
     return view_plugin.info().get('iframed', True)
->>>>>>> 65796b93
 
 
 def list_dict_filter(list_, search_field, output_field, value):
