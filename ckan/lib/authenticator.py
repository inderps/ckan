# encoding: utf-8

import logging

from ckan.model import User
<<<<<<< HEAD
from ckan.plugins import toolkit as tk
# from zope.interface import implementer
# from repoze.who.interfaces import IAuthenticator
=======
from . import signals
>>>>>>> ace6850d

log = logging.getLogger(__name__)

# @implementer(IAuthenticator)
class UsernamePasswordAuthenticator(object):

    def authenticate(self, identity):
        if not ('login' in identity and 'password' in identity):
            return None

        login = identity['login']
        user = User.by_name(login)

        if user is None:
            log.debug('Login failed - username %r not found', login)
        elif not user.is_active():
            log.debug('Login as %r failed - user isn\'t active', login)
        elif not user.validate_password(identity['password']):
            log.debug('Login as %r failed - password not valid', login)
        else:
            signals.successful_login.send(user.name)
            return user.name
        signals.failed_login.send(login)
        return None<|MERGE_RESOLUTION|>--- conflicted
+++ resolved
@@ -3,13 +3,7 @@
 import logging
 
 from ckan.model import User
-<<<<<<< HEAD
-from ckan.plugins import toolkit as tk
-# from zope.interface import implementer
-# from repoze.who.interfaces import IAuthenticator
-=======
 from . import signals
->>>>>>> ace6850d
 
 log = logging.getLogger(__name__)
 
