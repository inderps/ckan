import logging
import blinker

from ckan.model.notifier import DomainObjectNotification, Notification
from ckan.model.notifier import NOTIFYING_DOMAIN_OBJ_NAMES, DomainObjectNotificationOperation
from ckan.lib.async_notifier import AsyncConsumer
from common import SearchError

log = logging.getLogger(__name__)


class SearchIndexWorker(AsyncConsumer):
    """
    Waits for async notifications about package updates and sends them to SearchIndexer.
    In tests, this class is instantiated and then run(). In deployment, this file is 
    opened in its own process/shell.
    """
    
    def __init__ (self, backend):
        queue_name = 'search_indexer'
        routing_key = '*'
        super(SearchIndexWorker, self).__init__(queue_name, routing_key)
        self.backend = backend

    def callback(self, notification):
        self.dispatch_notification(notification, self.backend)
      
    @classmethod     
    def dispatch_notification(cls, notification, backend):
        """ Call the appropriate index method for a given notification. """
        if not isinstance(notification, DomainObjectNotification):
            return
        log.debug("Search received notification: %s" % notification)
        try:
            index = backend.index_for(notification.domain_object_class)
            op = notification['operation']
            if op == 'new':
                index.insert_dict(notification.domain_object)
            elif op == 'changed':
                index.update_dict(notification.domain_object)
            elif op == 'deleted':
                index.remove_dict(notification.domain_object)
            else:
                log.warn("Unknown operation: %s" % op)
        except Exception, ex:
            log.exception(ex)


def update_index(sender, **notification_dict):
    from ckan.lib.search import get_backend
    notification = Notification.recreate_from_dict(notification_dict)
    SearchIndexWorker.dispatch_notification(notification, get_backend())

# Stores refs to blinker signals, fixing issue #695
__signals__ = []

def setup_synchronous_indexing():
    for routing_key in NOTIFYING_DOMAIN_OBJ_NAMES:
        signal = blinker.signal(routing_key)
        signal.connect(update_index)
        __signals__.append(signal)
<<<<<<< HEAD

=======
        
>>>>>>> fbefd582
def remove_synchronous_indexing():
    for routing_key in NOTIFYING_DOMAIN_OBJ_NAMES:
        signal = blinker.signal(routing_key)
        signal.disconnect(update_index)

<|MERGE_RESOLUTION|>--- conflicted
+++ resolved
@@ -59,11 +59,7 @@
         signal = blinker.signal(routing_key)
         signal.connect(update_index)
         __signals__.append(signal)
-<<<<<<< HEAD
-
-=======
         
->>>>>>> fbefd582
 def remove_synchronous_indexing():
     for routing_key in NOTIFYING_DOMAIN_OBJ_NAMES:
         signal = blinker.signal(routing_key)
