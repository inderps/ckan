--- conflicted
+++ resolved
@@ -226,2214 +226,4 @@
     group_name = 'ckan'
 
     def _load_config(self, load_site_user=True):
-<<<<<<< HEAD
-        self.site_user = load_config(self.options.config, load_site_user)
-
-
-class ManageDb(CkanCommand):
-    '''Perform various tasks on the database.
-
-    db create                      - alias of db upgrade
-    db init                        - create and put in default data
-    db clean                       - clears db (including dropping tables) and
-                                     search index
-    db upgrade [version no.]       - Data migrate
-    db version                     - returns current version of data schema
-    db create-from-model           - create database from the model (indexes not made)
-    db migrate-filestore           - migrate all uploaded data from the 2.1 filesore.
-    '''
-    summary = __doc__.split('\n')[0]
-    usage = __doc__
-    max_args = None
-    min_args = 1
-
-    def command(self):
-        cmd = self.args[0]
-
-        self._load_config(cmd != 'upgrade')
-
-        import ckan.model as model
-        import ckan.lib.search as search
-
-        if cmd == 'init':
-
-            model.repo.init_db()
-            if self.verbose:
-                print('Initialising DB: SUCCESS')
-        elif cmd == 'clean' or cmd == 'drop':
-
-            # remove any *.pyc version files to prevent conflicts
-            v_path = os.path.join(os.path.dirname(__file__),
-                                  '..', 'migration', 'versions', '*.pyc')
-            import glob
-            filelist = glob.glob(v_path)
-            for f in filelist:
-                os.remove(f)
-
-            model.repo.clean_db()
-            search.clear_all()
-            if self.verbose:
-                print('Cleaning DB: SUCCESS')
-        elif cmd == 'upgrade':
-            model.repo.upgrade_db(*self.args[1:])
-        elif cmd == 'downgrade':
-            model.repo.downgrade_db(*self.args[1:])
-        elif cmd == 'version':
-            self.version()
-        elif cmd == 'create-from-model':
-            model.repo.create_db()
-            if self.verbose:
-                print('Creating DB: SUCCESS')
-        else:
-            error('Command %s not recognized' % cmd)
-
-    def version(self):
-        from ckan.model import Session
-        print(Session.execute('select version from '
-                              'migrate_version;').fetchall())
-
-
-class SearchIndexCommand(CkanCommand):
-    '''Creates a search index for all datasets
-
-    Usage:
-      search-index [-i] [-o] [-r] [-e] [-q] rebuild [dataset_name]  - reindex dataset_name if given, if not then rebuild
-                                                                    full search index (all datasets)
-      search-index rebuild_fast                                     - reindex using multiprocessing using all cores.
-                                                                    This acts in the same way as rubuild -r [EXPERIMENTAL]
-      search-index check                                            - checks for datasets not indexed
-      search-index show DATASET_NAME                                - shows index of a dataset
-      search-index clear [dataset_name]                             - clears the search index for the provided dataset or
-                                                                    for the whole ckan instance
-    '''
-
-    summary = __doc__.split('\n')[0]
-    usage = __doc__
-    max_args = 2
-    min_args = 0
-
-    def __init__(self, name):
-        super(SearchIndexCommand, self).__init__(name)
-
-        self.parser.add_option('-i', '--force', dest='force',
-                               action='store_true', default=False,
-                               help='Ignore exceptions when rebuilding the index')
-
-        self.parser.add_option('-o', '--only-missing', dest='only_missing',
-                               action='store_true', default=False,
-                               help='Index non indexed datasets only')
-
-        self.parser.add_option('-r', '--refresh', dest='refresh',
-                               action='store_true', default=False,
-                               help='Refresh current index (does not clear the existing one)')
-
-        self.parser.add_option('-q', '--quiet', dest='quiet',
-                               action='store_true', default=False,
-                               help='Do not output index rebuild progress')
-
-        self.parser.add_option('-e', '--commit-each', dest='commit_each',
-                               action='store_true', default=False, help=
-'''Perform a commit after indexing each dataset. This ensures that changes are
-immediately available on the search, but slows significantly the process.
-Default is false.''')
-
-    def command(self):
-        if not self.args:
-            # default to printing help
-            print(self.usage)
-            return
-
-        cmd = self.args[0]
-        # Do not run load_config yet
-        if cmd == 'rebuild_fast':
-            self.rebuild_fast()
-            return
-
-        self._load_config()
-        if cmd == 'rebuild':
-            self.rebuild()
-        elif cmd == 'check':
-            self.check()
-        elif cmd == 'show':
-            self.show()
-        elif cmd == 'clear':
-            self.clear()
-        else:
-            print('Command %s not recognized' % cmd)
-
-    def rebuild(self):
-        from ckan.lib.search import rebuild, commit
-
-        # BY default we don't commit after each request to Solr, as it is
-        # a really heavy operation and slows things a lot
-
-        if len(self.args) > 1:
-            rebuild(self.args[1])
-        else:
-            rebuild(only_missing=self.options.only_missing,
-                    force=self.options.force,
-                    refresh=self.options.refresh,
-                    defer_commit=(not self.options.commit_each),
-                    quiet=self.options.quiet)
-
-        if not self.options.commit_each:
-            commit()
-
-    def check(self):
-        from ckan.lib.search import check
-        check()
-
-    def show(self):
-        from ckan.lib.search import show
-
-        if not len(self.args) == 2:
-            print('Missing parameter: dataset-name')
-            return
-        index = show(self.args[1])
-        pprint(index)
-
-    def clear(self):
-        from ckan.lib.search import clear, clear_all
-        package_id = self.args[1] if len(self.args) > 1 else None
-        if not package_id:
-            clear_all()
-        else:
-            clear(package_id)
-
-    def rebuild_fast(self):
-        ###  Get out config but without starting pylons environment ####
-        conf = _get_config()
-
-        ### Get ids using own engine, otherwise multiprocess will balk
-        db_url = conf['sqlalchemy.url']
-        engine = sa.create_engine(db_url)
-        package_ids = []
-        result = engine.execute("select id from package where state = 'active';")
-        for row in result:
-            package_ids.append(row[0])
-
-        def start(ids):
-            ## load actual enviroment for each subprocess, so each have thier own
-            ## sa session
-            self._load_config()
-            from ckan.lib.search import rebuild, commit
-            rebuild(package_ids=ids)
-            commit()
-
-        def chunks(l, n):
-            """ Yield n successive chunks from l.
-            """
-            newn = int(len(l) / n)
-            for i in xrange(0, n-1):
-                yield l[i*newn:i*newn+newn]
-            yield l[n*newn-newn:]
-
-        processes = []
-        for chunk in chunks(package_ids, mp.cpu_count()):
-            process = mp.Process(target=start, args=(chunk,))
-            processes.append(process)
-            process.daemon = True
-            process.start()
-
-        for process in processes:
-            process.join()
-
-
-class Notification(CkanCommand):
-    '''Send out modification notifications.
-
-    In "replay" mode, an update signal is sent for each dataset in the database.
-
-    Usage:
-      notify replay                        - send out modification signals
-    '''
-
-    summary = __doc__.split('\n')[0]
-    usage = __doc__
-    max_args = 1
-    min_args = 0
-
-    def command(self):
-        self._load_config()
-        from ckan.model import Session, Package, DomainObjectOperation
-        from ckan.model.modification import DomainObjectModificationExtension
-
-        if not self.args:
-            # default to run
-            cmd = 'replay'
-        else:
-            cmd = self.args[0]
-
-        if cmd == 'replay':
-            dome = DomainObjectModificationExtension()
-            for package in Session.query(Package):
-                dome.notify(package, DomainObjectOperation.changed)
-        else:
-            print('Command %s not recognized' % cmd)
-
-
-class RDFExport(CkanCommand):
-    '''Export active datasets as RDF
-    This command dumps out all currently active datasets as RDF into the
-    specified folder.
-
-    Usage:
-      paster rdf-export /path/to/store/output
-    '''
-    summary = __doc__.split('\n')[0]
-    usage = __doc__
-
-    def command(self):
-        self._load_config()
-
-        if not self.args:
-            # default to run
-            print(RDFExport.__doc__)
-        else:
-            self.export_datasets(self.args[0])
-
-    def export_datasets(self, out_folder):
-        '''
-        Export datasets as RDF to an output folder.
-        '''
-        from ckan.common import config
-        import ckan.model as model
-        import ckan.logic as logic
-        import ckan.lib.helpers as h
-
-        # Create output folder if not exists
-        if not os.path.isdir(out_folder):
-            os.makedirs(out_folder)
-
-        fetch_url = config['ckan.site_url']
-        user = logic.get_action('get_site_user')({'model': model, 'ignore_auth': True}, {})
-        context = {'model': model, 'session': model.Session, 'user': user['name']}
-        dataset_names = logic.get_action('package_list')(context, {})
-        for dataset_name in dataset_names:
-            dd = logic.get_action('package_show')(context, {'id': dataset_name})
-            if not dd['state'] == 'active':
-                continue
-
-            url = h.url_for(dd['type'] + '.read', id=dd['name'])
-
-            url = urljoin(fetch_url, url[1:]) + '.rdf'
-            try:
-                fname = os.path.join(out_folder, dd['name']) + ".rdf"
-                try:
-                    r = urlopen(url).read()
-                except HTTPError as e:
-                    if e.code == 404:
-                        error('Please install ckanext-dcat and enable the ' +
-                              '`dcat` plugin to use the RDF serializations')
-                with open(fname, 'wb') as f:
-                    f.write(r)
-            except IOError as ioe:
-                sys.stderr.write(str(ioe) + "\n")
-
-
-class Sysadmin(CkanCommand):
-    '''Gives sysadmin rights to a named user
-
-    Usage:
-      sysadmin                      - lists sysadmins
-      sysadmin list                 - lists sysadmins
-      sysadmin add USERNAME         - make an existing user into a sysadmin
-      sysadmin add USERNAME [FIELD1=VALUE1 FIELD2=VALUE2 ...]
-                                    - creates a new user that is a sysadmin
-                                      (prompts for password and email if not
-                                      supplied).
-                                      Field can be: apikey
-                                                    email
-                                                    fullname
-                                                    name (this will be the username)
-                                                    password
-      sysadmin remove USERNAME      - removes user from sysadmins
-    '''
-
-    summary = __doc__.split('\n')[0]
-    usage = __doc__
-    max_args = None
-    min_args = 0
-
-    def command(self):
-        self._load_config()
-
-        cmd = self.args[0] if self.args else None
-        if cmd is None or cmd == 'list':
-            self.list()
-        elif cmd == 'add':
-            self.add()
-        elif cmd == 'remove':
-            self.remove()
-        else:
-            print('Command %s not recognized' % cmd)
-
-    def list(self):
-        import ckan.model as model
-        print('Sysadmins:')
-        sysadmins = model.Session.query(model.User).filter_by(sysadmin=True,
-                                                              state='active')
-        print('count = %i' % sysadmins.count())
-        for sysadmin in sysadmins:
-            print('%s name=%s email=%s id=%s' % (
-                sysadmin.__class__.__name__,
-                sysadmin.name,
-                sysadmin.email,
-                sysadmin.id))
-
-    def add(self):
-        import ckan.model as model
-
-        if len(self.args) < 2:
-            print('Need name of the user to be made sysadmin.')
-            return
-        username = self.args[1]
-
-        user = model.User.by_name(text_type(username))
-        if not user:
-            print('User "%s" not found' % username)
-            makeuser = input('Create new user: %s? [y/n]' % username)
-            if makeuser == 'y':
-                user_add(self.args[1:])
-                user = model.User.by_name(text_type(username))
-            else:
-                print('Exiting ...')
-                return
-
-        user.sysadmin = True
-        model.Session.add(user)
-        model.repo.commit_and_remove()
-        print('Added %s as sysadmin' % username)
-
-    def remove(self):
-        import ckan.model as model
-
-        if len(self.args) < 2:
-            print('Need name of the user to be made sysadmin.')
-            return
-        username = self.args[1]
-
-        user = model.User.by_name(text_type(username))
-        if not user:
-            print('Error: user "%s" not found!' % username)
-            return
-        user.sysadmin = False
-        model.repo.commit_and_remove()
-
-
-class UserCmd(CkanCommand):
-    '''Manage users
-
-    Usage:
-      user                            - lists users
-      user list                       - lists users
-      user USERNAME                   - shows user properties
-      user add USERNAME [FIELD1=VALUE1 FIELD2=VALUE2 ...]
-                                      - add a user (prompts for email and
-                                        password if not supplied).
-                                        Field can be: apikey
-                                                      email
-                                                      fullname
-                                                      name (this will be the username)
-                                                      password
-      user setpass USERNAME           - set user password (prompts)
-      user remove USERNAME            - removes user from users
-      user search QUERY               - searches for a user name
-    '''
-    summary = __doc__.split('\n')[0]
-    usage = __doc__
-    max_args = None
-    min_args = 0
-
-    def command(self):
-        self._load_config()
-
-        if not self.args:
-            self.list()
-        else:
-            cmd = self.args[0]
-            if cmd == 'add':
-                self.add()
-            elif cmd == 'remove':
-                self.remove()
-            elif cmd == 'search':
-                self.search()
-            elif cmd == 'setpass':
-                self.setpass()
-            elif cmd == 'list':
-                self.list()
-            else:
-                self.show()
-
-    def get_user_str(self, user):
-        user_str = 'name=%s' % user.name
-        if user.name != user.display_name:
-            user_str += ' display=%s' % user.display_name
-        return user_str
-
-    def list(self):
-        import ckan.model as model
-        print('Users:')
-        users = model.Session.query(model.User).filter_by(state='active')
-        print('count = %i' % users.count())
-        for user in users:
-            print(self.get_user_str(user))
-
-    def show(self):
-        import ckan.model as model
-
-        username = self.args[0]
-        user = model.User.get(text_type(username))
-        print('User: \n', user)
-
-    def setpass(self):
-        import ckan.model as model
-
-        if len(self.args) < 2:
-            print('Need name of the user.')
-            return
-        username = self.args[1]
-        user = model.User.get(username)
-        print('Editing user: %r' % user.name)
-
-        password = self.password_prompt()
-        user.password = password
-        model.repo.commit_and_remove()
-        print('Done')
-
-    def search(self):
-        import ckan.model as model
-
-        if len(self.args) < 2:
-            print('Need user name query string.')
-            return
-        query_str = self.args[1]
-
-        query = model.User.search(query_str)
-        print('%i users matching %r:' % (query.count(), query_str))
-        for user in query.all():
-            print(self.get_user_str(user))
-
-    @classmethod
-    def password_prompt(cls):
-        import getpass
-        password1 = None
-        while not password1:
-            password1 = getpass.getpass('Password: ')
-        password2 = getpass.getpass('Confirm password: ')
-        if password1 != password2:
-            error('Passwords do not match')
-        return password1
-
-    def add(self):
-        user_add(self.args[1:])
-
-    def remove(self):
-        import ckan.model as model
-
-        if len(self.args) < 2:
-            print('Need name of the user.')
-            return
-        username = self.args[1]
-
-        p.toolkit.get_action('user_delete')(
-            {'model': model, 'ignore_auth': True},
-            {'id': username})
-        print('Deleted user: %s' % username)
-
-
-class DatasetCmd(CkanCommand):
-    '''Manage datasets
-
-    Usage:
-      dataset DATASET_NAME|ID            - shows dataset properties
-      dataset show DATASET_NAME|ID       - shows dataset properties
-      dataset list                       - lists datasets
-      dataset delete [DATASET_NAME|ID]   - changes dataset state to 'deleted'
-      dataset purge [DATASET_NAME|ID]    - removes dataset from db entirely
-    '''
-    summary = __doc__.split('\n')[0]
-    usage = __doc__
-    max_args = 3
-    min_args = 0
-
-    def command(self):
-        self._load_config()
-
-        if not self.args:
-            print(self.usage)
-        else:
-            cmd = self.args[0]
-            if cmd == 'delete':
-                self.delete(self.args[1])
-            elif cmd == 'purge':
-                self.purge(self.args[1])
-            elif cmd == 'list':
-                self.list()
-            elif cmd == 'show':
-                self.show(self.args[1])
-            else:
-                self.show(self.args[0])
-
-    def list(self):
-        import ckan.model as model
-        print('Datasets:')
-        datasets = model.Session.query(model.Package)
-        print('count = %i' % datasets.count())
-        for dataset in datasets:
-            state = ('(%s)' % dataset.state) if dataset.state != 'active' else ''
-            print('%s %s %s' % (dataset.id, dataset.name, state))
-
-    def _get_dataset(self, dataset_ref):
-        import ckan.model as model
-        dataset = model.Package.get(text_type(dataset_ref))
-        assert dataset, 'Could not find dataset matching reference: %r' % dataset_ref
-        return dataset
-
-    def show(self, dataset_ref):
-        import pprint
-        dataset = self._get_dataset(dataset_ref)
-        pprint.pprint(dataset.as_dict())
-
-    def delete(self, dataset_ref):
-        import ckan.model as model
-        dataset = self._get_dataset(dataset_ref)
-        old_state = dataset.state
-
-        dataset.delete()
-        model.repo.commit_and_remove()
-        dataset = self._get_dataset(dataset_ref)
-        print('%s %s -> %s' % (dataset.name, old_state, dataset.state))
-
-    def purge(self, dataset_ref):
-        import ckan.logic as logic
-        dataset = self._get_dataset(dataset_ref)
-        name = dataset.name
-
-        site_user = logic.get_action('get_site_user')({'ignore_auth': True}, {})
-        context = {'user': site_user['name']}
-        logic.get_action('dataset_purge')(
-            context, {'id': dataset_ref})
-        print('%s purged' % name)
-
-
-class Ratings(CkanCommand):
-    '''Manage the ratings stored in the db
-
-    Usage:
-      ratings count                 - counts ratings
-      ratings clean                 - remove all ratings
-      ratings clean-anonymous       - remove only anonymous ratings
-    '''
-
-    summary = __doc__.split('\n')[0]
-    usage = __doc__
-    max_args = 1
-    min_args = 1
-
-    def command(self):
-        self._load_config()
-        import ckan.model as model
-
-        cmd = self.args[0]
-        if cmd == 'count':
-            self.count()
-        elif cmd == 'clean':
-            self.clean()
-        elif cmd == 'clean-anonymous':
-            self.clean(user_ratings=False)
-        else:
-            print('Command %s not recognized' % cmd)
-
-    def count(self):
-        import ckan.model as model
-        q = model.Session.query(model.Rating)
-        print("%i ratings" % q.count())
-        q = q.filter(model.Rating.user_id is None)
-        print("of which %i are anonymous ratings" % q.count())
-
-    def clean(self, user_ratings=True):
-        import ckan.model as model
-        q = model.Session.query(model.Rating)
-        print("%i ratings" % q.count())
-        if not user_ratings:
-            q = q.filter(model.Rating.user_id is None)
-            print("of which %i are anonymous ratings" % q.count())
-        ratings = q.all()
-        for rating in ratings:
-            rating.purge()
-        model.repo.commit_and_remove()
-
-
-## Used by the Tracking class
-_ViewCount = collections.namedtuple("ViewCount", "id name count")
-
-
-class Tracking(CkanCommand):
-    '''Update tracking statistics
-
-    Usage:
-      tracking update [start_date]       - update tracking stats
-      tracking export FILE [start_date]  - export tracking stats to a csv file
-    '''
-
-    summary = __doc__.split('\n')[0]
-    usage = __doc__
-    max_args = 3
-    min_args = 1
-
-    def command(self):
-        self._load_config()
-        import ckan.model as model
-        engine = model.meta.engine
-
-        cmd = self.args[0]
-        if cmd == 'update':
-            start_date = self.args[1] if len(self.args) > 1 else None
-            self.update_all(engine, start_date)
-        elif cmd == 'export':
-            if len(self.args) <= 1:
-                error(self.__class__.__doc__)
-            output_file = self.args[1]
-            start_date = self.args[2] if len(self.args) > 2 else None
-            self.update_all(engine, start_date)
-            self.export_tracking(engine, output_file)
-        else:
-            error(self.__class__.__doc__)
-
-    def update_all(self, engine, start_date=None):
-        if start_date:
-            start_date = datetime.datetime.strptime(start_date, '%Y-%m-%d')
-        else:
-            # No date given. See when we last have data for and get data
-            # from 2 days before then in case new data is available.
-            # If no date here then use 2011-01-01 as the start date
-            sql = '''SELECT tracking_date from tracking_summary
-                     ORDER BY tracking_date DESC LIMIT 1;'''
-            result = engine.execute(sql).fetchall()
-            if result:
-                start_date = result[0]['tracking_date']
-                start_date += datetime.timedelta(-2)
-                # convert date to datetime
-                combine = datetime.datetime.combine
-                start_date = combine(start_date, datetime.time(0))
-            else:
-                start_date = datetime.datetime(2011, 1, 1)
-        start_date_solrsync = start_date
-        end_date = datetime.datetime.now()
-
-        while start_date < end_date:
-            stop_date = start_date + datetime.timedelta(1)
-            self.update_tracking(engine, start_date)
-            print('tracking updated for %s' % start_date)
-            start_date = stop_date
-
-        self.update_tracking_solr(engine, start_date_solrsync)
-
-    def _total_views(self, engine):
-        sql = '''
-            SELECT p.id,
-                   p.name,
-                   COALESCE(SUM(s.count), 0) AS total_views
-               FROM package AS p
-               LEFT OUTER JOIN tracking_summary AS s ON s.package_id = p.id
-               GROUP BY p.id, p.name
-               ORDER BY total_views DESC
-        '''
-        return [_ViewCount(*t) for t in engine.execute(sql).fetchall()]
-
-    def _recent_views(self, engine, measure_from):
-        sql = '''
-            SELECT p.id,
-                   p.name,
-                   COALESCE(SUM(s.count), 0) AS total_views
-               FROM package AS p
-               LEFT OUTER JOIN tracking_summary AS s ON s.package_id = p.id
-               WHERE s.tracking_date >= %(measure_from)s
-               GROUP BY p.id, p.name
-               ORDER BY total_views DESC
-        '''
-        return [_ViewCount(*t) for t in engine.execute(sql, measure_from=str(measure_from)).fetchall()]
-
-    def export_tracking(self, engine, output_filename):
-        '''Write tracking summary to a csv file.'''
-        HEADINGS = [
-            "dataset id",
-            "dataset name",
-            "total views",
-            "recent views (last 2 weeks)",
-        ]
-
-        measure_from = datetime.date.today() - datetime.timedelta(days=14)
-        recent_views = self._recent_views(engine, measure_from)
-        total_views = self._total_views(engine)
-
-        with open(output_filename, 'w') as fh:
-            f_out = csv.writer(fh)
-            f_out.writerow(HEADINGS)
-            recent_views_for_id = dict((r.id, r.count) for r in recent_views)
-            f_out.writerows([(r.id,
-                              r.name,
-                              r.count,
-                              recent_views_for_id.get(r.id, 0))
-                              for r in total_views])
-
-    def update_tracking(self, engine, summary_date):
-        PACKAGE_URL = '/dataset/'
-        # clear out existing data before adding new
-        sql = '''DELETE FROM tracking_summary
-                 WHERE tracking_date='%s'; ''' % summary_date
-        engine.execute(sql)
-
-        sql = '''SELECT DISTINCT url, user_key,
-                     CAST(access_timestamp AS Date) AS tracking_date,
-                     tracking_type INTO tracking_tmp
-                 FROM tracking_raw
-                 WHERE CAST(access_timestamp as Date)=%s;
-
-                 INSERT INTO tracking_summary
-                   (url, count, tracking_date, tracking_type)
-                 SELECT url, count(user_key), tracking_date, tracking_type
-                 FROM tracking_tmp
-                 GROUP BY url, tracking_date, tracking_type;
-
-                 DROP TABLE tracking_tmp;
-                 COMMIT;'''
-        engine.execute(sql, summary_date)
-
-        # get ids for dataset urls
-        sql = '''UPDATE tracking_summary t
-                 SET package_id = COALESCE(
-                        (SELECT id FROM package p
-                        WHERE p.name = regexp_replace(' ' || t.url, '^[ ]{1}(/\w{2}){0,1}' || %s, ''))
-                     ,'~~not~found~~')
-                 WHERE t.package_id IS NULL
-                 AND tracking_type = 'page';'''
-        engine.execute(sql, PACKAGE_URL)
-
-        # update summary totals for resources
-        sql = '''UPDATE tracking_summary t1
-                 SET running_total = (
-                    SELECT sum(count)
-                    FROM tracking_summary t2
-                    WHERE t1.url = t2.url
-                    AND t2.tracking_date <= t1.tracking_date
-                 )
-                 ,recent_views = (
-                    SELECT sum(count)
-                    FROM tracking_summary t2
-                    WHERE t1.url = t2.url
-                    AND t2.tracking_date <= t1.tracking_date AND t2.tracking_date >= t1.tracking_date - 14
-                 )
-                 WHERE t1.running_total = 0 AND tracking_type = 'resource';'''
-        engine.execute(sql)
-
-        # update summary totals for pages
-        sql = '''UPDATE tracking_summary t1
-                 SET running_total = (
-                    SELECT sum(count)
-                    FROM tracking_summary t2
-                    WHERE t1.package_id = t2.package_id
-                    AND t2.tracking_date <= t1.tracking_date
-                 )
-                 ,recent_views = (
-                    SELECT sum(count)
-                    FROM tracking_summary t2
-                    WHERE t1.package_id = t2.package_id
-                    AND t2.tracking_date <= t1.tracking_date AND t2.tracking_date >= t1.tracking_date - 14
-                 )
-                 WHERE t1.running_total = 0 AND tracking_type = 'page'
-                 AND t1.package_id IS NOT NULL
-                 AND t1.package_id != '~~not~found~~';'''
-        engine.execute(sql)
-
-    def update_tracking_solr(self, engine, start_date):
-        sql = '''SELECT package_id FROM tracking_summary
-                where package_id!='~~not~found~~'
-                and tracking_date >= %s;'''
-        results = engine.execute(sql, start_date)
-
-        package_ids = set()
-        for row in results:
-            package_ids.add(row['package_id'])
-
-        total = len(package_ids)
-        not_found = 0
-        print('%i package index%s to be rebuilt starting from %s' % (total, '' if total < 2 else 'es', start_date))
-
-        from ckan.lib.search import rebuild
-        for package_id in package_ids:
-            try:
-                rebuild(package_id)
-            except logic.NotFound:
-                print("Error: package %s not found." % (package_id))
-                not_found += 1
-            except KeyboardInterrupt:
-                print("Stopped.")
-                return
-            except:
-                raise
-        print('search index rebuilding done.' + (' %i not found.' % (not_found) if not_found else ""))
-
-
-class PluginInfo(CkanCommand):
-    '''Provide info on installed plugins.
-    '''
-
-    summary = __doc__.split('\n')[0]
-    usage = __doc__
-    max_args = 0
-    min_args = 0
-
-    def command(self):
-        self.get_info()
-
-    def get_info(self):
-        ''' print info about current plugins from the .ini file'''
-        import ckan.plugins as p
-        self._load_config()
-        interfaces = {}
-        plugins = {}
-        for name in dir(p):
-            item = getattr(p, name)
-            try:
-                if issubclass(item, p.Interface):
-                    interfaces[item] = {'class': item}
-            except TypeError:
-                pass
-
-        for interface in interfaces:
-            for plugin in p.PluginImplementations(interface):
-                name = plugin.name
-                if name not in plugins:
-                    plugins[name] = {'doc': plugin.__doc__,
-                                     'class': plugin,
-                                     'implements': []}
-                plugins[name]['implements'].append(interface.__name__)
-
-        for plugin in plugins:
-            p = plugins[plugin]
-            print(plugin + ':')
-            print('-' * (len(plugin) + 1))
-            if p['doc']:
-                print(p['doc'])
-            print('Implements:')
-            for i in p['implements']:
-                extra = None
-                if i == 'ITemplateHelpers':
-                    extra = self.template_helpers(p['class'])
-                if i == 'IActions':
-                    extra = self.actions(p['class'])
-                print('    %s' % i)
-                if extra:
-                    print(extra)
-            print()
-
-    def actions(self, cls):
-        ''' Return readable action function info. '''
-        actions = cls.get_actions()
-        return self.function_info(actions)
-
-    def template_helpers(self, cls):
-        ''' Return readable helper function info. '''
-        helpers = cls.get_helpers()
-        return self.function_info(helpers)
-
-    def function_info(self, functions):
-        ''' Take a dict of functions and output readable info '''
-        import inspect
-        output = []
-        for function_name in functions:
-            fn = functions[function_name]
-            args_info = inspect.getargspec(fn)
-            params = args_info.args
-            num_params = len(params)
-            if args_info.varargs:
-                params.append('*' + args_info.varargs)
-            if args_info.keywords:
-                params.append('**' + args_info.keywords)
-            if args_info.defaults:
-                offset = num_params - len(args_info.defaults)
-                for i, v in enumerate(args_info.defaults):
-                    params[i + offset] = params[i + offset] + '=' + repr(v)
-            # is this a classmethod if so remove the first parameter
-            if inspect.ismethod(fn) and inspect.isclass(fn.__self__):
-                params = params[1:]
-            params = ', '.join(params)
-            output.append('        %s(%s)' % (function_name, params))
-            # doc string
-            if fn.__doc__:
-                bits = fn.__doc__.split('\n')
-                for bit in bits:
-                    output.append('            %s' % bit)
-        return ('\n').join(output)
-
-
-class CreateTestDataCommand(CkanCommand):
-    '''Create test data in the database.
-    Tests can also delete the created objects easily with the delete() method.
-
-    create-test-data              - annakarenina and warandpeace
-    create-test-data search       - realistic data to test search
-    create-test-data gov          - government style data
-    create-test-data family       - package relationships data
-    create-test-data user         - create a user 'tester' with api key 'tester'
-    create-test-data translations - annakarenina, warandpeace, and some test
-                                    translations of terms
-    create-test-data vocabs       - annakerenina, warandpeace, and some test
-                                    vocabularies
-    create-test-data hierarchy    - hierarchy of groups
-    '''
-    summary = __doc__.split('\n')[0]
-    usage = __doc__
-    max_args = 1
-    min_args = 0
-
-    def command(self):
-        self._load_config()
-        from ckan.lib.create_test_data import CreateTestData
-
-        if self.args:
-            cmd = self.args[0]
-        else:
-            cmd = 'basic'
-        if self.verbose:
-            print('Creating %s test data' % cmd)
-        if cmd == 'basic':
-            CreateTestData.create_basic_test_data()
-        elif cmd == 'user':
-            CreateTestData.create_test_user()
-            print('Created user %r with password %r and apikey %r' %
-                  ('tester', 'tester', 'tester'))
-        elif cmd == 'search':
-            CreateTestData.create_search_test_data()
-        elif cmd == 'gov':
-            CreateTestData.create_gov_test_data()
-        elif cmd == 'family':
-            CreateTestData.create_family_test_data()
-        elif cmd == 'translations':
-            CreateTestData.create_translations_test_data()
-        elif cmd == 'vocabs':
-            CreateTestData.create_vocabs_test_data()
-        elif cmd == 'hierarchy':
-            CreateTestData.create_group_hierarchy_test_data()
-        else:
-            print('Command %s not recognized' % cmd)
-            raise NotImplementedError
-        if self.verbose:
-            print('Creating %s test data: Complete!' % cmd)
-
-
-class Profile(CkanCommand):
-    '''Code speed profiler
-    Provide a ckan url and it will make the request and record
-    how long each function call took in a file that can be read
-    by pstats.Stats (command-line) or runsnakerun (gui).
-
-    Usage:
-       profile URL [username]
-
-    e.g. profile /data/search
-
-    The result is saved in profile.data.search
-    To view the profile in runsnakerun:
-       runsnakerun ckan.data.search.profile
-
-    You may need to install python module: cProfile
-    '''
-    summary = __doc__.split('\n')[0]
-    usage = __doc__
-    max_args = 2
-    min_args = 1
-
-    def _load_config_into_test_app(self):
-        from paste.deploy import loadapp
-        import paste.fixture
-        if not self.options.config:
-            msg = 'No config file supplied'
-            raise self.BadCommand(msg)
-        self.filename = os.path.abspath(self.options.config)
-        if not os.path.exists(self.filename):
-            raise AssertionError('Config filename %r does not exist.' % self.filename)
-        fileConfig(self.filename)
-
-        wsgiapp = loadapp('config:' + self.filename)
-        self.app = paste.fixture.TestApp(wsgiapp)
-
-    def command(self):
-        self._load_config_into_test_app()
-
-        import paste.fixture
-        import cProfile
-        import re
-
-        url = self.args[0]
-        if self.args[1:]:
-            user = self.args[1]
-        else:
-            user = 'visitor'
-
-        def profile_url(url):
-            try:
-                res = self.app.get(url, status=[200],
-                                   extra_environ={'REMOTE_USER': user})
-            except paste.fixture.AppError:
-                print('App error: ', url.strip())
-            except KeyboardInterrupt:
-                raise
-            except Exception:
-                error(traceback.format_exc())
-
-        output_filename = 'ckan%s.profile' % re.sub('[/?]', '.', url.replace('/', '.'))
-        profile_command = "profile_url('%s')" % url
-        cProfile.runctx(profile_command, globals(), locals(), filename=output_filename)
-        import pstats
-        stats = pstats.Stats(output_filename)
-        stats.sort_stats('cumulative')
-        stats.print_stats(0.1)  # show only top 10% of lines
-        print('Only top 10% of lines shown')
-        print('Written profile to: %s' % output_filename)
-
-
-class CreateColorSchemeCommand(CkanCommand):
-    '''Create or remove a color scheme.
-
-    After running this, you'll need to regenerate the css files. See paster's less command for details.
-
-    color               - creates a random color scheme
-    color clear         - clears any color scheme
-    color <'HEX'>       - uses as base color eg '#ff00ff' must be quoted.
-    color <VALUE>       - a float between 0.0 and 1.0 used as base hue
-    color <COLOR_NAME>  - html color name used for base color eg lightblue
-    '''
-
-    summary = __doc__.split('\n')[0]
-    usage = __doc__
-    max_args = 1
-    min_args = 0
-
-    rules = [
-        '@layoutLinkColor',
-        '@mastheadBackgroundColor',
-        '@btnPrimaryBackground',
-        '@btnPrimaryBackgroundHighlight',
-    ]
-
-    # list of predefined colors
-    color_list = {
-        'aliceblue': '#f0fff8',
-        'antiquewhite': '#faebd7',
-        'aqua': '#00ffff',
-        'aquamarine': '#7fffd4',
-        'azure': '#f0ffff',
-        'beige': '#f5f5dc',
-        'bisque': '#ffe4c4',
-        'black': '#000000',
-        'blanchedalmond': '#ffebcd',
-        'blue': '#0000ff',
-        'blueviolet': '#8a2be2',
-        'brown': '#a52a2a',
-        'burlywood': '#deb887',
-        'cadetblue': '#5f9ea0',
-        'chartreuse': '#7fff00',
-        'chocolate': '#d2691e',
-        'coral': '#ff7f50',
-        'cornflowerblue': '#6495ed',
-        'cornsilk': '#fff8dc',
-        'crimson': '#dc143c',
-        'cyan': '#00ffff',
-        'darkblue': '#00008b',
-        'darkcyan': '#008b8b',
-        'darkgoldenrod': '#b8860b',
-        'darkgray': '#a9a9a9',
-        'darkgrey': '#a9a9a9',
-        'darkgreen': '#006400',
-        'darkkhaki': '#bdb76b',
-        'darkmagenta': '#8b008b',
-        'darkolivegreen': '#556b2f',
-        'darkorange': '#ff8c00',
-        'darkorchid': '#9932cc',
-        'darkred': '#8b0000',
-        'darksalmon': '#e9967a',
-        'darkseagreen': '#8fbc8f',
-        'darkslateblue': '#483d8b',
-        'darkslategray': '#2f4f4f',
-        'darkslategrey': '#2f4f4f',
-        'darkturquoise': '#00ced1',
-        'darkviolet': '#9400d3',
-        'deeppink': '#ff1493',
-        'deepskyblue': '#00bfff',
-        'dimgray': '#696969',
-        'dimgrey': '#696969',
-        'dodgerblue': '#1e90ff',
-        'firebrick': '#b22222',
-        'floralwhite': '#fffaf0',
-        'forestgreen': '#228b22',
-        'fuchsia': '#ff00ff',
-        'gainsboro': '#dcdcdc',
-        'ghostwhite': '#f8f8ff',
-        'gold': '#ffd700',
-        'goldenrod': '#daa520',
-        'gray': '#808080',
-        'grey': '#808080',
-        'green': '#008000',
-        'greenyellow': '#adff2f',
-        'honeydew': '#f0fff0',
-        'hotpink': '#ff69b4',
-        'indianred ': '#cd5c5c',
-        'indigo ': '#4b0082',
-        'ivory': '#fffff0',
-        'khaki': '#f0e68c',
-        'lavender': '#e6e6fa',
-        'lavenderblush': '#fff0f5',
-        'lawngreen': '#7cfc00',
-        'lemonchiffon': '#fffacd',
-        'lightblue': '#add8e6',
-        'lightcoral': '#f08080',
-        'lightcyan': '#e0ffff',
-        'lightgoldenrodyellow': '#fafad2',
-        'lightgray': '#d3d3d3',
-        'lightgrey': '#d3d3d3',
-        'lightgreen': '#90ee90',
-        'lightpink': '#ffb6c1',
-        'lightsalmon': '#ffa07a',
-        'lightseagreen': '#20b2aa',
-        'lightskyblue': '#87cefa',
-        'lightslategray': '#778899',
-        'lightslategrey': '#778899',
-        'lightsteelblue': '#b0c4de',
-        'lightyellow': '#ffffe0',
-        'lime': '#00ff00',
-        'limegreen': '#32cd32',
-        'linen': '#faf0e6',
-        'magenta': '#ff00ff',
-        'maroon': '#800000',
-        'mediumaquamarine': '#66cdaa',
-        'mediumblue': '#0000cd',
-        'mediumorchid': '#ba55d3',
-        'mediumpurple': '#9370d8',
-        'mediumseagreen': '#3cb371',
-        'mediumslateblue': '#7b68ee',
-        'mediumspringgreen': '#00fa9a',
-        'mediumturquoise': '#48d1cc',
-        'mediumvioletred': '#c71585',
-        'midnightblue': '#191970',
-        'mintcream': '#f5fffa',
-        'mistyrose': '#ffe4e1',
-        'moccasin': '#ffe4b5',
-        'navajowhite': '#ffdead',
-        'navy': '#000080',
-        'oldlace': '#fdf5e6',
-        'olive': '#808000',
-        'olivedrab': '#6b8e23',
-        'orange': '#ffa500',
-        'orangered': '#ff4500',
-        'orchid': '#da70d6',
-        'palegoldenrod': '#eee8aa',
-        'palegreen': '#98fb98',
-        'paleturquoise': '#afeeee',
-        'palevioletred': '#d87093',
-        'papayawhip': '#ffefd5',
-        'peachpuff': '#ffdab9',
-        'peru': '#cd853f',
-        'pink': '#ffc0cb',
-        'plum': '#dda0dd',
-        'powderblue': '#b0e0e6',
-        'purple': '#800080',
-        'red': '#ff0000',
-        'rosybrown': '#bc8f8f',
-        'royalblue': '#4169e1',
-        'saddlebrown': '#8b4513',
-        'salmon': '#fa8072',
-        'sandybrown': '#f4a460',
-        'seagreen': '#2e8b57',
-        'seashell': '#fff5ee',
-        'sienna': '#a0522d',
-        'silver': '#c0c0c0',
-        'skyblue': '#87ceeb',
-        'slateblue': '#6a5acd',
-        'slategray': '#708090',
-        'slategrey': '#708090',
-        'snow': '#fffafa',
-        'springgreen': '#00ff7f',
-        'steelblue': '#4682b4',
-        'tan': '#d2b48c',
-        'teal': '#008080',
-        'thistle': '#d8bfd8',
-        'tomato': '#ff6347',
-        'turquoise': '#40e0d0',
-        'violet': '#ee82ee',
-        'wheat': '#f5deb3',
-        'white': '#ffffff',
-        'whitesmoke': '#f5f5f5',
-        'yellow': '#ffff00',
-        'yellowgreen': '#9acd32',
-    }
-
-    def create_colors(self, hue, num_colors=5, saturation=None, lightness=None):
-        if saturation is None:
-            saturation = 0.9
-        if lightness is None:
-            lightness = 40
-        else:
-            lightness *= 100
-
-        import math
-        saturation -= math.trunc(saturation)
-
-        print(hue, saturation)
-        import colorsys
-        ''' Create n related colours '''
-        colors = []
-        for i in xrange(num_colors):
-            ix = i * (1.0/num_colors)
-            _lightness = (lightness + (ix * 40))/100.
-            if _lightness > 1.0:
-                _lightness = 1.0
-            color = colorsys.hls_to_rgb(hue, _lightness, saturation)
-            hex_color = '#'
-            for part in color:
-                hex_color += '%02x' % int(part * 255)
-            # check and remove any bad values
-            if not re.match('^\#[0-9a-f]{6}$', hex_color):
-                hex_color = '#FFFFFF'
-            colors.append(hex_color)
-        return colors
-
-    def command(self):
-
-        hue = None
-        saturation = None
-        lightness = None
-
-        public = config.get(u'ckan.base_public_folder')
-        path = os.path.dirname(__file__)
-        path = os.path.join(path, '..', public, 'base', 'less', 'custom.less')
-
-        if self.args:
-            arg = self.args[0]
-            rgb = None
-            if arg == 'clear':
-                os.remove(path)
-                print('custom colors removed.')
-            elif arg.startswith('#'):
-                color = arg[1:]
-                if len(color) == 3:
-                    rgb = [int(x, 16) * 16 for x in color]
-                elif len(color) == 6:
-                    rgb = [int(x, 16) for x in re.findall('..', color)]
-                else:
-                    print('ERROR: invalid color')
-            elif arg.lower() in self.color_list:
-                color = self.color_list[arg.lower()][1:]
-                rgb = [int(x, 16) for x in re.findall('..', color)]
-            else:
-                try:
-                    hue = float(self.args[0])
-                except ValueError:
-                    print('ERROR argument `%s` not recognised' % arg)
-            if rgb:
-                import colorsys
-                hue, lightness, saturation = colorsys.rgb_to_hls(*rgb)
-                lightness = lightness / 340
-                # deal with greys
-                if not (hue == 0.0 and saturation == 0.0):
-                    saturation = None
-        else:
-            import random
-            hue = random.random()
-        if hue is not None:
-            f = open(path, 'w')
-            colors = self.create_colors(hue, saturation=saturation, lightness=lightness)
-            for i in xrange(len(self.rules)):
-                f.write('%s: %s;\n' % (self.rules[i], colors[i]))
-                print('%s: %s;\n' % (self.rules[i], colors[i]))
-            f.close
-            print('Color scheme has been created.')
-        print('Make sure less is run for changes to take effect.')
-
-
-class TranslationsCommand(CkanCommand):
-    '''Translation helper functions
-
-    trans js      - generate the javascript translations
-    trans mangle  - mangle the zh_TW translations for testing
-    '''
-
-    summary = __doc__.split('\n')[0]
-    usage = __doc__
-    max_args = 1
-    min_args = 1
-
-    def command(self):
-        self._load_config()
-        from ckan.common import config
-        from ckan.lib.i18n import build_js_translations
-        ckan_path = os.path.join(os.path.dirname(__file__), '..')
-        self.i18n_path = config.get('ckan.i18n_directory',
-                                    os.path.join(ckan_path, 'i18n'))
-        command = self.args[0]
-        if command == 'mangle':
-            self.mangle_po()
-        elif command == 'js':
-            build_js_translations()
-        else:
-            print('command not recognised')
-
-    def mangle_po(self):
-        ''' This will mangle the zh_TW translations for translation coverage
-        testing.
-
-        NOTE: This will destroy the current translations fot zh_TW
-        '''
-        import polib
-        pot_path = os.path.join(self.i18n_path, 'ckan.pot')
-        po = polib.pofile(pot_path)
-        # we don't want to mangle the following items in strings
-        # %(...)s  %s %0.3f %1$s %2$0.3f [1:...] {...} etc
-
-        # sprintf bit after %
-        spf_reg_ex = "\+?(0|'.)?-?\d*(.\d*)?[\%bcdeufosxX]"
-
-        extract_reg_ex = '(\%\([^\)]*\)' + spf_reg_ex + \
-                         '|\[\d*\:[^\]]*\]' + \
-                         '|\{[^\}]*\}' + \
-                         '|<[^>}]*>' + \
-                         '|\%((\d)*\$)?' + spf_reg_ex + ')'
-
-        for entry in po:
-            msg = entry.msgid.encode('utf-8')
-            matches = re.finditer(extract_reg_ex, msg)
-            length = len(msg)
-            position = 0
-            translation = u''
-            for match in matches:
-                translation += '-' * (match.start() - position)
-                position = match.end()
-                translation += match.group(0)
-            translation += '-' * (length - position)
-            entry.msgstr = translation
-        out_dir = os.path.join(self.i18n_path, 'zh_TW', 'LC_MESSAGES')
-        try:
-            os.makedirs(out_dir)
-        except OSError:
-            pass
-        po.metadata['Plural-Forms'] = "nplurals=1; plural=0\n"
-        out_po = os.path.join(out_dir, 'ckan.po')
-        out_mo = os.path.join(out_dir, 'ckan.mo')
-        po.save(out_po)
-        po.save_as_mofile(out_mo)
-        print('zh_TW has been mangled')
-
-
-class MinifyCommand(CkanCommand):
-    '''Create minified versions of the given Javascript and CSS files.
-
-    Usage:
-
-        paster minify [--clean] PATH
-
-    for example:
-
-        paster minify ckan/public/base
-        paster minify ckan/public/base/css/*.css
-        paster minify ckan/public/base/css/red.css
-
-    if the --clean option is provided any minified files will be removed.
-
-    '''
-    summary = __doc__.split('\n')[0]
-    usage = __doc__
-    min_args = 1
-
-    exclude_dirs = ['vendor']
-
-    def __init__(self, name):
-
-        super(MinifyCommand, self).__init__(name)
-
-        self.parser.add_option('--clean', dest='clean',
-                               action='store_true', default=False,
-                               help='remove any minified files in the path')
-
-    def command(self):
-        clean = getattr(self.options, 'clean', False)
-        self._load_config()
-        for base_path in self.args:
-            if os.path.isfile(base_path):
-                if clean:
-                    self.clear_minifyed(base_path)
-                else:
-                    self.minify_file(base_path)
-            elif os.path.isdir(base_path):
-                for root, dirs, files in os.walk(base_path):
-                    dirs[:] = [d for d in dirs if not d in self.exclude_dirs]
-                    for filename in files:
-                        path = os.path.join(root, filename)
-                        if clean:
-                            self.clear_minifyed(path)
-                        else:
-                            self.minify_file(path)
-            else:
-                # Path is neither a file or a dir?
-                continue
-
-    def clear_minifyed(self, path):
-        path_only, extension = os.path.splitext(path)
-
-        if extension not in ('.css', '.js'):
-            # This is not a js or css file.
-            return
-
-        if path_only.endswith('.min'):
-            print('removing %s' % path)
-            os.remove(path)
-
-    def minify_file(self, path):
-        '''Create the minified version of the given file.
-
-        If the file is not a .js or .css file (e.g. it's a .min.js or .min.css
-        file, or it's some other type of file entirely) it will not be
-        minifed.
-
-        :param path: The path to the .js or .css file to minify
-
-        '''
-        import ckan.lib.fanstatic_resources as fanstatic_resources
-
-        path_only, extension = os.path.splitext(path)
-
-        if path_only.endswith('.min'):
-            # This is already a minified file.
-            return
-
-        if extension not in ('.css', '.js'):
-            # This is not a js or css file.
-            return
-
-        path_min = fanstatic_resources.min_path(path)
-
-        source = open(path, 'r').read()
-        f = open(path_min, 'w')
-        if path.endswith('.css'):
-            f.write(rcssmin.cssmin(source))
-        elif path.endswith('.js'):
-            f.write(rjsmin.jsmin(source))
-        f.close()
-        print("Minified file '{0}'".format(path))
-
-
-class LessCommand(CkanCommand):
-    '''Compile all root less documents into their CSS counterparts
-
-    Usage:
-
-        paster less
-
-    '''
-    summary = __doc__.split('\n')[0]
-    usage = __doc__
-    min_args = 0
-
-    def command(self):
-        self._load_config()
-        self.less()
-
-    custom_css = {
-        'fuchsia': '''
-            @layoutLinkColor: #E73892;
-            @footerTextColor: mix(#FFF, @layoutLinkColor, 60%);
-            @footerLinkColor: @footerTextColor;
-            @mastheadBackgroundColor: @layoutLinkColor;
-            @btnPrimaryBackground: lighten(@layoutLinkColor, 10%);
-            @btnPrimaryBackgroundHighlight: @layoutLinkColor;
-            ''',
-
-        'green': '''
-            @layoutLinkColor: #2F9B45;
-            @footerTextColor: mix(#FFF, @layoutLinkColor, 60%);
-            @footerLinkColor: @footerTextColor;
-            @mastheadBackgroundColor: @layoutLinkColor;
-            @btnPrimaryBackground: lighten(@layoutLinkColor, 10%);
-            @btnPrimaryBackgroundHighlight: @layoutLinkColor;
-            ''',
-
-        'red': '''
-            @layoutLinkColor: #C14531;
-            @footerTextColor: mix(#FFF, @layoutLinkColor, 60%);
-            @footerLinkColor: @footerTextColor;
-            @mastheadBackgroundColor: @layoutLinkColor;
-            @btnPrimaryBackground: lighten(@layoutLinkColor, 10%);
-            @btnPrimaryBackgroundHighlight: @layoutLinkColor;
-            ''',
-
-        'maroon': '''
-            @layoutLinkColor: #810606;
-            @footerTextColor: mix(#FFF, @layoutLinkColor, 60%);
-            @footerLinkColor: @footerTextColor;
-            @mastheadBackgroundColor: @layoutLinkColor;
-            @btnPrimaryBackground: lighten(@layoutLinkColor, 10%);
-            @btnPrimaryBackgroundHighlight: @layoutLinkColor;
-            ''',
-    }
-
-    def less(self):
-        ''' Compile less files '''
-        import subprocess
-        command = ('npm', 'bin')
-        process = subprocess.Popen(
-            command,
-            stdout=subprocess.PIPE,
-            stderr=subprocess.PIPE,
-            universal_newlines=True)
-        output = process.communicate()
-        directory = output[0].strip()
-        if not directory:
-            raise error('Command "{}" returned nothing. Check that npm is '
-                        'installed.'.format(' '.join(command)))
-        less_bin = os.path.join(directory, 'lessc')
-
-        public = config.get(u'ckan.base_public_folder')
-
-        root = os.path.join(os.path.dirname(__file__), '..', public, 'base')
-        root = os.path.abspath(root)
-        custom_less = os.path.join(root, 'less', 'custom.less')
-        for color in self.custom_css:
-            f = open(custom_less, 'w')
-            f.write(self.custom_css[color])
-            f.close()
-            self.compile_less(root, less_bin, color)
-        f = open(custom_less, 'w')
-        f.write('// This file is needed in order for `gulp build` to compile in less 1.3.1+\n')
-        f.close()
-        self.compile_less(root, less_bin, 'main')
-
-    def compile_less(self, root, less_bin, color):
-        print('compile %s.css' % color)
-        import subprocess
-        main_less = os.path.join(root, 'less', 'main.less')
-        main_css = os.path.join(root, 'css', '%s.css' % color)
-
-        command = (less_bin, main_less, main_css)
-        process = subprocess.Popen(
-            command,
-            stdout=subprocess.PIPE,
-            stderr=subprocess.PIPE,
-            universal_newlines=True)
-        output = process.communicate()
-        print(output)
-
-
-class FrontEndBuildCommand(CkanCommand):
-    '''Creates and minifies css and JavaScript files
-
-    Usage:
-
-        paster front-end-build
-    '''
-
-    summary = __doc__.split('\n')[0]
-    usage = __doc__
-    min_args = 0
-
-    def command(self):
-        self._load_config()
-
-        # Less css
-        cmd = LessCommand('less')
-        cmd.options = self.options
-        cmd.command()
-
-        # js translation strings
-        cmd = TranslationsCommand('trans')
-        cmd.options = self.options
-        cmd.args = ('js',)
-        cmd.command()
-
-        # minification
-        cmd = MinifyCommand('minify')
-        cmd.options = self.options
-        public = config.get(u'ckan.base_public_folder')
-        root = os.path.join(os.path.dirname(__file__), '..', public, 'base')
-        root = os.path.abspath(root)
-        ckanext = os.path.join(os.path.dirname(__file__), '..', '..', 'ckanext')
-        ckanext = os.path.abspath(ckanext)
-        cmd.args = (root, ckanext)
-        cmd.command()
-
-
-class ViewsCommand(CkanCommand):
-    '''Manage resource views.
-
-    Usage:
-
-        paster views create [options] [type1] [type2] ...
-
-            Create views on relevant resources. You can optionally provide
-            specific view types (eg `recline_view`, `image_view`). If no types
-            are provided, the default ones will be used. These are generally
-            the ones defined in the `ckan.views.default_views` config option.
-            Note that on either case, plugins must be loaded (ie added to
-            `ckan.plugins`), otherwise the command will stop.
-
-        paster views clear [options] [type1] [type2] ...
-
-            Permanently delete all views or the ones with the provided types.
-
-        paster views clean
-
-            Permanently delete views for all types no longer present in the
-            `ckan.plugins` configuration option.
-
-    '''
-
-    summary = __doc__.split('\n')[0]
-    usage = __doc__
-    min_args = 1
-
-    def __init__(self, name):
-
-        super(ViewsCommand, self).__init__(name)
-
-        self.parser.add_option('-y', '--yes', dest='assume_yes',
-                               action='store_true',
-                               default=False,
-                               help='''Automatic yes to prompts. Assume "yes"
-as answer to all prompts and run non-interactively''')
-
-        self.parser.add_option('-d', '--dataset', dest='dataset_id',
-                               action='append',
-                               help='''Create views on a particular dataset.
-You can use the dataset id or name, and it can be defined multiple times.''')
-
-        self.parser.add_option('--no-default-filters',
-                               dest='no_default_filters',
-                               action='store_true',
-                               default=False,
-                               help='''Do not add default filters for relevant
-resource formats for the view types provided. Note that filters are not added
-by default anyway if an unsupported view type is provided or when using the
-`-s` or `-d` options.''')
-
-        self.parser.add_option('-s', '--search', dest='search_params',
-                               action='store',
-                               default=False,
-                               help='''Extra search parameters that will be
-used for getting the datasets to create the resource views on. It must be a
-JSON object like the one used by the `package_search` API call. Supported
-fields are `q`, `fq` and `fq_list`. Check the documentation for examples.
-Not used when using the `-d` option.''')
-
-    def command(self):
-        self._load_config()
-        if not self.args:
-            print(self.usage)
-        elif self.args[0] == 'create':
-            view_plugin_types = self.args[1:]
-            self.create_views(view_plugin_types)
-        elif self.args[0] == 'clear':
-            view_plugin_types = self.args[1:]
-            self.clear_views(view_plugin_types)
-        elif self.args[0] == 'clean':
-            self.clean_views()
-        else:
-            print(self.usage)
-
-    _page_size = 100
-
-    def _get_view_plugins(self, view_plugin_types,
-                          get_datastore_views=False):
-        '''
-        Returns the view plugins that were succesfully loaded
-
-        Views are provided as a list of ``view_plugin_types``. If no types are
-        provided, the default views defined in the ``ckan.views.default_views``
-        will be created. Only in this case (when the default view plugins are
-        used) the `get_datastore_views` parameter can be used to get also view
-        plugins that require data to be in the DataStore.
-
-        If any of the provided plugins could not be loaded (eg it was not added
-        to `ckan.plugins`) the command will stop.
-
-        Returns a list of loaded plugin names.
-        '''
-        from ckan.lib.datapreview import (get_view_plugins,
-                                          get_default_view_plugins
-                                          )
-
-        log = logging.getLogger(__name__)
-
-        view_plugins = []
-
-        if not view_plugin_types:
-            log.info('No view types provided, using default types')
-            view_plugins = get_default_view_plugins()
-            if get_datastore_views:
-                view_plugins.extend(
-                    get_default_view_plugins(get_datastore_views=True))
-        else:
-            view_plugins = get_view_plugins(view_plugin_types)
-
-        loaded_view_plugins = [view_plugin.info()['name']
-                               for view_plugin in view_plugins]
-
-        plugins_not_found = list(set(view_plugin_types) -
-                                 set(loaded_view_plugins))
-
-        if plugins_not_found:
-            error('View plugin(s) not found : {0}. '.format(plugins_not_found)
-                  + 'Have they been added to the `ckan.plugins` configuration'
-                  + ' option?')
-
-        return loaded_view_plugins
-
-    def _add_default_filters(self, search_data_dict, view_types):
-        '''
-        Adds extra filters to the `package_search` dict for common view types
-
-        It basically adds `fq` parameters that filter relevant resource formats
-        for the view types provided. For instance, if one of the view types is
-        `pdf_view` the following will be added to the final query:
-
-            fq=res_format:"pdf" OR res_format:"PDF"
-
-        This obviously should only be used if all view types are known and can
-        be filtered, otherwise we want all datasets to be returned. If a
-        non-filterable view type is provided, the search params are not
-        modified.
-
-        Returns the provided data_dict for `package_search`, optionally
-        modified with extra filters.
-        '''
-
-        from ckanext.imageview.plugin import DEFAULT_IMAGE_FORMATS
-        from ckanext.textview.plugin import get_formats as get_text_formats
-        from ckanext.datapusher.plugin import DEFAULT_FORMATS as \
-            datapusher_formats
-
-        filter_formats = []
-
-        for view_type in view_types:
-            if view_type == 'image_view':
-
-                for _format in DEFAULT_IMAGE_FORMATS:
-                    filter_formats.extend([_format, _format.upper()])
-
-            elif view_type == 'text_view':
-                formats = get_text_formats(config)
-                for _format in itertools.chain.from_iterable(formats.values()):
-                    filter_formats.extend([_format, _format.upper()])
-
-            elif view_type == 'pdf_view':
-                filter_formats.extend(['pdf', 'PDF'])
-
-            elif view_type in ['recline_view', 'recline_grid_view',
-                               'recline_graph_view', 'recline_map_view']:
-
-                if datapusher_formats[0] in filter_formats:
-                    continue
-
-                for _format in datapusher_formats:
-                    if '/' not in _format:
-                        filter_formats.extend([_format, _format.upper()])
-            else:
-                # There is another view type provided so we can't add any
-                # filter
-                return search_data_dict
-
-        filter_formats_query = ['+res_format:"{0}"'.format(_format)
-                                for _format in filter_formats]
-        search_data_dict['fq_list'].append(' OR '.join(filter_formats_query))
-
-        return search_data_dict
-
-    def _update_search_params(self, search_data_dict):
-        '''
-        Update the `package_search` data dict with the user provided parameters
-
-        Supported fields are `q`, `fq` and `fq_list`.
-
-        If the provided JSON object can not be parsed the process stops with
-        an error.
-
-        Returns the updated data dict
-        '''
-
-        log = logging.getLogger(__name__)
-
-        if not self.options.search_params:
-            return search_data_dict
-
-        try:
-            user_search_params = json.loads(self.options.search_params)
-        except ValueError as e:
-            error('Unable to parse JSON search parameters: {0}'.format(e))
-
-        if user_search_params.get('q'):
-            search_data_dict['q'] = user_search_params['q']
-
-        if user_search_params.get('fq'):
-            if search_data_dict['fq']:
-                search_data_dict['fq'] += ' ' + user_search_params['fq']
-            else:
-                search_data_dict['fq'] = user_search_params['fq']
-
-        if (user_search_params.get('fq_list') and
-                isinstance(user_search_params['fq_list'], list)):
-            search_data_dict['fq_list'].extend(user_search_params['fq_list'])
-
-    def _search_datasets(self, page=1, view_types=[]):
-        '''
-        Perform a query with `package_search` and return the result
-
-        Results can be paginated using the `page` parameter
-        '''
-
-        n = self._page_size
-
-        search_data_dict = {
-            'q': '',
-            'fq': '',
-            'fq_list': [],
-            'include_private': True,
-            'rows': n,
-            'start': n * (page - 1),
-        }
-
-        if self.options.dataset_id:
-
-            search_data_dict['q'] = ' OR '.join(
-                ['id:{0} OR name:"{0}"'.format(dataset_id)
-                 for dataset_id in self.options.dataset_id]
-            )
-
-        elif self.options.search_params:
-
-            self._update_search_params(search_data_dict)
-
-        elif not self.options.no_default_filters:
-
-            self._add_default_filters(search_data_dict, view_types)
-
-        if not search_data_dict.get('q'):
-            search_data_dict['q'] = '*:*'
-
-        query = p.toolkit.get_action('package_search')(
-            {}, search_data_dict)
-
-        return query
-
-    def create_views(self, view_plugin_types=[]):
-
-        from ckan.lib.datapreview import add_views_to_dataset_resources
-
-        log = logging.getLogger(__name__)
-
-        datastore_enabled = 'datastore' in config['ckan.plugins'].split()
-
-        loaded_view_plugins = self._get_view_plugins(view_plugin_types,
-                                                     datastore_enabled)
-
-        context = {'user': self.site_user['name']}
-
-        page = 1
-        while True:
-            query = self._search_datasets(page, loaded_view_plugins)
-
-            if page == 1 and query['count'] == 0:
-                error('No datasets to create resource views on, exiting...')
-
-            elif page == 1 and not self.options.assume_yes:
-
-                msg = ('\nYou are about to check {0} datasets for the ' +
-                       'following view plugins: {1}\n' +
-                       ' Do you want to continue?')
-
-                confirm = query_yes_no(msg.format(query['count'],
-                                                  loaded_view_plugins))
-
-                if confirm == 'no':
-                    error('Command aborted by user')
-
-            if query['results']:
-                for dataset_dict in query['results']:
-
-                    if not dataset_dict.get('resources'):
-                        continue
-
-                    views = add_views_to_dataset_resources(
-                        context,
-                        dataset_dict,
-                        view_types=loaded_view_plugins)
-
-                    if views:
-                        view_types = list({view['view_type']
-                                           for view in views})
-                        msg = ('Added {0} view(s) of type(s) {1} to ' +
-                               'resources from dataset {2}')
-                        log.debug(msg.format(len(views),
-                                             ', '.join(view_types),
-                                             dataset_dict['name']))
-
-                if len(query['results']) < self._page_size:
-                    break
-
-                page += 1
-            else:
-                break
-
-        log.info('Done')
-
-    def clear_views(self, view_plugin_types=[]):
-
-        log = logging.getLogger(__name__)
-
-        if not self.options.assume_yes:
-            if view_plugin_types:
-                msg = 'Are you sure you want to delete all resource views ' + \
-                      'of type {0}?'.format(', '.join(view_plugin_types))
-            else:
-                msg = 'Are you sure you want to delete all resource views?'
-
-            result = query_yes_no(msg, default='no')
-
-            if result == 'no':
-                error('Command aborted by user')
-
-        context = {'user': self.site_user['name']}
-        logic.get_action('resource_view_clear')(
-            context, {'view_types': view_plugin_types})
-
-        log.info('Done')
-
-    def clean_views(self):
-        names = []
-        for plugin in p.PluginImplementations(p.IResourceView):
-            names.append(str(plugin.info()['name']))
-
-        results = model.ResourceView.get_count_not_in_view_types(names)
-
-        if not results:
-            print('No resource views to delete')
-            return
-
-        print('This command will delete.\n')
-        for row in results:
-            print('%s of type %s' % (row[1], row[0]))
-
-        result = query_yes_no('Do you want to delete these resource views:', default='no')
-
-        if result == 'no':
-            print('Not Deleting.')
-            return
-
-        model.ResourceView.delete_not_in_view_types(names)
-        model.Session.commit()
-        print('Deleted resource views.')
-
-
-class ConfigToolCommand(paste.script.command.Command):
-    '''Tool for editing options in a CKAN config file
-
-    paster config-tool <default.ini> <key>=<value> [<key>=<value> ...]
-    paster config-tool <default.ini> -f <custom_options.ini>
-
-    Examples:
-      paster config-tool default.ini sqlalchemy.url=123 'ckan.site_title=ABC'
-      paster config-tool default.ini -s server:main -e port=8080
-      paster config-tool default.ini -f custom_options.ini
-    '''
-    parser = paste.script.command.Command.standard_parser(verbose=True)
-    default_verbosity = 1
-    group_name = 'ckan'
-    usage = __doc__
-    summary = usage.split('\n')[0]
-
-    parser.add_option('-s', '--section', dest='section',
-                      default='app:main', help='Section of the config file')
-    parser.add_option(
-        '-e', '--edit', action='store_true', dest='edit', default=False,
-        help='Checks the option already exists in the config file')
-    parser.add_option(
-        '-f', '--file', dest='merge_filepath', metavar='FILE',
-        help='Supply an options file to merge in')
-
-    def command(self):
-        from ckan.lib import config_tool
-        if len(self.args) < 1:
-            self.parser.error('Not enough arguments (got %i, need at least 1)'
-                              % len(self.args))
-        config_filepath = self.args[0]
-        if not os.path.exists(config_filepath):
-            self.parser.error('Config filename %r does not exist.' %
-                              config_filepath)
-        if self.options.merge_filepath:
-            config_tool.config_edit_using_merge_file(
-                config_filepath, self.options.merge_filepath)
-        options = self.args[1:]
-        if not (options or self.options.merge_filepath):
-            self.parser.error('No options provided')
-        if options:
-            for option in options:
-                if '=' not in option:
-                    error(
-                        'An option does not have an equals sign: %r '
-                        'It should be \'key=value\'. If there are spaces '
-                        'you\'ll need to quote the option.\n' % option)
-            try:
-                config_tool.config_edit_using_option_strings(
-                    config_filepath, options, self.options.section,
-                    edit=self.options.edit)
-            except config_tool.ConfigToolError as e:
-                error(traceback.format_exc())
-
-
-class JobsCommand(CkanCommand):
-    '''Manage background jobs
-
-    Usage:
-
-        paster jobs worker [--burst] [QUEUES]
-
-            Start a worker that fetches jobs from queues and executes
-            them. If no queue names are given then the worker listens
-            to the default queue, this is equivalent to
-
-                paster jobs worker default
-
-            If queue names are given then the worker listens to those
-            queues and only those:
-
-                paster jobs worker my-custom-queue
-
-            Hence, if you want the worker to listen to the default queue
-            and some others then you must list the default queue explicitly:
-
-                paster jobs worker default my-custom-queue
-
-            If the `--burst` option is given then the worker will exit
-            as soon as all its queues are empty.
-
-        paster jobs list [QUEUES]
-
-                List currently enqueued jobs from the given queues. If no queue
-                names are given then the jobs from all queues are listed.
-
-        paster jobs show ID
-
-                Show details about a specific job.
-
-        paster jobs cancel ID
-
-                Cancel a specific job. Jobs can only be canceled while they are
-                enqueued. Once a worker has started executing a job it cannot
-                be aborted anymore.
-
-        paster jobs clear [QUEUES]
-
-                Cancel all jobs on the given queues. If no queue names are
-                given then ALL queues are cleared.
-
-        paster jobs test [QUEUES]
-
-                Enqueue a test job. If no queue names are given then the job is
-                added to the default queue. If queue names are given then a
-                separate test job is added to each of the queues.
-    '''
-
-    summary = __doc__.split(u'\n')[0]
-    usage = __doc__
-    min_args = 0
-
-
-    def __init__(self, *args, **kwargs):
-        super(JobsCommand, self).__init__(*args, **kwargs)
-        try:
-            self.parser.add_option(u'--burst', action='store_true',
-                                   default=False,
-                                   help=u'Start worker in burst mode.')
-        except OptionConflictError:
-            # Option has already been added in previous call
-            pass
-
-    def command(self):
-        self._load_config()
-        try:
-            cmd = self.args.pop(0)
-        except IndexError:
-            print(self.__doc__)
-            sys.exit(0)
-        if cmd == u'worker':
-            self.worker()
-        elif cmd == u'list':
-            self.list()
-        elif cmd == u'show':
-            self.show()
-        elif cmd == u'cancel':
-            self.cancel()
-        elif cmd == u'clear':
-            self.clear()
-        elif cmd == u'test':
-            self.test()
-        else:
-            error(u'Unknown command "{}"'.format(cmd))
-
-    def worker(self):
-        from ckan.lib.jobs import Worker
-        Worker(self.args).work(burst=self.options.burst)
-
-    def list(self):
-        data_dict = {
-            u'queues': self.args,
-        }
-        jobs = p.toolkit.get_action(u'job_list')({}, data_dict)
-        for job in jobs:
-            if job[u'title'] is None:
-                job[u'title'] = ''
-            else:
-                job[u'title'] = u'"{}"'.format(job[u'title'])
-            print(u'{created} {id} {queue} {title}'.format(**job))
-
-    def show(self):
-        if not self.args:
-            error(u'You must specify a job ID')
-        id = self.args[0]
-        try:
-            job = p.toolkit.get_action(u'job_show')({}, {u'id': id})
-        except logic.NotFound:
-            error(u'There is no job with ID "{}"'.format(id))
-        print(u'ID:      {}'.format(job[u'id']))
-        if job[u'title'] is None:
-            title = u'None'
-        else:
-            title = u'"{}"'.format(job[u'title'])
-        print(u'Title:   {}'.format(title))
-        print(u'Created: {}'.format(job[u'created']))
-        print(u'Queue:   {}'.format(job[u'queue']))
-
-    def cancel(self):
-        if not self.args:
-            error(u'You must specify a job ID')
-        id = self.args[0]
-        try:
-            p.toolkit.get_action(u'job_cancel')({}, {u'id': id})
-        except logic.NotFound:
-            error(u'There is no job with ID "{}"'.format(id))
-        print(u'Cancelled job {}'.format(id))
-
-    def clear(self):
-        data_dict = {
-            u'queues': self.args,
-        }
-        queues = p.toolkit.get_action(u'job_clear')({}, data_dict)
-        queues = (u'"{}"'.format(q) for q in queues)
-        print(u'Cleared queue(s) {}'.format(u', '.join(queues)))
-
-    def test(self):
-        from ckan.lib.jobs import DEFAULT_QUEUE_NAME, enqueue, test_job
-        for queue in (self.args or [DEFAULT_QUEUE_NAME]):
-            job = enqueue(test_job, [u'A test job'], title=u'A test job', queue=queue)
-            print(u'Added test job {} to queue "{}"'.format(job.id, queue))
-=======
-        self.site_user = load_config(self.options.config, load_site_user)
->>>>>>> 9d9ecbba
+        self.site_user = load_config(self.options.config, load_site_user)