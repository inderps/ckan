# encoding: utf-8

''' The application's Globals object '''
from __future__ import annotations

import logging
import re
from threading import Lock
from typing import Any, Union

import ckan
import ckan.model as model
from ckan.logic.schema import update_configuration_schema
from ckan.common import asbool, config, aslist
from ckan.lib.webassets_tools import is_registered

log = logging.getLogger(__name__)


DEFAULT_THEME_ASSET = 'css/main'

# mappings translate between config settings and globals because our naming
# conventions are not well defined and/or implemented
mappings: dict[str, str] = {
#   'config_key': 'globals_key',
}


# This mapping is only used to define the configuration options (from the
# `config` object) that should be copied to the `app_globals` (`g`) object.
app_globals_from_config_details: dict[str, dict[str, str]] = {
    'ckan.site_title': {},
    'ckan.site_logo': {},
    'ckan.site_url': {},
    'ckan.site_description': {},
    'ckan.site_about': {},
    'ckan.site_intro_text': {},
    'ckan.site_custom_css': {},
    'ckan.favicon': {}, # default gets set in config.environment.py
    # has been setup in load_environment():
    'ckan.site_id': {},
    'ckan.recaptcha.publickey': {'name': 'recaptcha_publickey'},
    'ckan.template_title_delimiter': {'default': '-'},
<<<<<<< HEAD
    'ckan.template_head_end': {},
    'ckan.template_footer_end': {},
=======
    'ckan.dumps_url': {},
    'ckan.dumps_format': {},
>>>>>>> 349ac87c
    'ckan.homepage_style': {'default': '1'},

    # split string
    'search.facets': {'default': 'organization groups tags res_format license_id',
                      'type': 'split',
                      'name': 'facets'},
    'package_hide_extras': {'type': 'split'},
    'ckan.plugins': {'type': 'split'},

    # bool
    'debug': {'default': 'false', 'type' : 'bool'},
    'ckan.debug_supress_header' : {'default': 'false', 'type' : 'bool'},
    'ckan.tracking_enabled' : {'default': 'false', 'type' : 'bool'},

    # int
    'ckan.datasets_per_page': {'default': '20', 'type': 'int'},
    'ckan.activity_list_limit': {'default': '30', 'type': 'int'},
    'ckan.user_list_limit': {'default': '20', 'type': 'int'},
    'search.facets.default': {'default': '10', 'type': 'int',
                             'name': 'facets_default_number'},
}


# A place to store the origional config options of we override them
_CONFIG_CACHE: dict[str, Any] = {}

def set_theme(asset: str) -> None:
    ''' Sets the theme.

    The `asset` argument is a name of existing web-asset registered by CKAN
    itself or by any enabled extension.

    If asset is not registered, use default theme instead.
    '''
    if not is_registered(asset):
        log.error(
            "Asset '%s' does not exist. Fallback to '%s'",
            asset, DEFAULT_THEME_ASSET
        )
        asset = DEFAULT_THEME_ASSET

    app_globals.theme = asset


def set_app_global(key: str, value: str) -> None:
    '''
    Set a new key on the app_globals (g) object

    It will process the value according to the options on
    app_globals_from_config_details (if any)
    '''
    key, new_value = process_app_global(key, value)
    setattr(app_globals, key, new_value)


def process_app_global(
        key: str, value: str) -> tuple[str, Union[bool, int, str, list[str]]]:
    '''
    Tweak a key, value pair meant to be set on the app_globals (g) object

    According to the options on app_globals_from_config_details (if any)
    '''
    options = app_globals_from_config_details.get(key)
    key = get_globals_key(key)
    new_value: Any = value
    if options:
        if 'name' in options:
            key = options['name']
        value = value or options.get('default', '')

        data_type = options.get('type')
        if data_type == 'bool':
            new_value = asbool(value)
        elif data_type == 'int':
            new_value = int(value)
        elif data_type == 'split':
            new_value = aslist(value)
        else:
            new_value = value
    return key, new_value


def get_globals_key(key: str) -> str:
    # create our globals key
    # these can be specified in mappings or else we remove
    # the `ckan.` part this is to keep the existing namings
    # set the value
    if key in mappings:
        return mappings[key]
    elif key.startswith('ckan.'):
        return key[5:]
    else:
        return key


def reset() -> None:
    ''' set updatable values from config '''
    def get_config_value(key: str, default: str = ''):
        value = model.get_system_info(key)
        config_value = config.get(key)

        # we want to store the config the first time we get here so we can
        # reset them if needed
        if key not in _CONFIG_CACHE:
            _CONFIG_CACHE[key] = config_value
        if value is not None:
            log.debug('config `%s` set to `%s` from db' % (key, value))
        else:
            value = _CONFIG_CACHE[key]
            if value:
                log.debug('config `%s` set to `%s` from config' % (key, value))
            else:
                value = default

        set_app_global(key, value)

        # update the config
        config[key] = value

        return value

    # update the config settings in auto update
    schema = update_configuration_schema()
    for key in schema.keys():
        get_config_value(key)

    # custom styling
    theme = get_config_value('ckan.theme') or DEFAULT_THEME_ASSET
    set_theme(theme)

    if app_globals.site_logo:
        app_globals.header_class = 'header-image'
    elif not app_globals.site_description:
        app_globals.header_class = 'header-text-logo'
    else:
        app_globals.header_class = 'header-text-logo-tagline'


class _Globals(object):
    ''' Globals acts as a container for objects available throughout the
    life of the application. '''

    theme: str
    site_logo: str
    header_class: str
    site_description: str

    def __init__(self):
        '''One instance of Globals is created during application
        initialization and is available during requests via the
        'app_globals' variable
        '''
        self._init()
        self._config_update = None
        self._mutex = Lock()

    def _check_uptodate(self):
        ''' check the config is uptodate needed when several instances are
        running '''
        value = model.get_system_info('ckan.config_update')
        if self._config_update != value:
            if self._mutex.acquire(False):
                reset()
                self._config_update = value
                self._mutex.release()

    def _init(self):

        self.ckan_version = ckan.__version__
        self.ckan_base_version = re.sub(r'[^0-9\.]', '', self.ckan_version)
        if self.ckan_base_version == self.ckan_version:
            self.ckan_doc_version = self.ckan_version[:3]
        else:
            self.ckan_doc_version = 'latest'
        # process the config details to set globals
        for key in app_globals_from_config_details.keys():
            new_key, value = process_app_global(key, config.get(key) or '')
            setattr(self, new_key, value)


app_globals = _Globals()
del _Globals<|MERGE_RESOLUTION|>--- conflicted
+++ resolved
@@ -41,13 +41,6 @@
     'ckan.site_id': {},
     'ckan.recaptcha.publickey': {'name': 'recaptcha_publickey'},
     'ckan.template_title_delimiter': {'default': '-'},
-<<<<<<< HEAD
-    'ckan.template_head_end': {},
-    'ckan.template_footer_end': {},
-=======
-    'ckan.dumps_url': {},
-    'ckan.dumps_format': {},
->>>>>>> 349ac87c
     'ckan.homepage_style': {'default': '1'},
 
     # split string
