--- conflicted
+++ resolved
@@ -81,19 +81,11 @@
 // -------------------------
 .placeholder(@color: @placeholderText) {
   &:-moz-placeholder {
-<<<<<<< HEAD
     color: @color;
   }
   &:-ms-input-placeholder {
     color: @color;
   }
-=======
-    color: @color;
-  }
-  &:-ms-input-placeholder {
-    color: @color;
-  }
->>>>>>> 90a6ef2f
   &::-webkit-input-placeholder {
     color: @color;
   }
@@ -276,15 +268,12 @@
        -o-transition-delay: @transition-delay;
           transition-delay: @transition-delay;
 }
-<<<<<<< HEAD
-=======
 .transition-duration(@transition-duration) {
   -webkit-transition-duration: @transition-duration;
      -moz-transition-duration: @transition-duration;
        -o-transition-duration: @transition-duration;
           transition-duration: @transition-duration;
 }
->>>>>>> 90a6ef2f
 
 // Transformations
 .rotate(@degrees) {
@@ -453,8 +442,6 @@
     background-image: -webkit-linear-gradient(@deg, @startColor, @endColor); // Safari 5.1+, Chrome 10+
     background-image: -o-linear-gradient(@deg, @startColor, @endColor); // Opera 11.10
     background-image: linear-gradient(@deg, @startColor, @endColor); // Standard, IE10
-<<<<<<< HEAD
-=======
   }
   .horizontal-three-colors(@startColor: #00b3ee, @midColor: #7a43b6, @colorStop: 50%, @endColor: #c3325f) {
     background-color: mix(@midColor, @endColor, 80%);
@@ -465,7 +452,6 @@
     background-image: linear-gradient(to right, @startColor, @midColor @colorStop, @endColor);
     background-repeat: no-repeat;
     filter: e(%("progid:DXImageTransform.Microsoft.gradient(startColorstr='%d', endColorstr='%d', GradientType=0)",argb(@startColor),argb(@endColor))); // IE9 and down, gets no color-stop at all for proper fallback
->>>>>>> 90a6ef2f
   }
 
   .vertical-three-colors(@startColor: #00b3ee, @midColor: #7a43b6, @colorStop: 50%, @endColor: #c3325f) {
@@ -531,11 +517,7 @@
   .reset-filter();
 
   // in these cases the gradient won't cover the background, so we override
-<<<<<<< HEAD
-  &:hover, &:active, &.active, &.disabled, &[disabled] {
-=======
   &:hover, &:focus, &:active, &.active, &.disabled, &[disabled] {
->>>>>>> 90a6ef2f
     color: @textColor;
     background-color: @endColor;
     *background-color: darken(@endColor, 5%);
@@ -644,13 +626,8 @@
     .spanX (0) {}
 
     .offsetX (@index) when (@index > 0) {
-<<<<<<< HEAD
-      (~'.offset@{index}') { .offset(@index); }
-      (~'.offset@{index}:first-child') { .offsetFirstChild(@index); }
-=======
       .offset@{index} { .offset(@index); }
       .offset@{index}:first-child { .offsetFirstChild(@index); }
->>>>>>> 90a6ef2f
       .offsetX(@index - 1);
     }
     .offsetX (0) {}
