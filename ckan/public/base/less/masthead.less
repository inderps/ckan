@mastheadPadding: 5px 10px 3px;
@notificationsBg: #C9403A;

@menuActiveBg: mix(@mastheadBackgroundColorStart, @mastheadLinkColor, 95%);
@menuActiveHi: mix(@mastheadBackgroundColorStart, @mastheadLinkColor, 85%);
@menuActiveLo: darken(@menuActiveBg, 10%);

.masthead() {
	.clearfix();
	color: @mastheadTextColor;
	padding: @mastheadPadding;
	height: 55px;
	#gradient > .vertical(@mastheadBackgroundColorStart, @mastheadBackgroundColorEnd);
}

header.masthead {

	.masthead();

	.container {
		position: relative;
	}

	a {
		color: @mastheadLinkColor;
	}

	hgroup {
		h1,
		h2 {
			float: left;
			font-size: 34px;
			line-height: 1.5;
		}
		h1 {
			font-weight: 900;
			letter-spacing: -1px;
		}
		h2 { 
			position: absolute;
			bottom: -3px;
			left: 0;
			margin: 0;
			font-size: 15px;
			font-weight: normal;
			line-height: 1.2;
			white-space: nowrap;
		}
	}

	.content {
		position: absolute;
		top: 10px;
		right: 0;
	}

	.section {
		float: left;
	}

	.navigation {
		margin-right: 20px;
		ul.unstyled {
			.clearfix();
			margin: 5px 0;
			li {
				display: block;
				float: left;
				a {
					display: block;
					font-size: 12px;
					font-weight: bold;
					padding: 4px 10px;
					.border-radius(3px);
					&.active {
						background-color: @menuActiveBg;
						box-shadow: 0 -1px 0 @menuActiveLo, 0 1px 0 @menuActiveHi;
					}
				}
			}
		}
	}

	.site-search {
		margin: 3px 0;
		input {
			width: 190px;
			font-size: 11px;
			padding: 4px;
		}
	}

	.account {
		background: darken(@mastheadBackgroundColorEnd, 5);
		padding: 3px 5px;
		margin: 2px 0 2px 30px;
		.border-radius(4px);
		.box-shadow(inset 0 2px 4px darken(@mastheadBackgroundColorEnd, 10));
		ul.unstyled {
			.clearfix();
			li {
				display: block;
				float: left;
				a {
					display: block;
					font-size: 12px;
					font-weight: bold;
					padding: 4px 10px;
					&.sub {
						font-weight: 300;
						border-left: 1px solid darken(@mastheadBackgroundColorEnd, 10);
					}
				}
			}
		}
		.dropdown {
			float: left;
		}
		.button {
			display: block;
			text-decoration: none;
			background-color: @mastheadBackgroundColorStart;
			color: mix(@mastheadBackgroundColorStart, @mastheadLinkColor, 50%);
			text-shadow: 0 1px 1px darken(@mastheadBackgroundColorStart, 10);
			.border-radius(4px);
			.box-shadow(inset 0 1px 0 lighten(@mastheadBackgroundColorStart, 5));
		}
		.image {
			margin: 2px 0;
			padding: 0 4px 0 0;
			overflow: hidden;
			font-size: 10px;
			.border-radius(4px);
			i {
				vertical-align: -1px;
			}
			img {
				opacity: 0.7;
				border-right: 1px solid @mastheadBackgroundColorEnd;
				.border-radius(4px 0 0 4px);
			}
		}
		.notifications {
			padding: 4px 8px 3px 8px;
			margin: 2px 5px 2px 0;
			&.notifications-important {
				color: @mastheadLinkColor;
				background-color: @notificationsBg;
				text-shadow: 0 1px 1px darken(@notificationsBg, 10);
				.box-shadow(inset 0 1px 0 lighten(@notificationsBg, 5));
			}
		}
		.dropdown {
			&.open .image img,
			.image:hover img {
				opacity: 1;
				border-right-color: lighten(@mastheadBackgroundColorEnd, 10);
			}
			&.open .button,
			.button:hover {
				color: @mastheadLinkColor;
				background-color: mix(@mastheadBackgroundColorStart, @mastheadLinkColor, 60%);
				.box-shadow(inset 0 1px 0 mix(@mastheadBackgroundColorStart, @mastheadLinkColor, 50%));
				text-decoration: none;
			}
			&.open .notifications-important,
			.notifications-important:hover {
				background-color: lighten(@notificationsBg, 10);
				text-shadow: 0 1px 1px @notificationsBg;
				.box-shadow(inset 0 1px 0 lighten(@notificationsBg, 15));
			}
		}
		&.authed {
			margin: 0 0 0 30px;
		}
		&.not-authed {
			padding-top: 2px;
			padding-bottom: 2px;
		}
	}

	.dropdown-menu {
		margin-top: -1px;
	}

	.user-dropdown-menu {
		a {
			color: @mastheadBackgroundColorStart;
			&:hover {
				color: @mastheadLinkColor;
			}
		}
	}

	.debug {
		position: absolute;
		top: 10px;
		left: 10px;
		color: rgba(255, 255, 255, 0.5);
	}

<<<<<<< HEAD
.masthead {
  #gradient > .vertical(@mastheadBackgroundColorStart, @mastheadBackgroundColorEnd);
  .clearfix();
  color: @mastheadTextColor;
  padding: @mastheadPadding;
}

.masthead .container {
  position: relative;
}

.masthead a {
  color: @mastheadLinkColor;
}

.masthead hgroup,
.masthead nav {
  .clearfix;
  min-height: 52px;
  position: relative;
  display: inline-block;
}

.masthead hgroup h1,
.masthead hgroup h2 {
  font-size: 34px;
  line-height: 1.5;
  float: left;
}

.masthead hgroup h1 {
  font-family: "Arial Black", "Arial Bold", Gadget, sans-serif;
  letter-spacing: -2px; // Sorry world of typography.
}

.masthead hgroup h2 { 
  position: absolute;
  bottom: -3px;
  left: 0;
  margin: 0;
  font-size: 15px;
  font-weight: normal;
  line-height: 1.2;
  white-space: nowrap;
}

.masthead .tagline-right h2 {
  left: auto;
  right: 0;
}

.masthead hgroup a {
  text-decoration: none;
}

.masthead .logo {
  margin-right: 10px;
  float: left;
}

.masthead .logo img {
  display: block;
}

.masthead .content {
  position: absolute;
  top: 8px;
  right: 0;
  bottom: 0;
}

.masthead .content > * {
  float: right;
}

.masthead nav {
  display: inline-block;
  line-height: 40px;
}

.masthead nav ul {
  margin: 0;
}

.masthead nav li {
  display: inline-block;
}

.masthead nav li a {
  display: block;
  font-size: 12px;
  font-weight: bold;
  padding: 4px 10px;
}

.masthead nav li.active a {
  @insetBoxShadow: inset 0 1px 0 rgba(0, 0, 0, 0.3);
  .border-radius(3px);
  .box-shadow(@insetBoxShadow);
  box-shadow: @insetBoxShadow, 0 1px 0 rgba(255, 255, 255, 0.3);
  background-color: rgba(255, 255, 255, 0.08);
}

.masthead .account {
  position: relative;
  padding-top: 7px;
}

.masthead .account.avatar {
  padding-left: 55px;
}

.masthead .section {
  margin-left: 20px;
  padding-left: 20px;
  min-height: 35px;
}

.masthead .section:before,
.masthead .section:after {
  content: "";
  display: block;
  position: absolute;
  top: -@mastheadPadding - 10;
  left: 0;
  bottom: -@mastheadPadding - 10;
  width: 1px;
  background-color: lighten(@mastheadBackgroundColorStart, 5);
  #gradient > .radial(rgba(255, 255, 255, 0.1), rgba(255, 255, 255, 0));
  .rgba-vertical-gradient-three-colors(rgba(255, 255, 255, 0), rgba(255, 255, 255, 0.1), 0.5, rgba(255, 255, 255, 0));
  background-color: rgba(255, 255, 255, 0);
}

.masthead .section:before {
}

.masthead .section:after {
  left: -1px;
  background-color: darken(@mastheadBackgroundColorStart, 5);
  #gradient > .radial(rgba(0, 0, 0, 0.2), rgba(0, 0, 0, 0));
  .rgba-vertical-gradient-three-colors(rgba(0, 0, 0, 0), rgba(0, 0, 0, 0.2), 0.5, rgba(0, 0, 0, 0));
  background-color: rgba(0, 0, 0, 0);
}

.masthead .section.first:after,
.masthead .section.first:before {
  content: none;
}

.masthead .navigation {
  margin-right: -10px; // Pull nav in to the right.
}

.masthead .account {
  .image {
    position: absolute;
    left: 10px;
    top: 6px;
    padding-right: 10px;
    opacity: 0.8;
    img {
      .border-radius(100px);
      .box-shadow(0 -2px 4px rgba(0, 0, 0, 0.3))
    }
    i {
      position: absolute;
      top: 0;
      left: 30px;
      line-height: 25px;
    }
    &:hover {
      opacity: 1;
      i {
        font-weight: normal;
        text-decoration: none;
      }
    }
  }
  &.open .image {
    opacity: 1;
    img {
      .box-shadow(0 -1px 2px rgba(0, 0, 0, 0.5))
    }
  }
}

.masthead .account .image img {
  display: block;
}

.masthead .links {
  display: block;
  position: relative;
  top: -2px;
}

.masthead .links a {
  line-height: 13px;
  float: left;
}

.masthead .links .sub {
  font-size: 11px;
  clear: left;
  color: rgba(255, 255, 255, 0.6);
}

.masthead .dropdown-menu {
  min-width: 130px;
  margin-top: -5px;
  li a {
    color: @layoutLinkColor;
    i {
      margin-right: 5px;
    }
    &:hover {
      color: @mastheadLinkColor;
    }
  }
}

.masthead .site-search {
  position: relative;
  margin: 0;
  margin-left: 20px;
  padding: 0 0 0 20px;
}

.masthead .site-search .field {
  padding: 0;
  margin-top: 5px;
}

.masthead .site-search input {
  width: 190px;
  font-size: 11px;
  padding: 4px;
}

.masthead .site-search button {

}

// Logo Image Replacement

.masthead .header-image {
  font: inherit; // Override Bootstrap .hide-text
  text-indent: -900em;
  min-height: 50px;
}

.masthead .header-image .logo {
  position: absolute;
  top: 0;
  left: 0; 
  display: block;
  width: 240px;
  height: 50px;
  text-indent: 0;
}

.masthead .debug {
  position: absolute;
  top: 10px;
  left: 10px;
  color: rgba(255, 255, 255, 0.5);
=======
>>>>>>> c81ee8f9
}<|MERGE_RESOLUTION|>--- conflicted
+++ resolved
@@ -36,7 +36,7 @@
 			font-weight: 900;
 			letter-spacing: -1px;
 		}
-		h2 { 
+		h2 {
 			position: absolute;
 			bottom: -3px;
 			left: 0;
@@ -198,274 +198,4 @@
 		left: 10px;
 		color: rgba(255, 255, 255, 0.5);
 	}
-
-<<<<<<< HEAD
-.masthead {
-  #gradient > .vertical(@mastheadBackgroundColorStart, @mastheadBackgroundColorEnd);
-  .clearfix();
-  color: @mastheadTextColor;
-  padding: @mastheadPadding;
-}
-
-.masthead .container {
-  position: relative;
-}
-
-.masthead a {
-  color: @mastheadLinkColor;
-}
-
-.masthead hgroup,
-.masthead nav {
-  .clearfix;
-  min-height: 52px;
-  position: relative;
-  display: inline-block;
-}
-
-.masthead hgroup h1,
-.masthead hgroup h2 {
-  font-size: 34px;
-  line-height: 1.5;
-  float: left;
-}
-
-.masthead hgroup h1 {
-  font-family: "Arial Black", "Arial Bold", Gadget, sans-serif;
-  letter-spacing: -2px; // Sorry world of typography.
-}
-
-.masthead hgroup h2 { 
-  position: absolute;
-  bottom: -3px;
-  left: 0;
-  margin: 0;
-  font-size: 15px;
-  font-weight: normal;
-  line-height: 1.2;
-  white-space: nowrap;
-}
-
-.masthead .tagline-right h2 {
-  left: auto;
-  right: 0;
-}
-
-.masthead hgroup a {
-  text-decoration: none;
-}
-
-.masthead .logo {
-  margin-right: 10px;
-  float: left;
-}
-
-.masthead .logo img {
-  display: block;
-}
-
-.masthead .content {
-  position: absolute;
-  top: 8px;
-  right: 0;
-  bottom: 0;
-}
-
-.masthead .content > * {
-  float: right;
-}
-
-.masthead nav {
-  display: inline-block;
-  line-height: 40px;
-}
-
-.masthead nav ul {
-  margin: 0;
-}
-
-.masthead nav li {
-  display: inline-block;
-}
-
-.masthead nav li a {
-  display: block;
-  font-size: 12px;
-  font-weight: bold;
-  padding: 4px 10px;
-}
-
-.masthead nav li.active a {
-  @insetBoxShadow: inset 0 1px 0 rgba(0, 0, 0, 0.3);
-  .border-radius(3px);
-  .box-shadow(@insetBoxShadow);
-  box-shadow: @insetBoxShadow, 0 1px 0 rgba(255, 255, 255, 0.3);
-  background-color: rgba(255, 255, 255, 0.08);
-}
-
-.masthead .account {
-  position: relative;
-  padding-top: 7px;
-}
-
-.masthead .account.avatar {
-  padding-left: 55px;
-}
-
-.masthead .section {
-  margin-left: 20px;
-  padding-left: 20px;
-  min-height: 35px;
-}
-
-.masthead .section:before,
-.masthead .section:after {
-  content: "";
-  display: block;
-  position: absolute;
-  top: -@mastheadPadding - 10;
-  left: 0;
-  bottom: -@mastheadPadding - 10;
-  width: 1px;
-  background-color: lighten(@mastheadBackgroundColorStart, 5);
-  #gradient > .radial(rgba(255, 255, 255, 0.1), rgba(255, 255, 255, 0));
-  .rgba-vertical-gradient-three-colors(rgba(255, 255, 255, 0), rgba(255, 255, 255, 0.1), 0.5, rgba(255, 255, 255, 0));
-  background-color: rgba(255, 255, 255, 0);
-}
-
-.masthead .section:before {
-}
-
-.masthead .section:after {
-  left: -1px;
-  background-color: darken(@mastheadBackgroundColorStart, 5);
-  #gradient > .radial(rgba(0, 0, 0, 0.2), rgba(0, 0, 0, 0));
-  .rgba-vertical-gradient-three-colors(rgba(0, 0, 0, 0), rgba(0, 0, 0, 0.2), 0.5, rgba(0, 0, 0, 0));
-  background-color: rgba(0, 0, 0, 0);
-}
-
-.masthead .section.first:after,
-.masthead .section.first:before {
-  content: none;
-}
-
-.masthead .navigation {
-  margin-right: -10px; // Pull nav in to the right.
-}
-
-.masthead .account {
-  .image {
-    position: absolute;
-    left: 10px;
-    top: 6px;
-    padding-right: 10px;
-    opacity: 0.8;
-    img {
-      .border-radius(100px);
-      .box-shadow(0 -2px 4px rgba(0, 0, 0, 0.3))
-    }
-    i {
-      position: absolute;
-      top: 0;
-      left: 30px;
-      line-height: 25px;
-    }
-    &:hover {
-      opacity: 1;
-      i {
-        font-weight: normal;
-        text-decoration: none;
-      }
-    }
-  }
-  &.open .image {
-    opacity: 1;
-    img {
-      .box-shadow(0 -1px 2px rgba(0, 0, 0, 0.5))
-    }
-  }
-}
-
-.masthead .account .image img {
-  display: block;
-}
-
-.masthead .links {
-  display: block;
-  position: relative;
-  top: -2px;
-}
-
-.masthead .links a {
-  line-height: 13px;
-  float: left;
-}
-
-.masthead .links .sub {
-  font-size: 11px;
-  clear: left;
-  color: rgba(255, 255, 255, 0.6);
-}
-
-.masthead .dropdown-menu {
-  min-width: 130px;
-  margin-top: -5px;
-  li a {
-    color: @layoutLinkColor;
-    i {
-      margin-right: 5px;
-    }
-    &:hover {
-      color: @mastheadLinkColor;
-    }
-  }
-}
-
-.masthead .site-search {
-  position: relative;
-  margin: 0;
-  margin-left: 20px;
-  padding: 0 0 0 20px;
-}
-
-.masthead .site-search .field {
-  padding: 0;
-  margin-top: 5px;
-}
-
-.masthead .site-search input {
-  width: 190px;
-  font-size: 11px;
-  padding: 4px;
-}
-
-.masthead .site-search button {
-
-}
-
-// Logo Image Replacement
-
-.masthead .header-image {
-  font: inherit; // Override Bootstrap .hide-text
-  text-indent: -900em;
-  min-height: 50px;
-}
-
-.masthead .header-image .logo {
-  position: absolute;
-  top: 0;
-  left: 0; 
-  display: block;
-  width: 240px;
-  height: 50px;
-  text-indent: 0;
-}
-
-.masthead .debug {
-  position: absolute;
-  top: 10px;
-  left: 10px;
-  color: rgba(255, 255, 255, 0.5);
-=======
->>>>>>> c81ee8f9
 }