--- conflicted
+++ resolved
@@ -159,12 +159,9 @@
         'example_ipermissionlabels = ckanext.example_ipermissionlabels.plugin:ExampleIPermissionLabelsPlugin',
         'example_iapitoken = ckanext.example_iapitoken.plugin:ExampleIApiTokenPlugin',
         'example_iclick = ckanext.example_iclick.plugin:ExampleIClickPlugin',
-<<<<<<< HEAD
         'example_isignal = ckanext.example_isignal.plugin:ExampleISignalPlugin',
-=======
         'example_iauthenticator = ckanext.example_iauthenticator.plugin:ExampleIAuthenticatorPlugin',
         'example_humanizer = ckanext.example_humanizer.plugin:ExampleHumanizerPlugin',
->>>>>>> b2d3909f
     ],
     'ckan.system_plugins': [
         'domain_object_mods = ckan.model.modification:DomainObjectModificationExtension',
