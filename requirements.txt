--- conflicted
+++ resolved
@@ -7,13 +7,8 @@
 alembic==1.0.0            # via -r requirements.in
 babel==2.7.0              # via -r requirements.in, flask-babel
 beaker==1.11.0            # via -r requirements.in
-<<<<<<< HEAD
-bleach==3.1.4             # via -r requirements.in
+bleach==3.3.0             # via -r requirements.in
 certifi==2020.12.5        # via requests
-=======
-bleach==3.3.0             # via -r requirements.in
-certifi==2020.6.20        # via requests
->>>>>>> 9355351c
 chardet==3.0.4            # via requests
 click==7.1.2              # via -r requirements.in, flask, rq
 decorator==4.4.2          # via sqlalchemy-migrate
