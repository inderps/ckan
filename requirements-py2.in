# The file contains the direct ckan requirements (python2).
# Use pip-compile to create a requirements.txt file from this
alembic==1.0.0
<<<<<<< HEAD
Babel==2.3.4
bleach==3.1.4
blinker==1.4
click==6.7
=======
Babel==2.7.0
bleach==3.3.0
click==7.1.2
>>>>>>> b2d3909f
dominate==2.4.0
fanstatic==0.12
feedgen==0.9.0
Flask==1.1.1
Flask-Babel==0.11.2
flask-multistatic==1.0
future==0.18.2
Jinja2==2.10.1
PyJWT==1.7.1
Markdown==2.6.7
passlib==1.7.3
paste==1.7.5.1
PasteScript==2.0.2
polib==1.0.7
psycopg2==2.8.2
python-magic==0.4.15
pysolr==3.6.0
Pylons==0.9.7
python-dateutil>=1.5.0
python2-secrets==1.0.5
pytz==2016.7
PyUtilib==5.7.1
pyyaml==5.3.1
repoze.who-friendlyform==1.0.8
repoze.who==2.3
requests==2.24.0
Routes==1.13
rq==1.0
simplejson==3.10.0
sqlalchemy-migrate==0.12.0
SQLAlchemy==1.3.5
sqlparse==0.3.0
tzlocal==1.3
unicodecsv>=0.9
webassets==0.12.1
WebHelpers==1.3
WebOb==1.0.8
WebTest==1.4.3  # need to pin this so that Pylons does not install a newer version that conflicts with WebOb==1.0.8
Werkzeug[watchdog]==0.16.1
zope.interface==4.7.2<|MERGE_RESOLUTION|>--- conflicted
+++ resolved
@@ -1,16 +1,10 @@
 # The file contains the direct ckan requirements (python2).
 # Use pip-compile to create a requirements.txt file from this
 alembic==1.0.0
-<<<<<<< HEAD
-Babel==2.3.4
-bleach==3.1.4
-blinker==1.4
-click==6.7
-=======
 Babel==2.7.0
 bleach==3.3.0
+blinker==1.4
 click==7.1.2
->>>>>>> b2d3909f
 dominate==2.4.0
 fanstatic==0.12
 feedgen==0.9.0
