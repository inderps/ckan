import pylons
import paste.fixture

import pylons.config as config

import ckan.logic as logic
import ckan.model as model
import ckan.tests as tests
import ckan.plugins as plugins
import ckan.lib.helpers as h
import ckanext.pdfpreview.plugin as previewplugin
import ckan.lib.create_test_data as create_test_data
import ckan.config.middleware as middleware


class TestPdfPreview(tests.WsgiAppCase):

    @classmethod
    def setup_class(cls):
<<<<<<< HEAD
        wsgiapp = make_app(config['global_conf'], **config)
        plugins.load('pdf_preview')
=======
        cls._original_config = config.copy()
        config['ckan.plugins'] = 'pdf_preview'
        wsgiapp = middleware.make_app(config['global_conf'], **config)
>>>>>>> cc700a2f
        cls.app = paste.fixture.TestApp(wsgiapp)

        cls.p = previewplugin.PdfPreview()
        cls.p.proxy_is_enabled = False

        create_test_data.CreateTestData.create()

        context = {
            'model': model,
            'session': model.Session,
            'user': model.User.get('testsysadmin').name
        }

        cls.package = model.Package.get('annakarenina')
        cls.resource = logic.get_action('resource_show')(
            context, {'id': cls.package.resources[1].id})
        cls.resource['url'] = pylons.config.get(
            'ckan.site_url', '//localhost:5000')
        cls.resource['format'] = 'pdf'
        logic.action.update.resource_update(context, cls.resource)

    @classmethod
    def teardown_class(cls):
<<<<<<< HEAD
        plugins.unload('pdf_preview')
        CreateTestData.delete()
=======
        config.clear()
        config.update(cls._original_config)
        plugins.reset()
        create_test_data.CreateTestData.delete()
>>>>>>> cc700a2f

    def test_can_preview(self):
        data_dict = {
            'resource': {
                'format': 'pdf',
                'on_same_domain': True
            }
        }
        assert self.p.can_preview(data_dict)

        data_dict = {
            'resource': {
                'format': 'x-pdf',
                'on_same_domain': True
            }
        }
        assert self.p.can_preview(data_dict)

        data_dict = {
            'resource': {
                'format': 'pdf',
                'on_same_domain': True
            }
        }
        assert self.p.can_preview(data_dict)

        data_dict = {
            'resource': {
                'format': 'pdf',
                'on_same_domain': False
            }
        }
        assert not self.p.can_preview(data_dict)

    def test_js_included(self):
        res_id = self.resource['id']
        pack_id = self.package.name
        url = '/dataset/{0}/resource/{1}/preview'.format(pack_id, res_id)
        result = self.app.get(url, status='*')

        assert result.status == 200, result.status
        assert (('preview_pdf.js' in result.body) or (
            'preview_pdf.min.js' in result.body))
        assert 'preload_resource' in result.body
        assert 'data-module="pdfpreview"' in result.body

    def test_iframe_is_shown(self):
        url = h.url_for(controller='package', action='resource_read',
                        id=self.package.name, resource_id=self.resource['id'])
        result = self.app.get(url)
        assert 'data-module="data-viewer"' in result.body
        assert '<iframe' in result.body<|MERGE_RESOLUTION|>--- conflicted
+++ resolved
@@ -17,14 +17,8 @@
 
     @classmethod
     def setup_class(cls):
-<<<<<<< HEAD
-        wsgiapp = make_app(config['global_conf'], **config)
+        wsgiapp = middleware.make_app(config['global_conf'], **config)
         plugins.load('pdf_preview')
-=======
-        cls._original_config = config.copy()
-        config['ckan.plugins'] = 'pdf_preview'
-        wsgiapp = middleware.make_app(config['global_conf'], **config)
->>>>>>> cc700a2f
         cls.app = paste.fixture.TestApp(wsgiapp)
 
         cls.p = previewplugin.PdfPreview()
@@ -48,15 +42,8 @@
 
     @classmethod
     def teardown_class(cls):
-<<<<<<< HEAD
         plugins.unload('pdf_preview')
-        CreateTestData.delete()
-=======
-        config.clear()
-        config.update(cls._original_config)
-        plugins.reset()
         create_test_data.CreateTestData.delete()
->>>>>>> cc700a2f
 
     def test_can_preview(self):
         data_dict = {
