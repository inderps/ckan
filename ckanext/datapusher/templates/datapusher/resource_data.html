{% extends "package/resource_edit_base.html" %}

{% block subtitle %}{{ h.dataset_display_name(pkg) }} - {{ h.resource_display_name(res) }}{% endblock %}

{% block primary_content_inner %}

  {% set action = h.url_for('datapusher.resource_data', id=pkg.name, resource_id=res.id) %}
  {% set delete_action = h.url_for('datapusher.delete_datastore_table', id=pkg.id, resource_id=res.id) %}
  {% set show_table = true %}

<<<<<<< HEAD
  <form method="post" action="{{ delete_action }}" class="mb-3 d-inline-block">
    {{ h.csrf_input() }}
    <button class="btn btn-danger" name="delete" type="submit"
      data-module="confirm-action"
      data-module-with-data=true
      data-module-content="{{ _('Are you sure you want to delete the DataStore and Data Dictionary?') }}">
      <i class="fa fa-remove"></i> {{ _('Delete from DataStore') }}
    </button>
  </form>

  <form method="post" action="{{ action }}" class="datapusher-form mb-3 d-inline-block">
=======
  <form method="post" action="{{ action }}" class="datapusher-form">
>>>>>>> 7d7b9042
    {{ h.csrf_input() }}
    <button class="btn btn-primary" name="save" type="submit">
      <i class="fa fa-cloud-upload"></i> {{ _('Upload to DataStore') }}
    </button>
  </form>

  {% if status.error and status.error.message %}
    {% set show_table = false %}
    <div class="alert alert-danger">
      <strong>{{ _('Upload error:') }}</strong> {{ status.error.message }}
    </div>
  {% elif status.task_info and status.task_info.error %}
    <div class="alert alert-danger">
      {% if status.task_info.error is string %}
        {# DataPusher < 0.0.3 #}
        <strong>{{ _('Error:') }}</strong> {{ status.task_info.error }}
      {% elif status.task_info.error is mapping %}
        <strong>{{ _('Error:') }}</strong> {{ status.task_info.error.message }}
        {% for error_key, error_value in status.task_info.error.items() %}
          {% if error_key != "message" and error_value %}
            <br>
            <strong>{{ error_key }}</strong>:
            {{ error_value }}
          {% endif %}
        {% endfor %}
      {% elif status.task_info.error is iterable %}
        <strong>{{ _('Error traceback:') }}</strong>
        <pre>{{ ''.join(status.task_info.error) }}</pre>
      {% endif %}
    </div>
  {% endif %}

  <table class="table table-bordered">
    <colgroup>
      <col width="150">
      <col>
    </colgroup>
    <tr>
      <th>{{ _('Status') }}</th>
      <td>{{ h.datapusher_status_description(status) }}</td>
    </tr>
    <tr>
      <th>{{ _('Last updated') }}</th>
      {% if status.status %}
        <td><span class="date" title="{{ h.render_datetime(status.last_updated, with_hours=True) }}">{{ h.time_ago_from_timestamp(status.last_updated) }}</span></td>
      {% else %}
        <td>{{ _('Never') }}</td>
      {% endif %}
    </tr>
  </table>

  {% if status.status and status.task_info and show_table %}
    <h3>{{ _('Upload Log') }}</h3>
    <ul class="datapusher-activity">
      {% for item in status.task_info.logs|sort(attribute='timestamp') %}
        {% set icon = 'check' if item.level == 'INFO' else 'exclamation' %}
        {% set class = ' failure' if icon == 'exclamation' else ' success' %}
        {% set popover_content = 'test' %}
        <li class="item no-avatar{{ class }}">
          <span class="fa-stack fa-lg">
            <i class="fa fa-circle fa-stack-2x icon"></i>
            <i class="fa fa-{{ icon }} fa-stack-1x fa-inverse"></i>
          </span>
          {% for line in item.message.strip().split('\n') %}
            {{ line | urlize }}<br />
          {% endfor %}
          <span class="date" title="{{ h.render_datetime(item.timestamp, with_hours=True) }}">
            {{ h.time_ago_from_timestamp(item.timestamp) }}
            <a href="#" data-module="datapusher_popover" data-module-title="Details <a href='#' class='popover-close'>X</a>" data-module-content="<ul class='list-unstyled'>{% for key, value in item.items() %}<li><b>{{ key }}</b>: {{ h.clean_html(value|string) }}</li>{% endfor %}</ul>">
              {{ _('Details') }}
            </a>
          </span>
        </li>
      {% endfor %}
      <li class="item no-avatar">
        <span class="fa-stack fa-lg">
          <i class="fa fa-circle fa-stack-2x icon"></i>
          <i class="fa fa-info fa-stack-1x fa-inverse"></i>
        </span>
        {{ _('End of log') }}
      </li>
    </ul>
  {% endif %}

{% endblock %}<|MERGE_RESOLUTION|>--- conflicted
+++ resolved
@@ -8,7 +8,6 @@
   {% set delete_action = h.url_for('datapusher.delete_datastore_table', id=pkg.id, resource_id=res.id) %}
   {% set show_table = true %}
 
-<<<<<<< HEAD
   <form method="post" action="{{ delete_action }}" class="mb-3 d-inline-block">
     {{ h.csrf_input() }}
     <button class="btn btn-danger" name="delete" type="submit"
@@ -20,9 +19,6 @@
   </form>
 
   <form method="post" action="{{ action }}" class="datapusher-form mb-3 d-inline-block">
-=======
-  <form method="post" action="{{ action }}" class="datapusher-form">
->>>>>>> 7d7b9042
     {{ h.csrf_input() }}
     <button class="btn btn-primary" name="save" type="submit">
       <i class="fa fa-cloud-upload"></i> {{ _('Upload to DataStore') }}
