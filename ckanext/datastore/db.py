--- conflicted
+++ resolved
@@ -276,28 +276,17 @@
         # check record for sanity
         if not isinstance(record, dict):
             raise p.toolkit.ValidationError({
-<<<<<<< HEAD
-                'records': u'row {} is not a json object'.format(num)
-=======
-                'records': ['row {} is not a json object'.format(num)]
->>>>>>> fceeed07
+                'records': [u'row {} is not a json object'.format(num)]
             })
         ## check for extra fields in data
         extra_keys = set(record.keys()) - set(field_names)
 
         if extra_keys:
             raise p.toolkit.ValidationError({
-<<<<<<< HEAD
-                'records': u'row {} has extra keys "{}"'.format(
-                    num + 1,
-                    u', '.join(list(extra_keys))
-                )
-=======
-                'records': ['row {} has extra keys "{}"'.format(
+                'records': [u'row {} has extra keys "{}"'.format(
                     num + 1,
                     ', '.join(list(extra_keys))
                 )]
->>>>>>> fceeed07
             })
 
         full_text = []
@@ -385,12 +374,8 @@
 
         if field not in field_ids:
             raise p.toolkit.ValidationError({
-<<<<<<< HEAD
-                'sort': u'field {} not it table'.format(
-                    unicode(field, 'utf-8'))
-=======
-                'sort': ['field {} not in table'.format(field)]
->>>>>>> fceeed07
+                'sort': [u'field {} not it table'.format(
+                    unicode(field, 'utf-8'))]
             })
         if sort.lower() not in ('asc', 'desc'):
             raise p.toolkit.ValidationError({
@@ -431,11 +416,7 @@
         for field in field_ids:
             if not field in all_field_ids:
                 raise p.toolkit.ValidationError({
-<<<<<<< HEAD
-                    'fields': u'field "{}" not in table'.format(field)}
-=======
-                    'fields': ['field "{}" not in table'.format(field)]}
->>>>>>> fceeed07
+                    'fields': [u'field "{}" not in table'.format(field)]}
                 )
     else:
         field_ids = all_field_ids
@@ -547,13 +528,8 @@
         ).fetchone()
         if not result:
             raise p.toolkit.ValidationError({
-<<<<<<< HEAD
-                'resource_id': u'table for resource {0} does not exist'.format(
-                    data_dict['resource_id'])
-=======
-                'resource_id': ['table for resource {0} does not exist'.format(
+                'resource_id': [u'table for resource {0} does not exist'.format(
                     data_dict['resource_id'])]
->>>>>>> fceeed07
             })
         if not 'filters' in data_dict:
             context['connection'].execute(
@@ -587,13 +563,8 @@
         ).fetchone()
         if not result:
             raise p.toolkit.ValidationError({
-<<<<<<< HEAD
-                'resource_id': u'table for resource {0} does not exist'.format(
-                    data_dict['resource_id'])
-=======
-                'resource_id': ['table for resource {0} does not exist'.format(
+                'resource_id': [u'table for resource {0} does not exist'.format(
                     data_dict['resource_id'])]
->>>>>>> fceeed07
             })
         return search_data(context, data_dict)
     except Exception, e:
