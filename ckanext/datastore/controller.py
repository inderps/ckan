--- conflicted
+++ resolved
@@ -1,6 +1,4 @@
 # encoding: utf-8
-
-import json
 
 from ckan.plugins.toolkit import (
     Invalid,
@@ -124,16 +122,11 @@
                 PAGINATE_BY if limit is None
                 else min(PAGINATE_BY, lim),
             'offset': offs,
-<<<<<<< HEAD
-        })
-=======
             'records_format': records_format,
             'include_total': 'false',  # XXX: default() is broken
             })
->>>>>>> 782c9a5a
 
     result = result_page(offset, limit)
-    columns = [x['id'] for x in result['fields']]
 
     with start_writer(result['fields']) as wr:
         while True:
