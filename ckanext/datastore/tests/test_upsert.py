--- conflicted
+++ resolved
@@ -804,11 +804,7 @@
 
         with pytest.raises(ValidationError) as context:
             helpers.call_action("datastore_upsert", **data)
-<<<<<<< HEAD
-        assert u'invalid input syntax for type integer: "notanumber"' in str(context.value)
-=======
         assert u'invalid input syntax for integer: "notanumber"' in str(context.value)
->>>>>>> 2c8a888b
 
 
 class TestDatastoreUpdate(object):
