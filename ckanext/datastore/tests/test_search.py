import json
import nose
import pprint

import pylons
import sqlalchemy.orm as orm

import ckan.plugins as p
import ckan.lib.create_test_data as ctd
import ckan.model as model
import ckan.tests as tests

import ckanext.datastore.db as db
from ckanext.datastore.tests.helpers import extract, rebuild_all_dbs

import ckan.new_tests.helpers as helpers

assert_equals = nose.tools.assert_equals
assert_raises = nose.tools.assert_raises


class TestDatastoreSearch(tests.WsgiAppCase):
    sysadmin_user = None
    normal_user = None

    @classmethod
    def setup_class(cls):
        if not tests.is_datastore_supported():
            raise nose.SkipTest("Datastore not supported")
        p.load('datastore')
        ctd.CreateTestData.create()
        cls.sysadmin_user = model.User.get('testsysadmin')
        cls.normal_user = model.User.get('annafan')
        cls.dataset = model.Package.get('annakarenina')
        cls.resource = cls.dataset.resources[0]
        cls.data = {
            'resource_id': cls.resource.id,
            'force': True,
            'aliases': 'books3',
            'fields': [{'id': u'b\xfck', 'type': 'text'},
                       {'id': 'author', 'type': 'text'},
                       {'id': 'published'},
                       {'id': u'characters', u'type': u'_text'},
                       {'id': 'rating with %'}],
            'records': [{u'b\xfck': 'annakarenina', 'author': 'tolstoy',
                        'published': '2005-03-01', 'nested': ['b', {'moo': 'moo'}],
                        u'characters': [u'Princess Anna', u'Sergius'],
                        'rating with %': '60%'},
                        {u'b\xfck': 'warandpeace', 'author': 'tolstoy',
                        'nested': {'a': 'b'}, 'rating with %': '99%'}
                       ]
        }
        postparams = '%s=1' % json.dumps(cls.data)
        auth = {'Authorization': str(cls.sysadmin_user.apikey)}
        res = cls.app.post('/api/action/datastore_create', params=postparams,
                           extra_environ=auth)
        res_dict = json.loads(res.body)
        assert res_dict['success'] is True

        # Make an organization, because private datasets must belong to one.
        cls.organization = tests.call_action_api(
            cls.app, 'organization_create',
            name='test_org',
            apikey=cls.sysadmin_user.apikey)

        cls.expected_records = [{u'published': u'2005-03-01T00:00:00',
                                 u'_id': 1,
                                 u'nested': [u'b', {u'moo': u'moo'}],
                                 u'b\xfck': u'annakarenina',
                                 u'author': u'tolstoy',
                                 u'characters': [u'Princess Anna', u'Sergius'],
                                 u'rating with %': u'60%'},
                                {u'published': None,
                                 u'_id': 2,
                                 u'nested': {u'a': u'b'},
                                 u'b\xfck': u'warandpeace',
                                 u'author': u'tolstoy',
                                 u'characters': None,
                                 u'rating with %': u'99%'}]

        engine = db._get_engine(
                {'connection_url': pylons.config['ckan.datastore.write_url']}
            )
        cls.Session = orm.scoped_session(orm.sessionmaker(bind=engine))

    @classmethod
    def teardown_class(cls):
        rebuild_all_dbs(cls.Session)
        p.unload('datastore')

    def test_search_basic(self):
        data = {'resource_id': self.data['resource_id']}
        postparams = '%s=1' % json.dumps(data)
        auth = {'Authorization': str(self.normal_user.apikey)}
        res = self.app.post('/api/action/datastore_search', params=postparams,
                            extra_environ=auth)
        res_dict = json.loads(res.body)
        assert res_dict['success'] is True
        result = res_dict['result']
        assert result['total'] == len(self.data['records'])
        assert result['records'] == self.expected_records, result['records']

        # search with parameter id should yield the same results
        data = {'id': self.data['resource_id']}
        postparams = '%s=1' % json.dumps(data)
        auth = {'Authorization': str(self.normal_user.apikey)}
        res = self.app.post('/api/action/datastore_search', params=postparams,
                            extra_environ=auth)
        res_dict = json.loads(res.body)
        assert res_dict['success'] is True
        result = res_dict['result']
        assert result['total'] == len(self.data['records'])
        assert result['records'] == self.expected_records, result['records']

    def test_search_private_dataset(self):
        group = self.dataset.get_groups()[0]
        context = {
            'user': self.sysadmin_user.name,
            'ignore_auth': True,
            'model': model}
        package = p.toolkit.get_action('package_create')(
            context,
            {'name': 'privatedataset',
             'private': True,
             'owner_org': self.organization['id'],
             'groups': [{
                 'id': group.id
             }]})
        resource = p.toolkit.get_action('resource_create')(
            context,
            {'name': 'privateresource',
             'url': 'https://www.example.com/',
             'package_id': package['id']})

        postparams = '%s=1' % json.dumps({
            'resource_id': resource['id'],
            'force': True
        })
        auth = {'Authorization': str(self.sysadmin_user.apikey)}
        res = self.app.post('/api/action/datastore_create', params=postparams,
                            extra_environ=auth)
        res_dict = json.loads(res.body)
        assert res_dict['success'] is True

        data = {'resource_id': resource['id']}
        postparams = '%s=1' % json.dumps(data)
        auth = {'Authorization': str(self.normal_user.apikey)}
        res = self.app.post('/api/action/datastore_search', params=postparams,
                            extra_environ=auth, status=403)
        res_dict = json.loads(res.body)
        assert res_dict['success'] is False

    def test_search_alias(self):
        data = {'resource_id': self.data['aliases']}
        postparams = '%s=1' % json.dumps(data)
        auth = {'Authorization': str(self.normal_user.apikey)}
        res = self.app.post('/api/action/datastore_search', params=postparams,
                            extra_environ=auth)
        res_dict_alias = json.loads(res.body)
        result = res_dict_alias['result']
        assert result['total'] == len(self.data['records'])
        assert result['records'] == self.expected_records, result['records']

    def test_search_invalid_field(self):
        data = {'resource_id': self.data['resource_id'],
                'fields': [{'id': 'bad'}]}
        postparams = '%s=1' % json.dumps(data)
        auth = {'Authorization': str(self.normal_user.apikey)}
        res = self.app.post('/api/action/datastore_search', params=postparams,
                            extra_environ=auth, status=409)
        res_dict = json.loads(res.body)
        assert res_dict['success'] is False

    def test_search_fields(self):
        data = {'resource_id': self.data['resource_id'],
                'fields': [u'b\xfck']}
        postparams = '%s=1' % json.dumps(data)
        auth = {'Authorization': str(self.normal_user.apikey)}
        res = self.app.post('/api/action/datastore_search', params=postparams,
                            extra_environ=auth)
        res_dict = json.loads(res.body)
        assert res_dict['success'] is True
        result = res_dict['result']
        assert result['total'] == len(self.data['records'])
        assert result['records'] == [{u'b\xfck': 'annakarenina'},
                                     {u'b\xfck': 'warandpeace'}], result['records']

        data = {'resource_id': self.data['resource_id'],
                'fields': u'b\xfck, author'}
        postparams = '%s=1' % json.dumps(data)
        auth = {'Authorization': str(self.normal_user.apikey)}
        res = self.app.post('/api/action/datastore_search', params=postparams,
                            extra_environ=auth)
        res_dict = json.loads(res.body)
        assert res_dict['success'] is True
        result = res_dict['result']
        assert result['total'] == len(self.data['records'])
        assert result['records'] == [{u'b\xfck': 'annakarenina', 'author': 'tolstoy'},
                    {u'b\xfck': 'warandpeace', 'author': 'tolstoy'}], result['records']

    def test_search_distinct(self):
        data = {'resource_id': self.data['resource_id'],
                'fields': [u'author'],
                'distinct': True}
        postparams = '%s=1' % json.dumps(data)
        auth = {'Authorization': str(self.normal_user.apikey)}
        res = self.app.post('/api/action/datastore_search', params=postparams,
                            extra_environ=auth)
        res_dict = json.loads(res.body)
        assert res_dict['success'] is True
        result = res_dict['result']
        assert result['total'] == 2
        assert result['records'] == [{u'author': 'tolstoy'}], result['records']

    def test_search_filters(self):
        data = {'resource_id': self.data['resource_id'],
                'filters': {u'b\xfck': 'annakarenina'}}
        postparams = '%s=1' % json.dumps(data)
        auth = {'Authorization': str(self.normal_user.apikey)}
        res = self.app.post('/api/action/datastore_search', params=postparams,
                            extra_environ=auth)
        res_dict = json.loads(res.body)
        assert res_dict['success'] is True
        result = res_dict['result']
        assert result['total'] == 1
        assert result['records'] == [self.expected_records[0]]

    def test_search_filter_array_field(self):
        data = {'resource_id': self.data['resource_id'],
                'filters': {u'characters': [u'Princess Anna', u'Sergius']}}
        postparams = '%s=1' % json.dumps(data)
        auth = {'Authorization': str(self.normal_user.apikey)}
        res = self.app.post('/api/action/datastore_search', params=postparams,
                            extra_environ=auth)
        res_dict = json.loads(res.body)
        assert res_dict['success'] is True
        result = res_dict['result']
        assert result['total'] == 1
        assert_equals(result['records'], [self.expected_records[0]])

    def test_search_multiple_filters_on_same_field(self):
        data = {'resource_id': self.data['resource_id'],
                'filters': {
                    u'b\xfck': [u'annakarenina', u'warandpeace']
                }}
        postparams = '%s=1' % json.dumps(data)
        auth = {'Authorization': str(self.normal_user.apikey)}
        res = self.app.post('/api/action/datastore_search', params=postparams,
                            extra_environ=auth)
        res_dict = json.loads(res.body)
        assert res_dict['success'] is True
        result = res_dict['result']
        assert result['total'] == 2
        assert_equals(result['records'], self.expected_records)

    def test_search_filter_normal_field_passing_multiple_values_in_array(self):
        data = {'resource_id': self.data['resource_id'],
                'filters': {u'b\xfck': [u'annakarenina', u'warandpeace']}}
        postparams = '%s=1' % json.dumps(data)
        auth = {'Authorization': str(self.normal_user.apikey)}
        res = self.app.post('/api/action/datastore_search', params=postparams,
                            extra_environ=auth)
        res_dict = json.loads(res.body)
        assert res_dict['success'] is True
        result = res_dict['result']
        assert result['total'] == 2
        assert result['records'] == self.expected_records, result['records']

    def test_search_filters_get(self):
        filters = {u'b\xfck': 'annakarenina'}
        res = self.app.get('/api/action/datastore_search?resource_id={0}&filters={1}'.format(
                    self.data['resource_id'], json.dumps(filters)))
        res_dict = json.loads(res.body)
        assert res_dict['success'] is True
        result = res_dict['result']
        assert result['total'] == 1
        assert result['records'] == [self.expected_records[0]]

    def test_search_invalid_filter(self):
        data = {'resource_id': self.data['resource_id'],
<<<<<<< HEAD
                # invalid because author is not an array
                'filters': {u'author': {u'tolstoy': 'book'}}}
=======
                # invalid because author is not a numeric field
                'filters': {u'author': 42}}
>>>>>>> 3dde3be6
        postparams = '%s=1' % json.dumps(data)
        auth = {'Authorization': str(self.sysadmin_user.apikey)}
        res = self.app.post('/api/action/datastore_search', params=postparams,
                            extra_environ=auth, status=409)
        res_dict = json.loads(res.body)
        assert res_dict['success'] is False

    def test_search_sort(self):
        data = {'resource_id': self.data['resource_id'],
                'sort': u'b\xfck asc, author desc'}
        postparams = '%s=1' % json.dumps(data)
        auth = {'Authorization': str(self.normal_user.apikey)}
        res = self.app.post('/api/action/datastore_search', params=postparams,
                            extra_environ=auth)
        res_dict = json.loads(res.body)
        assert res_dict['success'] is True
        result = res_dict['result']
        assert result['total'] == 2

        assert result['records'] == self.expected_records, result['records']

        data = {'resource_id': self.data['resource_id'],
                'sort': [u'b\xfck desc', '"author" asc']}
        postparams = '%s=1' % json.dumps(data)
        res = self.app.post('/api/action/datastore_search', params=postparams,
                            extra_environ=auth)
        res_dict = json.loads(res.body)
        assert res_dict['success'] is True
        result = res_dict['result']
        assert result['total'] == 2

        assert result['records'] == self.expected_records[::-1]

    def test_search_invalid(self):
        data = {'resource_id': self.data['resource_id'],
                'sort': u'f\xfc\xfc asc'}
        postparams = '%s=1' % json.dumps(data)
        auth = {'Authorization': str(self.sysadmin_user.apikey)}
        res = self.app.post('/api/action/datastore_search', params=postparams,
                            extra_environ=auth, status=409)
        res_dict = json.loads(res.body)
        assert res_dict['success'] is False
        error_msg = res_dict['error']['sort'][0]
        assert u'f\xfc\xfc' in error_msg, \
            'Expected "{0}" to contain "{1}"'.format(error_msg, u'f\xfc\xfc')

    def test_search_limit(self):
        data = {'resource_id': self.data['resource_id'],
                'limit': 1}
        postparams = '%s=1' % json.dumps(data)
        auth = {'Authorization': str(self.normal_user.apikey)}
        res = self.app.post('/api/action/datastore_search', params=postparams,
                            extra_environ=auth)
        res_dict = json.loads(res.body)
        assert res_dict['success'] is True
        result = res_dict['result']
        assert result['total'] == 2
        assert result['records'] == [self.expected_records[0]]

    def test_search_invalid_limit(self):
        data = {'resource_id': self.data['resource_id'],
                'limit': 'bad'}
        postparams = '%s=1' % json.dumps(data)
        auth = {'Authorization': str(self.normal_user.apikey)}
        res = self.app.post('/api/action/datastore_search', params=postparams,
                            extra_environ=auth, status=409)
        res_dict = json.loads(res.body)
        assert res_dict['success'] is False

        data = {'resource_id': self.data['resource_id'],
                'limit': -1}
        postparams = '%s=1' % json.dumps(data)
        auth = {'Authorization': str(self.normal_user.apikey)}
        res = self.app.post('/api/action/datastore_search', params=postparams,
                            extra_environ=auth, status=409)
        res_dict = json.loads(res.body)
        assert res_dict['success'] is False

    def test_search_offset(self):
        data = {'resource_id': self.data['resource_id'],
                'limit': 1,
                'offset': 1}
        postparams = '%s=1' % json.dumps(data)
        auth = {'Authorization': str(self.normal_user.apikey)}
        res = self.app.post('/api/action/datastore_search', params=postparams,
                            extra_environ=auth)
        res_dict = json.loads(res.body)
        assert res_dict['success'] is True
        result = res_dict['result']
        assert result['total'] == 2
        assert result['records'] == [self.expected_records[1]]

    def test_search_invalid_offset(self):
        data = {'resource_id': self.data['resource_id'],
                'offset': 'bad'}
        postparams = '%s=1' % json.dumps(data)
        auth = {'Authorization': str(self.normal_user.apikey)}
        res = self.app.post('/api/action/datastore_search', params=postparams,
                            extra_environ=auth, status=409)
        res_dict = json.loads(res.body)
        assert res_dict['success'] is False

        data = {'resource_id': self.data['resource_id'],
                'offset': -1}
        postparams = '%s=1' % json.dumps(data)
        auth = {'Authorization': str(self.normal_user.apikey)}
        res = self.app.post('/api/action/datastore_search', params=postparams,
                            extra_environ=auth, status=409)
        res_dict = json.loads(res.body)
        assert res_dict['success'] is False

    def test_search_full_text(self):
        data = {'resource_id': self.data['resource_id'],
                'q': 'annakarenina'}

        postparams = '%s=1' % json.dumps(data)
        auth = {'Authorization': str(self.normal_user.apikey)}
        res = self.app.post('/api/action/datastore_search', params=postparams,
                            extra_environ=auth)
        res_dict = json.loads(res.body)
        assert res_dict['success'] is True
        result = res_dict['result']
        assert result['total'] == 1

        results = [extract(result['records'][0], [
            u'_id', u'author', u'b\xfck', u'nested',
            u'published', u'characters', u'rating with %'])]
        assert results == [self.expected_records[0]], results['records']

        data = {'resource_id': self.data['resource_id'],
                'q': 'tolstoy'}
        postparams = '%s=1' % json.dumps(data)
        res = self.app.post('/api/action/datastore_search', params=postparams,
                            extra_environ=auth)
        res_dict = json.loads(res.body)
        assert res_dict['success'] is True
        result = res_dict['result']
        assert result['total'] == 2
        results = [extract(
            record,
            [u'_id', u'author', u'b\xfck', u'nested',
             u'published', u'characters', u'rating with %']
        ) for record in result['records']]
        assert results == self.expected_records, result['records']

        expected_fields = [{u'type': u'int4', u'id': u'_id'},
                        {u'type': u'text', u'id': u'b\xfck'},
                        {u'type': u'text', u'id': u'author'},
                        {u'type': u'timestamp', u'id': u'published'},
                        {u'type': u'json', u'id': u'nested'},
                        {u'type': u'float4', u'id': u'rank'}]
        for field in expected_fields:
            assert field in result['fields'], field

        # test multiple word queries (connected with and)
        data = {'resource_id': self.data['resource_id'],
                'plain': True,
                'q': 'tolstoy annakarenina'}
        postparams = '%s=1' % json.dumps(data)
        res = self.app.post('/api/action/datastore_search', params=postparams,
                            extra_environ=auth)
        res_dict = json.loads(res.body)
        assert res_dict['success'] is True
        result = res_dict['result']
        assert result['total'] == 1
        results = [extract(
            result['records'][0],
            [u'_id', u'author', u'b\xfck', u'nested', u'published',
             u'characters', u'rating with %'])]
        assert results == [self.expected_records[0]], results['records']

        for field in expected_fields:
            assert field in result['fields'], field

    def test_search_table_metadata(self):
        data = {'resource_id': "_table_metadata"}
        postparams = '%s=1' % json.dumps(data)
        auth = {'Authorization': str(self.normal_user.apikey)}
        res = self.app.post('/api/action/datastore_search', params=postparams,
                            extra_environ=auth)
        res_dict = json.loads(res.body)
        assert res_dict['success'] is True

    def test_search_is_unsuccessful_when_called_with_filters_not_as_dict(self):
        data = {
            'resource_id': self.data['resource_id'],
            'filters': 'the-filter'
        }
        postparams = '%s=1' % json.dumps(data)
        auth = {'Authorization': str(self.normal_user.apikey)}
        res = self.app.post('/api/action/datastore_search', params=postparams,
                            extra_environ=auth, status=409)
        res_dict = json.loads(res.body)
        assert res_dict['success'] is False
        assert res_dict['error'].get('filters') is not None, res_dict['error']

    def test_search_is_unsuccessful_when_called_with_invalid_filters(self):
        data = {
            'resource_id': self.data['resource_id'],
            'filters': {
                'invalid-column-name': 'value'
            }
        }
        postparams = '%s=1' % json.dumps(data)
        auth = {'Authorization': str(self.normal_user.apikey)}
        res = self.app.post('/api/action/datastore_search', params=postparams,
                            extra_environ=auth, status=409)
        res_dict = json.loads(res.body)
        assert res_dict['success'] is False
        assert res_dict['error'].get('filters') is not None, res_dict['error']

    def test_search_is_unsuccessful_when_called_with_invalid_fields(self):
        data = {
            'resource_id': self.data['resource_id'],
            'fields': [
                'invalid-column-name'
            ]
        }
        postparams = '%s=1' % json.dumps(data)
        auth = {'Authorization': str(self.normal_user.apikey)}
        res = self.app.post('/api/action/datastore_search', params=postparams,
                            extra_environ=auth, status=409)
        res_dict = json.loads(res.body)
        assert res_dict['success'] is False
        assert res_dict['error'].get('fields') is not None, res_dict['error']


class TestDatastoreFullTextSearch(tests.WsgiAppCase):
    @classmethod
    def setup_class(cls):
        if not tests.is_datastore_supported():
            raise nose.SkipTest("Datastore not supported")
        p.load('datastore')
        ctd.CreateTestData.create()
        cls.sysadmin_user = model.User.get('testsysadmin')
        cls.normal_user = model.User.get('annafan')
        resource = model.Package.get('annakarenina').resources[0]
        cls.data = dict(
            resource_id=resource.id,
            force=True,
            fields=[
              {'id': 'id'},
              {'id': 'date', 'type':'date'},
              {'id': 'x'},
              {'id': 'y'},
              {'id': 'z'},
              {'id': 'country'},
              {'id': 'title'},
              {'id': 'lat'},
              {'id': 'lon'}
            ],
            records=[
              {'id': 0, 'date': '2011-01-01', 'x': 1, 'y': 2, 'z': 3, 'country': 'DE', 'title': 'first', 'lat':52.56, 'lon':13.40},
              {'id': 1, 'date': '2011-02-02', 'x': 2, 'y': 4, 'z': 24, 'country': 'UK', 'title': 'second', 'lat':54.97, 'lon':-1.60},
              {'id': 2, 'date': '2011-03-03', 'x': 3, 'y': 6, 'z': 9, 'country': 'US', 'title': 'third', 'lat':40.00, 'lon':-75.5},
              {'id': 3, 'date': '2011-04-04', 'x': 4, 'y': 8, 'z': 6, 'country': 'UK', 'title': 'fourth', 'lat':57.27, 'lon':-6.20},
              {'id': 4, 'date': '2011-05-04', 'x': 5, 'y': 10, 'z': 15, 'country': 'UK', 'title': 'fifth', 'lat':51.58, 'lon':0},
              {'id': 5, 'date': '2011-06-02', 'x': 6, 'y': 12, 'z': 18, 'country': 'DE', 'title': 'sixth', 'lat':51.04, 'lon':7.9}
            ]
        )
        postparams = '%s=1' % json.dumps(cls.data)
        auth = {'Authorization': str(cls.normal_user.apikey)}
        res = cls.app.post('/api/action/datastore_create', params=postparams,
                           extra_environ=auth)
        res_dict = json.loads(res.body)
        assert res_dict['success'] is True

    @classmethod
    def teardown_class(cls):
        model.repo.rebuild_db()
        p.unload('datastore')

    def test_search_full_text(self):
        data = {'resource_id': self.data['resource_id'],
                'q': 'DE'}
        postparams = '%s=1' % json.dumps(data)
        auth = {'Authorization': str(self.normal_user.apikey)}
        res = self.app.post('/api/action/datastore_search', params=postparams,
                            extra_environ=auth)
        res_dict = json.loads(res.body)
        assert res_dict['result']['total'] == 2, pprint.pformat(res_dict)

    def test_advanced_search_full_text(self):
        data = {'resource_id': self.data['resource_id'],
                'plain': 'False',
                'q': 'DE | UK'}
        postparams = '%s=1' % json.dumps(data)
        auth = {'Authorization': str(self.normal_user.apikey)}
        res = self.app.post('/api/action/datastore_search', params=postparams,
                            extra_environ=auth)
        res_dict = json.loads(res.body)
        assert res_dict['result']['total'] == 5, pprint.pformat(res_dict)


class TestDatastoreSQL(tests.WsgiAppCase):
    sysadmin_user = None
    normal_user = None

    @classmethod
    def setup_class(cls):
        if not tests.is_datastore_supported():
            raise nose.SkipTest("Datastore not supported")
        plugin = p.load('datastore')
        if plugin.legacy_mode:
            # make sure we undo adding the plugin
            p.unload('datastore')
            raise nose.SkipTest("SQL tests are not supported in legacy mode")
        ctd.CreateTestData.create()
        cls.sysadmin_user = model.User.get('testsysadmin')
        cls.normal_user = model.User.get('annafan')
        cls.dataset = model.Package.get('annakarenina')
        resource = cls.dataset.resources[0]
        cls.data = {
            'resource_id': resource.id,
            'force': True,
            'aliases': 'books4',
            'fields': [{'id': u'b\xfck', 'type': 'text'},
                       {'id': 'author', 'type': 'text'},
                       {'id': 'published'}],
            'records': [{u'b\xfck': 'annakarenina',
                        'author': 'tolstoy',
                        'published': '2005-03-01',
                        'nested': ['b', {'moo': 'moo'}]},
                        {u'b\xfck': 'warandpeace',
                        'author': 'tolstoy',
                        'nested': {'a': 'b'}}]
        }
        postparams = '%s=1' % json.dumps(cls.data)
        auth = {'Authorization': str(cls.sysadmin_user.apikey)}
        res = cls.app.post('/api/action/datastore_create', params=postparams,
                           extra_environ=auth)
        res_dict = json.loads(res.body)
        assert res_dict['success'] is True

        # Make an organization, because private datasets must belong to one.
        cls.organization = tests.call_action_api(
            cls.app, 'organization_create',
            name='test_org',
            apikey=cls.sysadmin_user.apikey)

        cls.expected_records = [{u'_full_text': u"'annakarenina':1 'b':3 'moo':4 'tolstoy':2",
                                 u'_id': 1,
                                 u'author': u'tolstoy',
                                 u'b\xfck': u'annakarenina',
                                 u'nested': [u'b', {u'moo': u'moo'}],
                                 u'published': u'2005-03-01T00:00:00'},
                                {u'_full_text': u"'b':3 'tolstoy':2 'warandpeac':1",
                                 u'_id': 2,
                                 u'author': u'tolstoy',
                                 u'b\xfck': u'warandpeace',
                                 u'nested': {u'a': u'b'},
                                 u'published': None}]
        cls.expected_join_results = [{u'first': 1, u'second': 1}, {u'first': 1, u'second': 2}]

        engine = db._get_engine(
            {'connection_url': pylons.config['ckan.datastore.write_url']})
        cls.Session = orm.scoped_session(orm.sessionmaker(bind=engine))

    @classmethod
    def teardown_class(cls):
        rebuild_all_dbs(cls.Session)
        p.unload('datastore')

    def test_validates_sql_has_a_single_statement(self):
        sql = 'SELECT * FROM public."{0}"; SELECT * FROM public."{0}";'.format(self.data['resource_id'])
        assert_raises(p.toolkit.ValidationError,
                      helpers.call_action, 'datastore_search_sql', sql=sql)

    def test_works_with_semicolons_inside_strings(self):
        sql = 'SELECT * FROM public."{0}" WHERE "author" = \'foo; bar\''.format(self.data['resource_id'])
        helpers.call_action('datastore_search_sql', sql=sql)

    def test_invalid_statement(self):
        query = 'SELECT ** FROM foobar'
        data = {'sql': query}
        postparams = json.dumps(data)
        auth = {'Authorization': str(self.normal_user.apikey)}
        res = self.app.post('/api/action/datastore_search_sql', params=postparams,
                            extra_environ=auth, status=409)
        res_dict = json.loads(res.body)
        assert res_dict['success'] is False

    def test_select_basic(self):
        query = 'SELECT * FROM "{0}"'.format(self.data['resource_id'])
        data = {'sql': query}
        postparams = json.dumps(data)
        auth = {'Authorization': str(self.normal_user.apikey)}
        res = self.app.post('/api/action/datastore_search_sql', params=postparams,
                            extra_environ=auth)
        res_dict = json.loads(res.body)
        assert res_dict['success'] is True
        result = res_dict['result']
        assert result['records'] == self.expected_records

        # test alias search
        query = 'SELECT * FROM "{0}"'.format(self.data['aliases'])
        data = {'sql': query}
        postparams = json.dumps(data)
        res = self.app.post('/api/action/datastore_search_sql', params=postparams,
                            extra_environ=auth)
        res_dict_alias = json.loads(res.body)

        assert result['records'] == res_dict_alias['result']['records']

    def test_select_where_like_with_percent(self):
        query = 'SELECT * FROM public."{0}" WHERE "author" LIKE \'tol%\''.format(self.data['resource_id'])
        data = {'sql': query}
        postparams = json.dumps(data)
        auth = {'Authorization': str(self.sysadmin_user.apikey)}
        res = self.app.post('/api/action/datastore_search_sql', params=postparams,
                            extra_environ=auth)
        res_dict = json.loads(res.body)
        assert res_dict['success'] is True
        result = res_dict['result']
        assert result['records'] == self.expected_records

    def test_self_join(self):
        query = '''
            select a._id as first, b._id as second
            from "{0}" AS a,
                 "{0}" AS b
            where a.author = b.author
            limit 2
            '''.format(self.data['resource_id'])
        data = {'sql': query}
        postparams = json.dumps(data)
        auth = {'Authorization': str(self.normal_user.apikey)}
        res = self.app.post('/api/action/datastore_search_sql', params=postparams,
                            extra_environ=auth)
        res_dict = json.loads(res.body)
        assert res_dict['success'] is True
        result = res_dict['result']
        assert result['records'] == self.expected_join_results

    def test_read_private(self):
        context = {
            'user': self.sysadmin_user.name,
            'model': model}
        data_dict = {
            'resource_id': self.data['resource_id'],
            'connection_url': pylons.config['ckan.datastore.write_url']}
        p.toolkit.get_action('datastore_make_private')(context, data_dict)
        query = 'SELECT * FROM "{0}"'.format(self.data['resource_id'])
        data = {'sql': query}
        postparams = json.dumps(data)
        auth = {'Authorization': str(self.normal_user.apikey)}
        res = self.app.post('/api/action/datastore_search_sql', params=postparams,
                            extra_environ=auth, status=403)
        res_dict = json.loads(res.body)
        assert res_dict['success'] is False
        assert res_dict['error']['__type'] == 'Authorization Error'

        # make it public for the other tests
        p.toolkit.get_action('datastore_make_public')(context, data_dict)

    def test_new_datastore_table_from_private_resource(self):
        # make a private CKAN resource
        group = self.dataset.get_groups()[0]
        context = {
            'user': self.sysadmin_user.name,
            'ignore_auth': True,
            'model': model}
        package = p.toolkit.get_action('package_create')(
            context,
            {'name': 'privatedataset',
             'private': True,
             'owner_org': self.organization['id'],
             'groups': [{
                 'id': group.id
             }]})
        resource = p.toolkit.get_action('resource_create')(
            context,
            {'name': 'privateresource',
             'url': 'https://www.example.com/',
             'package_id': package['id']})

        postparams = '%s=1' % json.dumps({
            'resource_id': resource['id'],
            'force': True
        })
        auth = {'Authorization': str(self.sysadmin_user.apikey)}
        res = self.app.post('/api/action/datastore_create', params=postparams,
                            extra_environ=auth)
        res_dict = json.loads(res.body)
        assert res_dict['success'] is True

        # new resource should be private
        query = 'SELECT * FROM "{0}"'.format(resource['id'])
        data = {'sql': query}
        postparams = json.dumps(data)
        auth = {'Authorization': str(self.normal_user.apikey)}
        res = self.app.post('/api/action/datastore_search_sql', params=postparams,
                            extra_environ=auth, status=403)
        res_dict = json.loads(res.body)
        assert res_dict['success'] is False
        assert res_dict['error']['__type'] == 'Authorization Error'

    def test_making_resource_private_makes_datastore_private(self):
        group = self.dataset.get_groups()[0]
        context = {
            'user': self.sysadmin_user.name,
            'ignore_auth': True,
            'model': model}
        package = p.toolkit.get_action('package_create')(
            context,
            {'name': 'privatedataset2',
             'private': False,
             'owner_org': self.organization['id'],
             'groups': [{
                 'id': group.id
             }]})
        resource = p.toolkit.get_action('resource_create')(
            context,
            {'name': 'privateresource2',
             'url': 'https://www.example.co.uk/',
             'package_id': package['id']})

        postparams = '%s=1' % json.dumps({
            'resource_id': resource['id'],
            'force': True
        })
        auth = {'Authorization': str(self.sysadmin_user.apikey)}
        res = self.app.post('/api/action/datastore_create', params=postparams,
                            extra_environ=auth)
        res_dict = json.loads(res.body)
        assert res_dict['success'] is True

        # Test public resource
        query = 'SELECT * FROM "{0}"'.format(resource['id'])
        data = {'sql': query}
        postparams_sql = json.dumps(data)
        auth = {'Authorization': str(self.normal_user.apikey)}
        res = self.app.post('/api/action/datastore_search_sql', params=postparams_sql,
                            extra_environ=auth)
        res_dict = json.loads(res.body)
        assert res_dict['success'] is True

        # Make resource private
        package = p.toolkit.get_action('package_show')(
            context, {'id': package.get('id')})
        package['private'] = True
        package = p.toolkit.get_action('package_update')(context, package)

        # Test private
        res = self.app.post('/api/action/datastore_search_sql', params=postparams_sql,
                            extra_environ=auth, status=403)
        res_dict = json.loads(res.body)
        assert res_dict['success'] is False
        assert res_dict['error']['__type'] == 'Authorization Error'

        postparams = json.dumps({'resource_id': resource['id']})
        res = self.app.post('/api/action/datastore_search', params=postparams,
                            extra_environ=auth, status=403)
        res_dict = json.loads(res.body)
        assert res_dict['success'] is False
        assert res_dict['error']['__type'] == 'Authorization Error'

        # we should not be able to make the private resource it public
        postparams = json.dumps({'resource_id': resource['id']})
        res = self.app.post('/api/action/datastore_make_public', params=postparams,
                            extra_environ=auth, status=403)
        res_dict = json.loads(res.body)
        assert res_dict['success'] is False
        assert res_dict['error']['__type'] == 'Authorization Error'

        # Make resource public
        package = p.toolkit.get_action('package_show')(
            context, {'id': package.get('id')})
        package['private'] = False
        package = p.toolkit.get_action('package_update')(context, package)

        # Test public again
        res = self.app.post('/api/action/datastore_search_sql', params=postparams_sql,
                            extra_environ=auth)
        res_dict = json.loads(res.body)
        assert res_dict['success'] is True<|MERGE_RESOLUTION|>--- conflicted
+++ resolved
@@ -278,13 +278,8 @@
 
     def test_search_invalid_filter(self):
         data = {'resource_id': self.data['resource_id'],
-<<<<<<< HEAD
-                # invalid because author is not an array
-                'filters': {u'author': {u'tolstoy': 'book'}}}
-=======
                 # invalid because author is not a numeric field
                 'filters': {u'author': 42}}
->>>>>>> 3dde3be6
         postparams = '%s=1' % json.dumps(data)
         auth = {'Authorization': str(self.sysadmin_user.apikey)}
         res = self.app.post('/api/action/datastore_search', params=postparams,
