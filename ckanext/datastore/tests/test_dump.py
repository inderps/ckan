# encoding: utf-8

import mock
import json
import pytest
import ckan.tests.helpers as helpers
import ckan.tests.factories as factories


class TestDatastoreDump(object):
    @pytest.mark.ckan_config("ckan.plugins", "datastore")
    @pytest.mark.usefixtures("clean_datastore", "with_plugins")
    def test_dump_basic(self, app):
        resource = factories.Resource()
        data = {
            "resource_id": resource["id"],
            "force": True,
            "records": [{u"book": "annakarenina"}, {u"book": "warandpeace"}],
        }
        helpers.call_action("datastore_create", **data)

        response = app.get("/datastore/dump/{0}".format(str(resource["id"])))
        assert (
            "_id,book\r\n"
            "1,annakarenina\n"
            "2,warandpeace\n" == response.body
        )

    @pytest.mark.ckan_config("ckan.plugins", "datastore")
    @pytest.mark.usefixtures("clean_datastore", "with_plugins")
    def test_all_fields_types(self, app):
        resource = factories.Resource()
        data = {
            "resource_id": resource["id"],
            "force": True,
            "fields": [
                {"id": u"b\xfck", "type": "text"},
                {"id": "author", "type": "text"},
                {"id": "published"},
                {"id": u"characters", u"type": u"_text"},
                {"id": "random_letters", "type": "text[]"},
            ],
            "records": [
                {
                    u"b\xfck": "annakarenina",
                    "author": "tolstoy",
                    "published": "2005-03-01",
                    "nested": ["b", {"moo": "moo"}],
                    u"characters": [u"Princess Anna", u"Sergius"],
                    "random_letters": ["a", "e", "x"],
                },
                {
                    u"b\xfck": "warandpeace",
                    "author": "tolstoy",
                    "nested": {"a": "b"},
                    "random_letters": [],
                },
            ],
        }
        helpers.call_action("datastore_create", **data)

        response = app.get("/datastore/dump/{0}".format(str(resource["id"])))
        content = response.body.decode("utf-8")
        expected = (
            u"_id,b\xfck,author,published" u",characters,random_letters,nested"
        )
        assert content[: len(expected)] == expected
        assert "warandpeace" in content
        assert '"[""Princess Anna"",""Sergius""]"' in content

    @pytest.mark.ckan_config("ckan.plugins", "datastore")
    @pytest.mark.usefixtures("clean_datastore", "with_plugins")
    def test_alias(self, app):
        resource = factories.Resource()
        data = {
            "resource_id": resource["id"],
            "force": True,
            "aliases": "books",
            "records": [{u"book": "annakarenina"}, {u"book": "warandpeace"}],
        }
        helpers.call_action("datastore_create", **data)

        # get with alias instead of id
        response = app.get("/datastore/dump/books")
        assert (
            "_id,book\r\n"
            "1,annakarenina\n"
            "2,warandpeace\n" == response.body
        )

    @pytest.mark.ckan_config("ckan.plugins", "datastore")
    @pytest.mark.usefixtures("clean_datastore", "with_plugins")
    def test_dump_does_not_exist_raises_404(self, app):

        app.get("/datastore/dump/does-not-exist", status=404)

    @pytest.mark.ckan_config("ckan.plugins", "datastore")
    @pytest.mark.usefixtures("clean_datastore", "with_plugins")
    def test_dump_limit(self, app):
        resource = factories.Resource()
        data = {
            "resource_id": resource["id"],
            "force": True,
            "records": [{u"book": "annakarenina"}, {u"book": "warandpeace"}],
        }
        helpers.call_action("datastore_create", **data)

        response = app.get(
            "/datastore/dump/{0}?limit=1".format(str(resource["id"]))
        )
        content = response.body.decode("utf-8")
        expected_content = u"_id,book\r\n" u"1,annakarenina\n"
        assert content == expected_content

    @pytest.mark.ckan_config("ckan.plugins", "datastore")
    @pytest.mark.usefixtures("clean_datastore", "with_plugins")
    def test_dump_q_and_fields(self, app):
        resource = factories.Resource()
        data = {
            "resource_id": resource["id"],
            "force": True,
            "fields": [
                {"id": u"b\xfck", "type": "text"},
                {"id": "author", "type": "text"},
                {"id": "published"},
                {"id": u"characters", u"type": u"_text"},
                {"id": "random_letters", "type": "text[]"},
            ],
            "records": [
                {
                    u"b\xfck": "annakarenina",
                    "author": "tolstoy",
                    "published": "2005-03-01",
                    "nested": ["b", {"moo": "moo"}],
                    u"characters": [u"Princess Anna", u"Sergius"],
                    "random_letters": ["a", "e", "x"],
                },
                {
                    u"b\xfck": "warandpeace",
                    "author": "tolstoy",
                    "nested": {"a": "b"},
                    "random_letters": [],
                },
            ],
        }
        helpers.call_action("datastore_create", **data)

        response = app.get(
            u"/datastore/dump/{0}?q=warandpeace&fields=nested,author".format(
                resource["id"]
            )
        )
        content = response.body.decode("utf-8")

        expected_content = u"nested,author\r\n" u'"{""a"": ""b""}",tolstoy\n'
        assert content == expected_content

    @pytest.mark.ckan_config("ckan.plugins", "datastore")
    @pytest.mark.usefixtures("clean_datastore", "with_plugins")
    def test_dump_tsv(self, app):
        resource = factories.Resource()
        data = {
            "resource_id": resource["id"],
            "force": True,
            "fields": [
                {"id": u"b\xfck", "type": "text"},
                {"id": "author", "type": "text"},
                {"id": "published"},
                {"id": u"characters", u"type": u"_text"},
                {"id": "random_letters", "type": "text[]"},
            ],
            "records": [
                {
                    u"b\xfck": "annakarenina",
                    "author": "tolstoy",
                    "published": "2005-03-01",
                    "nested": ["b", {"moo": "moo"}],
                    u"characters": [u"Princess Anna", u"Sergius"],
                    "random_letters": ["a", "e", "x"],
                },
                {
                    u"b\xfck": "warandpeace",
                    "author": "tolstoy",
                    "nested": {"a": "b"},
                    "random_letters": [],
                },
            ],
        }
        helpers.call_action("datastore_create", **data)

        res = app.get(
            "/datastore/dump/{0}?limit=1&format=tsv".format(
                str(resource["id"])
            )
        )
        content = res.body.decode("utf-8")

        expected_content = (
            u"_id\tb\xfck\tauthor\tpublished\tcharacters\trandom_letters\t"
            u"nested\r\n1\tannakarenina\ttolstoy\t2005-03-01T00:00:00\t"
            u'"[""Princess Anna"",""Sergius""]"\t'
            u'"[""a"",""e"",""x""]"\t"[""b"", '
            u'{""moo"": ""moo""}]"\n'
        )
        assert content == expected_content

    @pytest.mark.ckan_config("ckan.plugins", "datastore")
    @pytest.mark.usefixtures("clean_datastore", "with_plugins")
    def test_dump_json(self, app):
        resource = factories.Resource()
        data = {
            "resource_id": resource["id"],
            "force": True,
            "fields": [
                {"id": u"b\xfck", "type": "text"},
                {"id": "author", "type": "text"},
                {"id": "published"},
                {"id": u"characters", u"type": u"_text"},
                {"id": "random_letters", "type": "text[]"},
            ],
            "records": [
                {
                    u"b\xfck": "annakarenina",
                    "author": "tolstoy",
                    "published": "2005-03-01",
                    "nested": ["b", {"moo": "moo"}],
                    u"characters": [u"Princess Anna", u"Sergius"],
                    "random_letters": ["a", "e", "x"],
                },
                {
                    u"b\xfck": "warandpeace",
                    "author": "tolstoy",
                    "nested": {"a": "b"},
                    "random_letters": [],
                },
            ],
        }
        helpers.call_action("datastore_create", **data)

        res = app.get(
            "/datastore/dump/{0}?limit=1&format=json".format(
                str(resource["id"])
            )
        )
        content = res.body.decode("utf-8")
        expected_content = (
            u'{\n  "fields": [{"type":"int","id":"_id"},{"type":"text",'
            u'"id":"b\xfck"},{"type":"text","id":"author"},{"type":"timestamp"'
            u',"id":"published"},{"type":"_text","id":"characters"},'
            u'{"type":"_text","id":"random_letters"},{"type":"json",'
            u'"id":"nested"}],\n  "records": [\n    '
            u'[1,"annakarenina","tolstoy","2005-03-01T00:00:00",'
            u'["Princess Anna","Sergius"],["a","e","x"],["b",'
            u'{"moo":"moo"}]]\n]}\n'
        )
        assert content == expected_content

    @pytest.mark.ckan_config("ckan.plugins", "datastore")
    @pytest.mark.usefixtures("clean_datastore", "with_plugins")
    def test_dump_xml(self, app):
        resource = factories.Resource()
        data = {
            "resource_id": resource["id"],
            "force": True,
            "fields": [
                {"id": u"b\xfck", "type": "text"},
                {"id": "author", "type": "text"},
                {"id": "published"},
                {"id": u"characters", u"type": u"_text"},
                {"id": "random_letters", "type": "text[]"},
            ],
            "records": [
                {
                    u"b\xfck": "annakarenina",
                    "author": "tolstoy",
                    "published": "2005-03-01",
                    "nested": ["b", {"moo": "moo"}],
                    u"characters": [u"Princess Anna", u"Sergius"],
                    "random_letters": ["a", "e", "x"],
                },
                {
                    u"b\xfck": "warandpeace",
                    "author": "tolstoy",
                    "nested": {"a": "b"},
                    "random_letters": [],
                },
            ],
        }
        helpers.call_action("datastore_create", **data)

        res = app.get(
            "/datastore/dump/{0}?limit=1&format=xml".format(
                str(resource["id"])
            )
        )
        content = res.body.decode("utf-8")
        expected_content = (
            u"<data>\n"
            r'<row _id="1">'
            u"<b\xfck>annakarenina</b\xfck>"
            u"<author>tolstoy</author>"
            u"<published>2005-03-01T00:00:00</published>"
            u"<characters>"
            u'<value key="0">Princess Anna</value>'
            u'<value key="1">Sergius</value>'
            u"</characters>"
            u"<random_letters>"
            u'<value key="0">a</value>'
            u'<value key="1">e</value>'
            u'<value key="2">x</value>'
            u"</random_letters>"
            u"<nested>"
            u'<value key="0">b</value>'
            u'<value key="1">'
            u'<value key="moo">moo</value>'
            u"</value>"
            u"</nested>"
            u"</row>\n"
            u"</data>\n"
        )
        assert content == expected_content

    @pytest.mark.ckan_config("ckan.datastore.search.rows_max", "3")
    @pytest.mark.ckan_config("ckan.plugins", "datastore")
    @pytest.mark.usefixtures("clean_datastore", "with_plugins")
    def test_dump_with_low_rows_max(self, app):
        resource = factories.Resource()
        data = {
            "resource_id": resource["id"],
            "force": True,
            "records": [{u"record": str(num)} for num in range(12)],
        }
        helpers.call_action("datastore_create", **data)

        response = app.get("/datastore/dump/{0}".format(str(resource["id"])))
        assert get_csv_record_values(response.body) == range(12)

<<<<<<< HEAD
    @pytest.mark.ckan_config("ckan.plugins", "datastore")
    @pytest.mark.usefixtures("clean_datastore", "with_plugins")
    @mock.patch("ckanext.datastore.controller.PAGINATE_BY", 5)
    def test_dump_pagination(self, app):
=======
    @mock.patch('ckanext.datastore.blueprint.PAGINATE_BY', 5)
    def test_dump_pagination(self):
>>>>>>> 986e1cad
        resource = factories.Resource()
        data = {
            "resource_id": resource["id"],
            "force": True,
            "records": [{u"record": str(num)} for num in range(12)],
        }
        helpers.call_action("datastore_create", **data)

        response = app.get("/datastore/dump/{0}".format(str(resource["id"])))
        assert get_csv_record_values(response.body) == range(12)

<<<<<<< HEAD
    @pytest.mark.ckan_config("ckan.plugins", "datastore")
    @pytest.mark.usefixtures("clean_datastore", "with_plugins")
    @pytest.mark.ckan_config("ckan.datastore.search.rows_max", "7")
    @mock.patch("ckanext.datastore.controller.PAGINATE_BY", 5)
    def test_dump_pagination_csv_with_limit(self, app):
=======
    @helpers.change_config('ckan.datastore.search.rows_max', '7')
    @mock.patch('ckanext.datastore.blueprint.PAGINATE_BY', 5)
    def test_dump_pagination_csv_with_limit(self):
>>>>>>> 986e1cad
        resource = factories.Resource()
        data = {
            "resource_id": resource["id"],
            "force": True,
            "records": [{u"record": str(num)} for num in range(12)],
        }
        helpers.call_action("datastore_create", **data)

        response = app.get(
            "/datastore/dump/{0}?limit=11".format(str(resource["id"]))
        )
        assert get_csv_record_values(response.body) == range(11)

<<<<<<< HEAD
    @pytest.mark.ckan_config("ckan.plugins", "datastore")
    @pytest.mark.usefixtures("clean_datastore", "with_plugins")
    @pytest.mark.ckan_config("ckan.datastore.search.rows_max", "7")
    @mock.patch("ckanext.datastore.controller.PAGINATE_BY", 6)
    def test_dump_pagination_csv_with_limit_same_as_paginate(self, app):
=======
    @helpers.change_config('ckan.datastore.search.rows_max', '7')
    @mock.patch('ckanext.datastore.blueprint.PAGINATE_BY', 6)
    def test_dump_pagination_csv_with_limit_same_as_paginate(self):
>>>>>>> 986e1cad
        resource = factories.Resource()
        data = {
            "resource_id": resource["id"],
            "force": True,
            "records": [{u"record": str(num)} for num in range(12)],
        }
        helpers.call_action("datastore_create", **data)

        response = app.get(
            "/datastore/dump/{0}?limit=6".format(str(resource["id"]))
        )
        assert get_csv_record_values(response.body) == range(6)

<<<<<<< HEAD
    @pytest.mark.ckan_config("ckan.plugins", "datastore")
    @pytest.mark.usefixtures("clean_datastore", "with_plugins")
    @pytest.mark.ckan_config("ckan.datastore.search.rows_max", "6")
    @mock.patch("ckanext.datastore.controller.PAGINATE_BY", 5)
    def test_dump_pagination_with_rows_max(self, app):
=======
    @helpers.change_config('ckan.datastore.search.rows_max', '6')
    @mock.patch('ckanext.datastore.blueprint.PAGINATE_BY', 5)
    def test_dump_pagination_with_rows_max(self):
>>>>>>> 986e1cad
        resource = factories.Resource()
        data = {
            "resource_id": resource["id"],
            "force": True,
            "records": [{u"record": str(num)} for num in range(12)],
        }
        helpers.call_action("datastore_create", **data)

        response = app.get(
            "/datastore/dump/{0}?limit=7".format(str(resource["id"]))
        )
        assert get_csv_record_values(response.body) == range(7)

<<<<<<< HEAD
    @pytest.mark.ckan_config("ckan.plugins", "datastore")
    @pytest.mark.usefixtures("clean_datastore", "with_plugins")
    @pytest.mark.ckan_config("ckan.datastore.search.rows_max", "6")
    @mock.patch("ckanext.datastore.controller.PAGINATE_BY", 6)
    def test_dump_pagination_with_rows_max_same_as_paginate(self, app):
=======
    @helpers.change_config('ckan.datastore.search.rows_max', '6')
    @mock.patch('ckanext.datastore.blueprint.PAGINATE_BY', 6)
    def test_dump_pagination_with_rows_max_same_as_paginate(self):
>>>>>>> 986e1cad
        resource = factories.Resource()
        data = {
            "resource_id": resource["id"],
            "force": True,
            "records": [{u"record": str(num)} for num in range(12)],
        }
        helpers.call_action("datastore_create", **data)

        response = app.get(
            "/datastore/dump/{0}?limit=7".format(str(resource["id"]))
        )
        assert get_csv_record_values(response.body) == range(7)

<<<<<<< HEAD
    @pytest.mark.ckan_config("ckan.plugins", "datastore")
    @pytest.mark.usefixtures("clean_datastore", "with_plugins")
    @pytest.mark.ckan_config("ckan.datastore.search.rows_max", "7")
    @mock.patch("ckanext.datastore.controller.PAGINATE_BY", 5)
    def test_dump_pagination_json_with_limit(self, app):
=======
    @helpers.change_config('ckan.datastore.search.rows_max', '7')
    @mock.patch('ckanext.datastore.blueprint.PAGINATE_BY', 5)
    def test_dump_pagination_json_with_limit(self):
>>>>>>> 986e1cad
        resource = factories.Resource()
        data = {
            "resource_id": resource["id"],
            "force": True,
            "records": [{u"record": str(num)} for num in range(12)],
        }
        helpers.call_action("datastore_create", **data)

        response = app.get(
            "/datastore/dump/{0}?limit=6&format=json".format(
                str(resource["id"])
            )
        )
        assert get_json_record_values(response.body) == range(6)

<<<<<<< HEAD
    @pytest.mark.ckan_config("ckan.plugins", "datastore")
    @pytest.mark.usefixtures("clean_datastore", "with_plugins")
    @pytest.mark.ckan_config("ckan.datastore.search.rows_max", "6")
    @mock.patch("ckanext.datastore.controller.PAGINATE_BY", 5)
    def test_dump_pagination_json_with_rows_max(self, app):
=======
    @helpers.change_config('ckan.datastore.search.rows_max', '6')
    @mock.patch('ckanext.datastore.blueprint.PAGINATE_BY', 5)
    def test_dump_pagination_json_with_rows_max(self):
>>>>>>> 986e1cad
        resource = factories.Resource()
        data = {
            "resource_id": resource["id"],
            "force": True,
            "records": [{u"record": str(num)} for num in range(12)],
        }
        helpers.call_action("datastore_create", **data)

        response = app.get(
            "/datastore/dump/{0}?limit=7&format=json".format(
                str(resource["id"])
            )
        )
        assert get_json_record_values(response.body) == range(7)


def get_csv_record_values(response_body):
    return [int(record.split(",")[1]) for record in response_body.split()[1:]]


def get_json_record_values(response_body):
    return [record[1] for record in json.loads(response_body)["records"]]<|MERGE_RESOLUTION|>--- conflicted
+++ resolved
@@ -335,15 +335,10 @@
         response = app.get("/datastore/dump/{0}".format(str(resource["id"])))
         assert get_csv_record_values(response.body) == range(12)
 
-<<<<<<< HEAD
-    @pytest.mark.ckan_config("ckan.plugins", "datastore")
-    @pytest.mark.usefixtures("clean_datastore", "with_plugins")
-    @mock.patch("ckanext.datastore.controller.PAGINATE_BY", 5)
+    @pytest.mark.ckan_config("ckan.plugins", "datastore")
+    @pytest.mark.usefixtures("clean_datastore", "with_plugins")
+    @mock.patch("ckanext.datastore.blueprint.PAGINATE_BY", 5)
     def test_dump_pagination(self, app):
-=======
-    @mock.patch('ckanext.datastore.blueprint.PAGINATE_BY', 5)
-    def test_dump_pagination(self):
->>>>>>> 986e1cad
         resource = factories.Resource()
         data = {
             "resource_id": resource["id"],
@@ -355,17 +350,10 @@
         response = app.get("/datastore/dump/{0}".format(str(resource["id"])))
         assert get_csv_record_values(response.body) == range(12)
 
-<<<<<<< HEAD
     @pytest.mark.ckan_config("ckan.plugins", "datastore")
     @pytest.mark.usefixtures("clean_datastore", "with_plugins")
     @pytest.mark.ckan_config("ckan.datastore.search.rows_max", "7")
-    @mock.patch("ckanext.datastore.controller.PAGINATE_BY", 5)
-    def test_dump_pagination_csv_with_limit(self, app):
-=======
-    @helpers.change_config('ckan.datastore.search.rows_max', '7')
-    @mock.patch('ckanext.datastore.blueprint.PAGINATE_BY', 5)
-    def test_dump_pagination_csv_with_limit(self):
->>>>>>> 986e1cad
+    @mock.patch("ckanext.datastore.blueprint.PAGINATE_BY", 5)
         resource = factories.Resource()
         data = {
             "resource_id": resource["id"],
@@ -379,17 +367,11 @@
         )
         assert get_csv_record_values(response.body) == range(11)
 
-<<<<<<< HEAD
     @pytest.mark.ckan_config("ckan.plugins", "datastore")
     @pytest.mark.usefixtures("clean_datastore", "with_plugins")
     @pytest.mark.ckan_config("ckan.datastore.search.rows_max", "7")
-    @mock.patch("ckanext.datastore.controller.PAGINATE_BY", 6)
+    @mock.patch("ckanext.datastore.blueprint.PAGINATE_BY", 6)
     def test_dump_pagination_csv_with_limit_same_as_paginate(self, app):
-=======
-    @helpers.change_config('ckan.datastore.search.rows_max', '7')
-    @mock.patch('ckanext.datastore.blueprint.PAGINATE_BY', 6)
-    def test_dump_pagination_csv_with_limit_same_as_paginate(self):
->>>>>>> 986e1cad
         resource = factories.Resource()
         data = {
             "resource_id": resource["id"],
@@ -403,17 +385,12 @@
         )
         assert get_csv_record_values(response.body) == range(6)
 
-<<<<<<< HEAD
+
     @pytest.mark.ckan_config("ckan.plugins", "datastore")
     @pytest.mark.usefixtures("clean_datastore", "with_plugins")
     @pytest.mark.ckan_config("ckan.datastore.search.rows_max", "6")
-    @mock.patch("ckanext.datastore.controller.PAGINATE_BY", 5)
+    @mock.patch("ckanext.datastore.blueprint.PAGINATE_BY", 5)
     def test_dump_pagination_with_rows_max(self, app):
-=======
-    @helpers.change_config('ckan.datastore.search.rows_max', '6')
-    @mock.patch('ckanext.datastore.blueprint.PAGINATE_BY', 5)
-    def test_dump_pagination_with_rows_max(self):
->>>>>>> 986e1cad
         resource = factories.Resource()
         data = {
             "resource_id": resource["id"],
@@ -427,17 +404,11 @@
         )
         assert get_csv_record_values(response.body) == range(7)
 
-<<<<<<< HEAD
     @pytest.mark.ckan_config("ckan.plugins", "datastore")
     @pytest.mark.usefixtures("clean_datastore", "with_plugins")
     @pytest.mark.ckan_config("ckan.datastore.search.rows_max", "6")
-    @mock.patch("ckanext.datastore.controller.PAGINATE_BY", 6)
+    @mock.patch("ckanext.datastore.blueprint.PAGINATE_BY", 6)
     def test_dump_pagination_with_rows_max_same_as_paginate(self, app):
-=======
-    @helpers.change_config('ckan.datastore.search.rows_max', '6')
-    @mock.patch('ckanext.datastore.blueprint.PAGINATE_BY', 6)
-    def test_dump_pagination_with_rows_max_same_as_paginate(self):
->>>>>>> 986e1cad
         resource = factories.Resource()
         data = {
             "resource_id": resource["id"],
@@ -451,17 +422,11 @@
         )
         assert get_csv_record_values(response.body) == range(7)
 
-<<<<<<< HEAD
     @pytest.mark.ckan_config("ckan.plugins", "datastore")
     @pytest.mark.usefixtures("clean_datastore", "with_plugins")
     @pytest.mark.ckan_config("ckan.datastore.search.rows_max", "7")
-    @mock.patch("ckanext.datastore.controller.PAGINATE_BY", 5)
+    @mock.patch("ckanext.datastore.blueprint.PAGINATE_BY", 5)
     def test_dump_pagination_json_with_limit(self, app):
-=======
-    @helpers.change_config('ckan.datastore.search.rows_max', '7')
-    @mock.patch('ckanext.datastore.blueprint.PAGINATE_BY', 5)
-    def test_dump_pagination_json_with_limit(self):
->>>>>>> 986e1cad
         resource = factories.Resource()
         data = {
             "resource_id": resource["id"],
@@ -477,17 +442,11 @@
         )
         assert get_json_record_values(response.body) == range(6)
 
-<<<<<<< HEAD
     @pytest.mark.ckan_config("ckan.plugins", "datastore")
     @pytest.mark.usefixtures("clean_datastore", "with_plugins")
     @pytest.mark.ckan_config("ckan.datastore.search.rows_max", "6")
-    @mock.patch("ckanext.datastore.controller.PAGINATE_BY", 5)
+    @mock.patch("ckanext.datastore.blueprint.PAGINATE_BY", 5)
     def test_dump_pagination_json_with_rows_max(self, app):
-=======
-    @helpers.change_config('ckan.datastore.search.rows_max', '6')
-    @mock.patch('ckanext.datastore.blueprint.PAGINATE_BY', 5)
-    def test_dump_pagination_json_with_rows_max(self):
->>>>>>> 986e1cad
         resource = factories.Resource()
         data = {
             "resource_id": resource["id"],
