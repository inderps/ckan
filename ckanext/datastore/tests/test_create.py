--- conflicted
+++ resolved
@@ -17,15 +17,10 @@
 import ckan.tests.helpers as helpers
 import ckan.tests.factories as factories
 
-<<<<<<< HEAD
 import ckanext.datastore.backend.postgres as db
-from ckanext.datastore.tests.helpers import rebuild_all_dbs, set_url_type
-=======
-import ckanext.datastore.db as db
 from ckanext.datastore.tests.helpers import (
     rebuild_all_dbs, set_url_type, DatastoreFunctionalTestBase)
 from ckan.plugins.toolkit import ValidationError
->>>>>>> 782c9a5a
 
 
 class TestDatastoreCreateNewTests(object):
@@ -200,11 +195,7 @@
         return [result[0] for result in results]
 
     def _execute_sql(self, sql, *args):
-<<<<<<< HEAD
-        engine = db._get_engine(config['ckan.datastore.write_url'])
-=======
         engine = db.get_write_engine()
->>>>>>> 782c9a5a
         session = orm.scoped_session(orm.sessionmaker(bind=engine))
         return session.connection().execute(sql, *args)
 
@@ -265,11 +256,7 @@
         ctd.CreateTestData.create()
         cls.sysadmin_user = model.User.get('testsysadmin')
         cls.normal_user = model.User.get('annafan')
-<<<<<<< HEAD
-        engine = db._get_engine(config['ckan.datastore.write_url'])
-=======
         engine = db.get_write_engine()
->>>>>>> 782c9a5a
         cls.Session = orm.scoped_session(orm.sessionmaker(bind=engine))
         set_url_type(
             model.Package.get('annakarenina').resources, cls.sysadmin_user)
@@ -1085,7 +1072,7 @@
                     u'"EGGS"? Yeeeeccch!']})
         else:
             assert 0, u'no validation error'
-    
+
     def test_upsert_trigger_exception(self):
         ds = factories.Dataset()
 
