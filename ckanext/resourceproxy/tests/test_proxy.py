# encoding: utf-8

import pytest
import requests
import json
import responses
import six

from ckan.common import config
from ckan.tests import factories, helpers

import ckanext.resourceproxy.plugin as proxy


JSON_STRING = json.dumps({
    "a": "foo",
    "bar": "yes, I'm proxied",
    "b": 42})


@pytest.mark.ckan_config('ckan.plugins', 'resource_proxy')
@pytest.mark.usefixtures("clean_db", "with_plugins", "with_request_context")
class TestProxyPrettyfied(object):

    @pytest.fixture(autouse=True)
    def initial_data(self, clean_db, with_request_context):
        ''' We need to create the data before mocking the URLs '''
        self.url = 'http://www.ckan.org/static/example.json'
        self.dataset = factories.Dataset()
        self.resource = factories.Resource(
            package_id=self.dataset['id'],
            url=self.url
            )

    def mock_out_urls(self, *args, **kwargs):
        responses.add(responses.GET, *args, **kwargs)
        responses.add(responses.HEAD, *args, **kwargs)

    @responses.activate
    def test_resource_proxy_on_200(self):
        self.mock_out_urls(
            self.url,
            content_type='application/json',
            body=six.ensure_binary(JSON_STRING))

<<<<<<< HEAD
        url = self.data_dict['resource']['url']
        result = requests.get(url, timeout=30)
=======
        url = self.resource['url']
        result = requests.get(url)
>>>>>>> b3b01218
        assert result.status_code == 200, result.status_code
        assert "yes, I'm proxied" in six.ensure_str(result.content)

    @responses.activate
    def test_resource_proxy_on_404(self, app):
        self.mock_out_urls(
            self.url,
            body=six.ensure_binary("I'm not here"),
            content_type='application/json',
            status=404)

<<<<<<< HEAD
        url = self.data_dict['resource']['url']
        result = requests.get(url, timeout=30)
=======
        url = self.resource['url']
        result = requests.get(url)
>>>>>>> b3b01218
        assert result.status_code == 404, result.status_code

        proxied_url = proxy.get_proxified_resource_url({
            'package': self.dataset,
            'resource': self.resource
        })
        result = app.get(proxied_url)
        # we expect a 409 because the resourceproxy got an error (404)
        # from the server
        assert result.status_code == 409
        assert '404' in result.body

    @responses.activate
    def test_large_file(self, app, ckan_config):
        cl = ckan_config.get_value(u'ckan.resource_proxy.max_file_size') + 1
        self.mock_out_urls(
            self.url,
            headers={'Content-Length': str(cl)},
            body='c' * cl)

        proxied_url = proxy.get_proxified_resource_url({
            'package': self.dataset,
            'resource': self.resource
        })
        result = app.get(proxied_url)
        assert result.status_code == 409
        assert six.b('too large') in result.data

    @responses.activate
    def test_large_file_streaming(self, app, ckan_config):
        cl = ckan_config.get_value(u'ckan.resource_proxy.max_file_size') + 1
        self.mock_out_urls(
            self.url,
            stream=True,
            body='c' * cl)

        proxied_url = proxied_url = proxy.get_proxified_resource_url({
            'package': self.dataset,
            'resource': self.resource
        })
        result = app.get(proxied_url)
        assert result.status_code == 409
        assert six.b('too large') in result.data

    @responses.activate
    def test_invalid_url(self, app):
        responses.add_passthru(config['solr_url'])
        self.resource = helpers.call_action(
            'resource_patch',
            {},
            id=self.resource['id'],
            url='http:invalid_url'
        )

        proxied_url = proxied_url = proxy.get_proxified_resource_url({
            'package': self.dataset,
            'resource': self.resource
        })

        result = app.get(proxied_url)
        assert result.status_code == 409
        assert six.b('Invalid URL') in result.data

    def test_non_existent_url(self, app):
        self.resource = helpers.call_action(
            'resource_patch',
            {},
            id=self.resource['id'],
            url='http://nonexistent.example.com'
        )

        def f1():
<<<<<<< HEAD
            url = self.data_dict['resource']['url']
            requests.get(url, timeout=30)
=======
            url = self.resource['url']
            requests.get(url)
>>>>>>> b3b01218

        with pytest.raises(requests.ConnectionError):
            f1()

        proxied_url = proxied_url = proxy.get_proxified_resource_url({
            'package': self.dataset,
            'resource': self.resource
        })
        result = app.get(proxied_url)
        assert result.status_code == 502
        assert six.b('connection error') in result.data

    def test_proxied_resource_url_proxies_http_and_https_by_default(self):
        http_url = 'http://ckan.org'
        https_url = 'https://ckan.org'

        for url in [http_url, https_url]:
            self.resource['url'] = url
            proxied_url = proxy.get_proxified_resource_url({
                'package': self.dataset,
                'resource': self.resource
            })
            assert proxied_url != url, proxied_url

    def test_resource_url_doesnt_proxy_non_http_or_https_urls_by_default(self):
        schemes = ['file', 'ws']

        for scheme in schemes:
            url = '%s://ckan.org' % scheme
            self.resource['url'] = url
            non_proxied_url = proxied_url = proxy.get_proxified_resource_url({
                'package': self.dataset,
                'resource': self.resource
            })

            proxied_url = proxied_url = proxy.get_proxified_resource_url({
                'package': self.dataset,
                'resource': self.resource
                }, scheme
            )

            assert non_proxied_url == url, non_proxied_url
            assert proxied_url != url, proxied_url<|MERGE_RESOLUTION|>--- conflicted
+++ resolved
@@ -43,13 +43,9 @@
             content_type='application/json',
             body=six.ensure_binary(JSON_STRING))
 
-<<<<<<< HEAD
-        url = self.data_dict['resource']['url']
+        url = self.resource['url']
         result = requests.get(url, timeout=30)
-=======
-        url = self.resource['url']
-        result = requests.get(url)
->>>>>>> b3b01218
+
         assert result.status_code == 200, result.status_code
         assert "yes, I'm proxied" in six.ensure_str(result.content)
 
@@ -61,13 +57,8 @@
             content_type='application/json',
             status=404)
 
-<<<<<<< HEAD
-        url = self.data_dict['resource']['url']
+        url = self.resource['url']
         result = requests.get(url, timeout=30)
-=======
-        url = self.resource['url']
-        result = requests.get(url)
->>>>>>> b3b01218
         assert result.status_code == 404, result.status_code
 
         proxied_url = proxy.get_proxified_resource_url({
@@ -140,13 +131,8 @@
         )
 
         def f1():
-<<<<<<< HEAD
-            url = self.data_dict['resource']['url']
-            requests.get(url, timeout=30)
-=======
             url = self.resource['url']
-            requests.get(url)
->>>>>>> b3b01218
+            requests.get(url, timeout=1)
 
         with pytest.raises(requests.ConnectionError):
             f1()
