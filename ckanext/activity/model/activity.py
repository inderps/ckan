--- conflicted
+++ resolved
@@ -12,11 +12,7 @@
     ForeignKey,
     or_,
     and_,
-<<<<<<< HEAD
-=======
     not_,
-    union_all,
->>>>>>> c8fd4901
     text,
 )
 
